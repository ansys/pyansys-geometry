--- conflicted
+++ resolved
@@ -411,321 +411,4 @@
         uses: ansys/actions/build-library@v8
         with:
           library-name: ${{ env.PACKAGE_NAME }}
-<<<<<<< HEAD
-          python-version: ${{ env.MAIN_PYTHON_VERSION }}
-
-# =================================================================================================
-# vvvvvvvvvvvvvvvvvvvvvvvvvvvvvv    RUNNING ON SELF-HOSTED RUNNER    vvvvvvvvvvvvvvvvvvvvvvvvvvvvvv
-# =================================================================================================
-
-  fetch-release-artifacts:
-    name: Fetch release artifacts
-    needs: [testing-windows, testing-linux, docs]
-    if: github.event_name == 'push' && contains(github.ref, 'refs/tags')
-    runs-on:
-      group: ansys-network
-      labels: [self-hosted, Windows, pygeometry]
-    env:
-      REUSE_LAST_ARTIFACTS: ${{ vars.REUSE_LAST_ARTIFACTS == 1 }}
-
-    steps:
-      - name: Check out repository pyansys-geometry-binaries
-        uses: actions/checkout@v4
-        with:
-          repository: 'ansys/pyansys-geometry-binaries'
-          token: ${{ secrets.BINARIES_TOKEN }}
-
-      - name: Download binaries (if conditions met)
-        if: env.REUSE_LAST_ARTIFACTS == 'false'
-        run: |
-          curl.exe -X GET -H "X-JFrog-Art-Api: ${{ secrets.ARTIFACTORY_KEY }}" ${{ secrets.ARTIFACTORY_URL }}/${{ env.ARTIFACTORY_VERSION }}/DockerWindows.zip --output windows-dms-binaries.zip
-          curl.exe -X GET -H "X-JFrog-Art-Api: ${{ secrets.ARTIFACTORY_KEY }}" ${{ secrets.ARTIFACTORY_URL }}/${{ env.ARTIFACTORY_VERSION }}/DockerCoreWindows.zip --output windows-core-binaries.zip
-          curl.exe -X GET -H "X-JFrog-Art-Api: ${{ secrets.ARTIFACTORY_KEY }}" ${{ secrets.ARTIFACTORY_URL }}/${{ env.ARTIFACTORY_VERSION }}/DockerCoreLinux.zip --output linux-core-binaries.zip
-
-      - name: Reuse last binaries (if conditions met)
-        if: env.REUSE_LAST_ARTIFACTS == 'true'
-        env:
-          VERSION_WITH_PREFIX: ${{ github.ref_name }}
-        run: |
-          # We are on a Windows machine. We need to copy the binaries from the previous tag,
-          # based on the current tag. We will also remove the trailing "v" from the tag. This will give
-          # us the folder from where we need to copy the binaries.
-          $env:VERSION=$env:VERSION_WITH_PREFIX.substring(1)
-          $env:PREVIOUS_VERSION=$env:VERSION.substring(0, $env:VERSION.Length - 1)
-          $env:PREVIOUS_PATCH_VERSION_NUMBER=$env:VERSION.substring($env:VERSION.Length - 1)
-          $env:PREVIOUS_PATCH_VERSION_NUMBER=[int]$env:PREVIOUS_PATCH_VERSION_NUMBER - 1
-          $env:PREVIOUS_VERSION=$env:PREVIOUS_VERSION + $env:PREVIOUS_PATCH_VERSION_NUMBER
-          # Fetch the LFS files from the previous version
-          git lfs fetch origin --include="$env:PREVIOUS_VERSION/*"
-          git lfs checkout $env:PREVIOUS_VERSION
-          # Copy the binaries from the previous version
-          cp ./$env:PREVIOUS_VERSION/windows-dms-binaries.zip windows-dms-binaries.zip
-          cp ./$env:PREVIOUS_VERSION/windows-core-binaries.zip windows-core-binaries.zip
-          cp ./$env:PREVIOUS_VERSION/linux-core-binaries.zip linux-core-binaries.zip
-
-      - name: Upload DMS Windows binaries as workflow artifacts
-        uses: actions/upload-artifact@v4
-        with:
-          name: windows-dms-binaries.zip
-          path: windows-dms-binaries.zip
-          retention-days: 1
-
-      - name: Upload Linux Core service binaries as workflow artifacts
-        uses: actions/upload-artifact@v4
-        with:
-          name: linux-core-binaries.zip
-          path: linux-core-binaries.zip
-          retention-days: 1
-
-      - name: Upload Windows Core service binaries as workflow artifacts
-        uses: actions/upload-artifact@v4
-        with:
-          name: windows-core-binaries.zip
-          path: windows-core-binaries.zip
-          retention-days: 1
-
-      - name: Publish the binaries to private repo
-        env:
-          VERSION_WITH_PREFIX: ${{ github.ref_name }}
-        run: |
-          $env:VERSION=$env:VERSION_WITH_PREFIX.substring(1)
-          mkdir $env:VERSION -ErrorAction SilentlyContinue
-          Remove-Item -Recurse -Force .\$env:VERSION\*
-          mv windows-dms-binaries.zip .\$env:VERSION\
-          mv windows-core-binaries.zip .\$env:VERSION\
-          mv linux-core-binaries.zip .\$env:VERSION\
-          git config user.email ${{ secrets.BINARIES_EMAIL }}
-          git config user.name ${{ secrets.BINARIES_USERNAME }}
-          git add *
-          git commit -m "adding binaries for ${{ github.ref_name }}"
-          git push origin main
-
-  build-windows-container:
-    name: Building Geometry Service - Windows
-    # runs-on: [self-hosted, Windows, pygeometry]
-    runs-on: # TODO: Waiting for ansys-network runner to be updated
-      group: pyansys-self-hosted
-      labels:  [self-hosted, Windows, pygeometry]
-    needs: [fetch-release-artifacts]
-    strategy:
-      fail-fast: false
-      matrix:
-        include:
-          - mode: "dms"
-            docker-file: "windows-dms-dockerfile.zip"
-            zip-file: "windows-dms-binaries.zip"
-          - mode: "coreservice"
-            docker-file: "windows-core-dockerfile.zip"
-            zip-file: "windows-core-binaries.zip"
-    steps:
-      - name: Checkout repository
-        uses: actions/checkout@v4
-
-      - name: Set up Python
-        uses: actions/setup-python@v5
-        with:
-          python-version: ${{ env.MAIN_PYTHON_VERSION }}
-
-      - name: Download Windows binaries for ${{ matrix.mode }}
-        uses: actions/download-artifact@v4
-        with:
-          name: ${{ matrix.zip-file }}
-          path: docker/${{ matrix.zip-file }}
-
-      - name: Build Docker image
-        working-directory: docker
-        run: |
-          docker build -f windows/${{ matrix.mode }}/Dockerfile -t ghcr.io/ansys/geometry:windows-tmp .
-
-      - name: Check location of self-hosted runner and define license server accordingly
-        if: runner.name == 'pygeometry-ci-2'
-        run:
-          echo "ANSRV_GEO_LICENSE_SERVER=${{ secrets.INTERNAL_LICENSE_SERVER }}" | Out-File -FilePath $env:GITHUB_ENV -Append
-
-      - name: Launch Geometry service
-        run: |
-          docker run --detach --name ${{ env.GEO_CONT_NAME }} -e LICENSE_SERVER=${{ env.ANSRV_GEO_LICENSE_SERVER }} -p ${{ env.ANSRV_GEO_PORT }}:50051 ghcr.io/ansys/geometry:windows-tmp
-
-      - name: Validate connection using PyAnsys Geometry
-        run: |
-          python -m venv .venv
-          .\.venv\Scripts\Activate.ps1
-          python -m pip install --upgrade pip
-          pip install -e .[tests]
-          python -c "from ansys.geometry.core.connection.validate import validate; validate()"
-
-      - name: Restore images cache
-        uses: actions/cache@v4
-        with:
-          path: .\tests\integration\image_cache
-          key: pyvista-image-cache-${{ runner.os }}-v-${{ env.RESET_IMAGE_CACHE }}-${{ hashFiles('pyproject.toml') }}
-          restore-keys: pyvista-image-cache-${{ runner.os }}-v-${{ env.RESET_IMAGE_CACHE }}
-
-      - name: Testing
-        run: |
-          .\.venv\Scripts\Activate.ps1
-          pytest -v --use-existing-service=yes
-
-      - name: "Compressing Windows Dockerfile"
-        uses: vimtor/action-zip@v1.2
-        with:
-          files: docker/windows/${{ matrix.mode }}/Dockerfile
-          dest: windows-${{ matrix.mode }}-dockerfile.zip
-
-      - name: Upload Windows Dockerfile
-        uses: actions/upload-artifact@v4
-        with:
-          name: ${{ matrix.docker-file }}
-          path: ${{ matrix.docker-file }}
-          retention-days: 7
-
-      - name: Stop the Geometry service
-        if: always()
-        run: |
-          docker stop ${{ env.GEO_CONT_NAME }}
-          docker logs ${{ env.GEO_CONT_NAME }}
-          docker rm ${{ env.GEO_CONT_NAME }}
-
-      - name: Stop any remaining containers
-        if: always()
-        run: |
-          $dockerContainers = docker ps -a -q
-          if (-not [string]::IsNullOrEmpty($dockerContainers)) {
-              docker stop $dockerContainers
-              docker rm $dockerContainers
-          }
-
-      - name: Delete the Docker images (and untagged ones)
-        if: always()
-        run: |
-          docker image rm ghcr.io/ansys/geometry:windows-tmp
-          docker system prune -f
-
-# =================================================================================================
-# ^^^^^^^^^^^^^^^^^^^^^^^^^^^^^^    RUNNING ON SELF-HOSTED RUNNER    ^^^^^^^^^^^^^^^^^^^^^^^^^^^^^^
-# =================================================================================================
-
-  build-linux-container:
-    name: Building Geometry Service - Linux
-    runs-on: ubuntu-latest
-    needs: [fetch-release-artifacts]
-    steps:
-      - name: Checkout repository
-        uses: actions/checkout@v4
-
-      - name: Set up Python
-        uses: actions/setup-python@v5
-        with:
-          python-version: ${{ env.MAIN_PYTHON_VERSION }}
-
-      - name: Download Linux binaries
-        uses: actions/download-artifact@v4
-        with:
-          name: linux-core-binaries.zip
-          path: docker/linux-core-binaries.zip
-
-      - name: Build Docker image
-        working-directory: docker
-        run: |
-          docker build -f linux/coreservice/Dockerfile -t ghcr.io/ansys/geometry:linux-tmp .
-
-      - name: Launch Geometry service
-        run: |
-          docker run --detach --name ${{ env.GEO_CONT_NAME }} -e LICENSE_SERVER=${{ env.ANSRV_GEO_LICENSE_SERVER }} -p ${{ env.ANSRV_GEO_PORT }}:50051 ghcr.io/ansys/geometry:linux-tmp
-
-      - name: Validate connection using PyAnsys Geometry
-        run: |
-          python -m pip install --upgrade pip
-          pip install -e .[tests]
-          python -c "from ansys.geometry.core.connection.validate import validate; validate()"
-
-      - name: Restore images cache
-        uses: actions/cache@v4
-        with:
-          path: .\tests\integration\image_cache
-          key: pyvista-image-cache-${{ runner.os }}-v-${{ env.RESET_IMAGE_CACHE }}-${{ hashFiles('pyproject.toml') }}
-          restore-keys: pyvista-image-cache-${{ runner.os }}-v-${{ env.RESET_IMAGE_CACHE }}
-
-      - name: Run pytest
-        uses: ansys/actions/tests-pytest@v8
-        env:
-          ALLOW_PLOTTING: true
-        with:
-          python-version: ${{ env.MAIN_PYTHON_VERSION }}
-          pytest-extra-args: "--use-existing-service=yes"
-          checkout: false
-          requires-xvfb: true
-
-      - name: "Compressing Linux Dockerfile"
-        uses: vimtor/action-zip@v1.2
-        with:
-          files: docker/linux/coreservice/Dockerfile
-          dest: linux-core-dockerfile.zip
-
-      - name: Upload Linux Dockerfile
-        uses: actions/upload-artifact@v4
-        with:
-          name: linux-core-dockerfile.zip
-          path: linux-core-dockerfile.zip
-          retention-days: 7
-
-      - name: Stop the Geometry service
-        if: always()
-        run: |
-          docker stop ${{ env.GEO_CONT_NAME }}
-          docker logs ${{ env.GEO_CONT_NAME }}
-          docker rm ${{ env.GEO_CONT_NAME }}
-
-  release:
-    name: Release project
-    if: github.event_name == 'push' && contains(github.ref, 'refs/tags')
-    needs: [package, build-windows-container, build-linux-container, update-changelog]
-    runs-on: ubuntu-latest
-    # Specifying a GitHub environment is optional, but strongly encouraged
-    environment: release
-    permissions:
-      id-token: write
-      contents: write
-    steps:
-      - name: Release to the public PyPI repository
-        uses: ansys/actions/release-pypi-public@v8
-        with:
-          library-name: ${{ env.PACKAGE_NAME }}
-          use-trusted-publisher: true
-
-      - name: Release to GitHub
-        uses: ansys/actions/release-github@v8
-        with:
-          library-name: ${{ env.PACKAGE_NAME }}
-          additional-artifacts: windows-dms-dockerfile.zip windows-core-dockerfile.zip linux-core-dockerfile.zip
-
-  upload_dev_docs:
-    name: Upload dev documentation
-    if: github.ref == 'refs/heads/main'
-    runs-on: ubuntu-latest
-    needs: [package]
-    steps:
-      - name: Deploy the latest documentation
-        uses: ansys/actions/doc-deploy-dev@v8
-        with:
-          cname: ${{ env.DOCUMENTATION_CNAME }}
-          token: ${{ secrets.PYANSYS_CI_BOT_TOKEN }}
-          bot-user: ${{ secrets.PYANSYS_CI_BOT_USERNAME }}
-          bot-email: ${{ secrets.PYANSYS_CI_BOT_EMAIL }}
-
-  upload_docs_release:
-    name: Upload release documentation
-    if: github.event_name == 'push' && contains(github.ref, 'refs/tags')
-    runs-on: ubuntu-latest
-    needs: [release]
-    steps:
-      - name: Deploy the stable documentation
-        uses: ansys/actions/doc-deploy-stable@v8
-        with:
-          cname: ${{ env.DOCUMENTATION_CNAME }}
-          token: ${{ secrets.PYANSYS_CI_BOT_TOKEN }}
-          bot-user: ${{ secrets.PYANSYS_CI_BOT_USERNAME }}
-          bot-email: ${{ secrets.PYANSYS_CI_BOT_EMAIL }}
-=======
-          python-version: ${{ env.MAIN_PYTHON_VERSION }}
->>>>>>> 6b57225c
+          python-version: ${{ env.MAIN_PYTHON_VERSION }}