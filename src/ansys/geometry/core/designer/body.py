"""Provides the ``Body`` class module."""
from abc import ABC, abstractmethod
from enum import Enum
from functools import wraps

from ansys.api.geometry.v0.bodies_pb2 import (
    BooleanRequest,
    CopyRequest,
    SetAssignedMaterialRequest,
    TranslateRequest,
)
from ansys.api.geometry.v0.bodies_pb2_grpc import BodiesStub
from ansys.api.geometry.v0.commands_pb2 import (
    AssignMidSurfaceOffsetTypeRequest,
    AssignMidSurfaceThicknessRequest,
    ImprintCurvesRequest,
    ProjectCurvesRequest,
)
from ansys.api.geometry.v0.commands_pb2_grpc import CommandsStub
from ansys.api.geometry.v0.models_pb2 import EntityIdentifier
from beartype import beartype as check_input_types
from beartype.typing import TYPE_CHECKING, List, Optional, Tuple, Union
from pint import Quantity

from ansys.geometry.core.connection import (
    GrpcClient,
    sketch_shapes_to_grpc_geometries,
    tess_to_pd,
    unit_vector_to_grpc_direction,
)
from ansys.geometry.core.designer.edge import CurveType, Edge
from ansys.geometry.core.designer.face import Face, SurfaceType
from ansys.geometry.core.errors import protect_grpc
from ansys.geometry.core.materials import Material
from ansys.geometry.core.math import IDENTITY_MATRIX44, Matrix44, UnitVector3D
from ansys.geometry.core.misc import DEFAULT_UNITS, Distance, check_type
from ansys.geometry.core.sketch import Sketch
from ansys.geometry.core.typing import Real

if TYPE_CHECKING:  # pragma: no cover
    from pyvista import MultiBlock, PolyData

    from ansys.geometry.core.designer.component import Component
    from ansys.geometry.core.designer.design import MidSurfaceOffsetType


class MidSurfaceOffsetType(Enum):
    """Enum holding the types of mid-surface offset for the Geometry service."""

    MIDDLE = 0
    TOP = 1
    BOTTOM = 2
    VARIABLE = 3
    CUSTOM = 4


class IBody(ABC):
    """
    Abstract Body interface.

    Defines the common methods for a body. TemplateBody and Body both inherit from this.
    All child classes must implement all abstract methods.
    """

    @abstractmethod
    def id(self) -> str:
        """ID of the body."""
        return

    @abstractmethod
    def name(self) -> str:
        """Name of the body."""
        return

    @abstractmethod
    def faces(self) -> List[Face]:
        """
        All faces within the body.

        Returns
        -------
        List[Face]
        """
        return

    @abstractmethod
    def edges(self) -> List[Edge]:
        """
        All edges within the body.

        Returns
        -------
        List[Edge]
        """
        return

    @abstractmethod
    def is_alive(self) -> bool:
        """If the body is still alive and has not been deleted."""
        return

    @abstractmethod
    def is_surface(self) -> bool:
        """Check if the body is a planar body."""
        return

    @abstractmethod
    def surface_thickness(self) -> Union[Quantity, None]:
        """
        Surface thickness of a surface body.

        Notes
        -----
        Only for surface-type bodies which have been assigned a surface thickness.
        """
        return

    @abstractmethod
    def surface_offset(self) -> Union["MidSurfaceOffsetType", None]:
        """
        Surface offset type of a surface body.

        Notes
        -----
        Only for surface-type bodies which have been assigned a surface offset.
        """
        return

    @abstractmethod
    def volume(self) -> Quantity:
        """
        Calculate volume of the body.

        Notes
        -----
        When dealing with a planar surface, a value of ``0`` is returned as a volume.
        """
        return

    @abstractmethod
    def assign_material(self, material: Material) -> None:
        """
        Assign a material against the design in the active Geometry service instance.

        Parameters
        ----------
        material : Material
            Source material data.
        """
        return

    @abstractmethod
    def add_midsurface_thickness(self, thickness: Quantity) -> None:
        """
        Add a mid-surface thickness to a surface body.

        Parameters
        ----------
        thickness : Quantity
            Thickness to be assigned.

        Notes
        -----
        Only surface bodies will be eligible for mid-surface thickness assignment.
        """
        return

    @abstractmethod
    def add_midsurface_offset(self, offset: "MidSurfaceOffsetType") -> None:
        """
        Add a mid-surface offset to a surface body.

        Parameters
        ----------
        offset_type : MidSurfaceOffsetType
            Surface offset to be assigned.

        Notes
        -----
        Only surface bodies will be eligible for mid-surface offset assignment.
        """
        return

    @abstractmethod
    def imprint_curves(self, faces: List[Face], sketch: Sketch) -> Tuple[List[Edge], List[Face]]:
        """
        Imprint all specified geometries onto the specified faces of the body.

        Parameters
        ----------
        faces: List[Face]
            List of faces to imprint the curves of the sketch.
        sketch: Sketch
            All curves to imprint on the faces.

        Returns
        -------
        Tuple[List[Edge], List[Face]]
            All impacted edges and faces from the imprint operation.
        """
        return

    @abstractmethod
    def project_curves(
        self,
        direction: UnitVector3D,
        sketch: Sketch,
        closest_face: bool,
        only_one_curve: Optional[bool] = False,
    ) -> List[Face]:
        """
        Project all specified geometries onto the body.

        Parameters
        ----------
        direction: UnitVector3D
            Establishes the direction of the projection.
        sketch: Sketch
            All curves to project on the body.
        closest_face: bool
            Whether to target the closest face with the projection.
        only_one_curve: bool, default: False
            Whether to project only one curve of the entire sketch. When
            ``True``, only one curve is projected.

        Notes
        -----
        The ``only_one_curve`` parameter allows you to optimize the server call because
        projecting curves is an expensive operation. This reduces the workload on the
        server side.

        Returns
        -------
        List[Face]
            All faces from the project curves operation.
        """
        return

    @abstractmethod
    def translate(self, direction: UnitVector3D, distance: Union[Quantity, Distance, Real]) -> None:
        """
        Translate the geometry body in the specified direction by a given distance.

        Parameters
        ----------
        direction: UnitVector3D
            Direction of the translation.
        distance: Union[Quantity, Distance, Real]
            Magnitude of the translation.

        Returns
        -------
        None
        """
        return

    @abstractmethod
    def copy(self, parent: "Component", name: str = None) -> "Body":
        """
        Create a copy of the geometry body and places it under the specified parent.

        Parameters
        ----------
        parent: Component
            The parent component that the new body should live under.
        name: str
            The name to give the new body.

        Returns
        -------
        Body
            Copy of the body.
        """
        return

    @abstractmethod
    def tessellate(self, merge: Optional[bool] = False) -> Union["PolyData", "MultiBlock"]:
        """
        Tessellate the body and return the geometry as triangles.

        Parameters
        ----------
        merge : bool, default: False
            Whether to merge the body into a single mesh. By default, the
            number of triangles are preserved and only the topology is merged.
            When ``True``, the individual faces of the tessellation are merged.

        Returns
        -------
        ~pyvista.PolyData, ~pyvista.MultiBlock
            Merged :class:`pyvista.PolyData` if ``merge=True`` or a composite dataset.

        Examples
        --------
        Extrude a box centered at the origin to create a rectangular body and
        tessellate it:

        >>> from ansys.geometry.core.misc.units import UNITS as u
        >>> from ansys.geometry.core.sketch import Sketch
        >>> from ansys.geometry.core.math import Plane, Point2D, Point3D, UnitVector3D
        >>> from ansys.geometry.core import Modeler
        >>> modeler = Modeler()
        >>> origin = Point3D([0, 0, 0])
        >>> plane = Plane(origin, direction_x=[1, 0, 0], direction_y=[0, 0, 1])
        >>> sketch = Sketch(plane)
        >>> box = sketch.box(Point2D([2, 0]), 4, 4)
        >>> design = modeler.create_design("my-design")
        >>> my_comp = design.add_component("my-comp")
        >>> body = my_comp.extrude_sketch("my-sketch", sketch, 1 * u.m)
        >>> blocks = body.tessellate()
        >>> blocks
        >>> MultiBlock (0x7f94ec757460)
             N Blocks:	6
             X Bounds:	0.000, 4.000
             Y Bounds:	-1.000, 0.000
             Z Bounds:	-0.500, 4.500

        Merge the body:

        >>> mesh = body.tessellate(merge=True)
        >>> mesh
        PolyData (0x7f94ec75f3a0)
          N Cells:	12
          N Points:	24
          X Bounds:	0.000e+00, 4.000e+00
          Y Bounds:	-1.000e+00, 0.000e+00
          Z Bounds:	-5.000e-01, 4.500e+00
          N Arrays:	0
        """
        return

    @abstractmethod
    def plot(
        self,
        merge: bool = False,
        screenshot: Optional[str] = None,
        use_trame: Optional[bool] = None,
        **plotting_options: Optional[dict],
    ) -> None:
        """
        Plot the body.

        Parameters
        ----------
        merge : bool, default: False
            Whether to merge the body into a single mesh. By default, the
            number of triangles are preserved and only the topology is merged.
            When ``True``, the individual faces of the tessellation are merged.
        screenshot : str, optional
            Save a screenshot of the image being represented. The image is
            stored in the path provided as an argument.
        use_trame : bool, optional
            Enables/disables the usage of the trame web visualizer. Defaults to the
            global setting ``USE_TRAME``.
        **plotting_options : dict, default: None
            Keyword arguments. For allowable keyword arguments, see the
            :func:`pyvista.Plotter.add_mesh` method.

        Examples
        --------
        Extrude a box centered at the origin to create rectangular body and
        plot it:

        >>> from ansys.geometry.core.misc.units import UNITS as u
        >>> from ansys.geometry.core.sketch import Sketch
        >>> from ansys.geometry.core.math import Plane, Point2D, Point3D, UnitVector3D
        >>> from ansys.geometry.core import Modeler
        >>> modeler = Modeler()
        >>> origin = Point3D([0, 0, 0])
        >>> plane = Plane(origin, direction_x=[1, 0, 0], direction_y=[0, 0, 1])
        >>> sketch = Sketch(plane)
        >>> box = sketch.box(Point2D([2, 0]), 4, 4)
        >>> design = modeler.create_design("my-design")
        >>> mycomp = design.add_component("my-comp")
        >>> body = mycomp.extrude_sketch("my-sketch", sketch, 1 * u.m)
        >>> body.plot()

        Plot the body and color each face individually:

        >>> body.plot(multi_colors=True)
        """
        return

    def intersect(self, other: "Body") -> None:
        """
        Intersect two bodies.

        Notes
        -----
        `self` will be directly modified with the result, and
        `other` will be consumed, so it is important to make copies if needed.

        Parameters
        ----------
        other : Body
            The body to intersect with.

        Raises
        ------
        ValueError
            If the bodies do not intersect.
        """
        return

    @protect_grpc
    def subtract(self, other: "Body") -> None:
        """
        Subtract two bodies.

        Notes
        -----
        `self` is the minuend, and `other` is the subtrahend
        (`self` - `other`). `self` will be directly modified with the result, and
        `other` will be consumed, so it is important to make copies if needed.

        Parameters
        ----------
        other : Body
            The body to subtract from self.

        Raises
        ------
        ValueError
            If the subtraction results in an empty (complete) subtraction.
        """
        return

    @protect_grpc
    def unite(self, other: "Body") -> None:
        """
        Unite two bodies.

        Notes
        -----
        `self` will be directly modified with the resulting union, and
        `other` will be consumed, so it is important to make copies if needed.

        Parameters
        ----------
        other : Body
            The body to unite with self.
        """
        return


class TemplateBody(IBody):
    """
    Represents solids and surfaces organized within the design assembly.

    Solids and surfaces synchronize to a design within a supporting Geometry service instance.

    Parameters
    ----------
    id : str
        Server-defined ID for the body.
    name : str
        User-defined label for the body.
    parent_component : Component
        Parent component to nest the new component under within the design assembly.
    grpc_client : GrpcClient
        An active supporting geometry service instance for design modeling.
    is_surface : bool, default: False
        Boolean indicating whether the ``TemplateBody`` is in fact a surface or an actual
        3D object (with volume).
    """

    def __init__(
        self,
        id: str,
        name: str,
        grpc_client: GrpcClient,
        is_surface: bool = False,
    ):
        """Initialize ``TemplateBody`` class."""
        check_type(id, str)
        check_type(name, str)
        check_type(grpc_client, GrpcClient)
        check_type(is_surface, bool)

        self._id = id
        self._name = name
        self._grpc_client = grpc_client
        self._is_surface = is_surface
        self._surface_thickness = None
        self._surface_offset = None
        self._is_alive = True
        self._bodies_stub = BodiesStub(self._grpc_client.channel)
        self._commands_stub = CommandsStub(self._grpc_client.channel)
        self._tessellation = None

    def reset_tessellation_cache(func):
        """Decorate ``TemplateBody`` methods that require a tessellation cache update.

        Parameters
        ----------
        func : method
            The method being called.

        Returns
        -------
        Any
            The output of the method, if any.
        """

        @wraps(func)
        def wrapper(self: "TemplateBody", *args, **kwargs):
            self._tessellation = None
            return func(self, *args, **kwargs)

        return wrapper

    @property
    def _grpc_id(self) -> EntityIdentifier:  # noqa: D102
        """Entity identifier of this body on the server side."""
        return EntityIdentifier(id=self._id)

    @property
    def id(self) -> str:  # noqa: D102
        return self._id

    @property
    def name(self) -> str:  # noqa: D102
        return self._name

    @property
    def is_surface(self) -> bool:  # noqa: D102
        return self._is_surface

    @property
    def surface_thickness(self) -> Union[Quantity, None]:  # noqa: D102
        return self._surface_thickness if self.is_surface else None

    @property
    def surface_offset(self) -> Union["MidSurfaceOffsetType", None]:  # noqa: D102
        return self._surface_offset if self.is_surface else None

    @property
    @protect_grpc
    def faces(self) -> List[Face]:  # noqa: D102
        self._grpc_client.log.debug(f"Retrieving faces for body {self.id} from server.")
        grpc_faces = self._bodies_stub.GetFaces(self._grpc_id)
        return [
            Face(grpc_face.id, SurfaceType(grpc_face.surface_type), self, self._grpc_client)
            for grpc_face in grpc_faces.faces
        ]

    @property
    @protect_grpc
    def edges(self) -> List[Edge]:  # noqa: D102
        self._grpc_client.log.debug(f"Retrieving edges for body {self.id} from server.")
        grpc_edges = self._bodies_stub.GetEdges(self._grpc_id)
        return [
            Edge(grpc_edge.id, CurveType(grpc_edge.curve_type), self, self._grpc_client)
            for grpc_edge in grpc_edges.edges
        ]

    @property
    def is_alive(self) -> bool:  # noqa: D102
        return self._is_alive

    @property
    @protect_grpc
    def volume(self) -> Quantity:  # noqa: D102
        if self.is_surface:
            self._grpc_client.log.debug("Dealing with planar surface. Returning 0 as the volume.")
            return Quantity(0, DEFAULT_UNITS.SERVER_VOLUME)
        else:
            self._grpc_client.log.debug(f"Retrieving volume for body {self.id} from server.")
            volume_response = self._bodies_stub.GetVolume(self._grpc_id)
            return Quantity(volume_response.volume, DEFAULT_UNITS.SERVER_VOLUME)

    @protect_grpc
    @check_input_types
    def assign_material(self, material: Material) -> None:  # noqa: D102
        self._grpc_client.log.debug(f"Assigning body {self.id} material {material.name}.")
        self._bodies_stub.SetAssignedMaterial(
            SetAssignedMaterialRequest(id=self._id, material=material.name)
        )

    @protect_grpc
    @check_input_types
    def add_midsurface_thickness(self, thickness: Quantity) -> None:  # noqa: D102
        if self.is_surface:
            self._commands_stub.AssignMidSurfaceThickness(
                AssignMidSurfaceThicknessRequest(
                    bodies_or_faces=[self.id], thickness=thickness.m_as(DEFAULT_UNITS.SERVER_LENGTH)
                )
            )
            self._surface_thickness = thickness
        else:
            self._grpc_client.log.warning(
                f"Body {self.name} cannot be assigned a mid-surface thickness since it is not a surface. Ignoring request."  # noqa : E501
            )

    @protect_grpc
    @check_input_types
    def add_midsurface_offset(self, offset: MidSurfaceOffsetType) -> None:  # noqa: D102
        if self.is_surface:
            self._commands_stub.AssignMidSurfaceOffsetType(
                AssignMidSurfaceOffsetTypeRequest(
                    bodies_or_faces=[self.id], offset_type=offset.value
                )
            )
            self._surface_offset = offset
        else:
            self._grpc_client.log.warning(
                f"Body {self.name} cannot be assigned a mid-surface offset since it is not a surface. Ignoring request."  # noqa : E501
            )

    @protect_grpc
    @check_input_types
    def imprint_curves(
        self, faces: List[Face], sketch: Sketch
    ) -> Tuple[List[Edge], List[Face]]:  # noqa: D102
        raise NotImplementedError(
            """
            imprint_curves is not implemented at the TemplateBody level.
            Instead, call this method on a Body.
            """
        )

    @protect_grpc
    @check_input_types
    def project_curves(
        self,
        direction: UnitVector3D,
        sketch: Sketch,
        closest_face: bool,
        only_one_curve: Optional[bool] = False,
    ) -> List[Face]:  # noqa: D102
        raise NotImplementedError(
            """
            project_curves is not implemented at the TemplateBody level.
            Instead, call this method on a Body.
            """
        )

    @protect_grpc
    @check_input_types
    @reset_tessellation_cache
    def translate(
        self, direction: UnitVector3D, distance: Union[Quantity, Distance, Real]
    ) -> None:  # noqa: D102
        distance = distance if isinstance(distance, Distance) else Distance(distance)

        translation_magnitude = distance.value.m_as(DEFAULT_UNITS.SERVER_LENGTH)

        self._grpc_client.log.debug(f"Translating body {self.id}.")

        self._bodies_stub.Translate(
            TranslateRequest(
                ids=[self.id],
                direction=unit_vector_to_grpc_direction(direction),
                distance=translation_magnitude,
            )
        )

    @protect_grpc
    def copy(self, parent: "Component", name: str = None) -> "Body":  # noqa: D102
        from ansys.geometry.core.designer.component import Component

        # Check input types
        check_type(parent, Component)
        check_type(name, (type(None), str))
        copy_name = self.name if name is None else name

        self._grpc_client.log.debug(f"Copying body {self.id}.")

        # Perform copy request to server
        response = self._bodies_stub.Copy(
            CopyRequest(
                id=self.id,
                parent=parent.id,
                name=copy_name,
            )
        )

        # Assign the new body to its specified parent (and return the new body)
        tb = TemplateBody(
            response.master_id, copy_name, self._grpc_client, is_surface=self.is_surface
        )
        parent._transformed_part.part.bodies.append(tb)
        # TODO: fix when DMS ObjectPath is fixed - previously we return the body with response.id
<<<<<<< HEAD
        body_id = parent.id + "/" + tb.id if parent.parent_component else tb.id
=======
        body_id = f"{parent.id}/{tb.id}" if parent.parent_component else tb.id
>>>>>>> 8f3f9870
        return Body(body_id, response.name, parent, tb)

    @protect_grpc
    def tessellate(
        self, merge: Optional[bool] = False, transform: Matrix44 = IDENTITY_MATRIX44
    ) -> Union["PolyData", "MultiBlock"]:  # noqa: D102
        # lazy import here to improve initial module load time
        import pyvista as pv

        if not self.is_alive:
            return pv.PolyData() if merge else pv.MultiBlock()

        self._grpc_client.log.debug(f"Requesting tessellation for body {self.id}.")

        # cache tessellation
        if not self._tessellation:
            resp = self._bodies_stub.GetTessellation(self._grpc_id)
            self._tessellation = resp.face_tessellation.values()

        pdata = [tess_to_pd(tess).transform(transform) for tess in self._tessellation]
        comp = pv.MultiBlock(pdata)
        if merge:
            ugrid = comp.combine()
            return pv.PolyData(ugrid.points, ugrid.cells, n_faces=ugrid.n_cells)
        return comp

    def plot(
        self,
        merge: bool = False,
        screenshot: Optional[str] = None,
        use_trame: Optional[bool] = None,
        **plotting_options: Optional[dict],
    ) -> None:  # noqa: D102
        # lazy import here to improve initial module load time

        from ansys.geometry.core.plotting import PlotterHelper

        pl_helper = PlotterHelper(use_trame=use_trame)
        pl = pl_helper.init_plotter()
        pl.add_body(self, merge=merge, **plotting_options)
        pl_helper.show_plotter(pl, screenshot=screenshot)

    def intersect(self, other: "Body") -> None:  # noqa: D102
        raise NotImplementedError(
            "TemplateBody does not implement boolean methods. Call this method on a Body instead."
        )

    def subtract(self, other: "Body") -> None:  # noqa: D102
        raise NotImplementedError(
            "TemplateBody does not implement boolean methods. Call this method on a Body instead."
        )

    def unite(self, other: "Body") -> None:
        # noqa: D102
        raise NotImplementedError(
            "TemplateBody does not implement boolean methods. Call this method on a Body instead."
        )

    def __repr__(self) -> str:
        """Represent the ``TemplateBody`` as a string."""
        lines = [f"ansys.geometry.core.designer.TemplateBody {hex(id(self))}"]
        lines.append(f"  Name                 : {self.name}")
        lines.append(f"  Exists               : {self.is_alive}")
        lines.append(f"  Surface body         : {self.is_surface}")
        if self.is_surface:
            lines.append(f"  Surface thickness    : {self.surface_thickness}")
            lines.append(f"  Surface offset       : {self.surface_offset}")

        return "\n".join(lines)


class Body(IBody):
    """
    Represents solids and surfaces organized within the design assembly.

    Solids and surfaces synchronize to a design within a supporting Geometry service instance.

    Parameters
    ----------
    id : str
        Server-defined ID for the body.
    name : str
        User-defined label for the body.
    parent : Component
        Parent component to nest the new component under within the design assembly.
    template : TemplateBody
        The master body that this body is an occurrence of.
    """

    def __init__(self, id, name, parent: "Component", template: TemplateBody) -> None:
        """Initialize ``Body`` class."""
        self._id = id
        self._name = name
        self._parent = parent
        self._template = template

    def reset_tessellation_cache(func):
        """Decorate ``Body`` methods that require a tessellation cache update.

        Parameters
        ----------
        func : method
            The method being called.

        Returns
        -------
        Any
            The output of the method, if any.
        """

        @wraps(func)
        def wrapper(self: "Body", *args, **kwargs):
            self._template._tessellation = None
            return func(self, *args, **kwargs)

        return wrapper

    @property
    def id(self) -> str:  # noqa: D102
        return self._id

    @property
    def name(self) -> str:  # noqa: D102
        return self._template.name

    @property
    def parent(self) -> "Component":  # noqa: D102
        return self._parent

    @property
    @protect_grpc
    def faces(self) -> List[Face]:  # noqa: D102
        self._template._grpc_client.log.debug(f"Retrieving faces for body {self.id} from server.")
        grpc_faces = self._template._bodies_stub.GetFaces(EntityIdentifier(id=self.id))
        return [
            Face(
                grpc_face.id,
                SurfaceType(grpc_face.surface_type),
                self,
                self._template._grpc_client,
            )
            for grpc_face in grpc_faces.faces
        ]

    @property
    @protect_grpc
    def edges(self) -> List[Edge]:  # noqa: D102
        self._template._grpc_client.log.debug(f"Retrieving edges for body {self.id} from server.")
        grpc_edges = self._template._bodies_stub.GetEdges(EntityIdentifier(id=self.id))
        return [
            Edge(grpc_edge.id, CurveType(grpc_edge.curve_type), self, self._template._grpc_client)
            for grpc_edge in grpc_edges.edges
        ]

    @property
    def _is_alive(self) -> bool:  # noqa: D102
        return self._template.is_alive

    @_is_alive.setter
    def _is_alive(self, value: bool):
        self._template._is_alive = value

    @property
    def is_alive(self) -> bool:  # noqa: D102
        return self._is_alive

    @property
    def is_surface(self) -> bool:  # noqa: D102
        return self._template.is_surface

    @property
    def _surface_thickness(self) -> Union[Quantity, None]:  # noqa: D102
        return self._template.surface_thickness

    @_surface_thickness.setter
    def _surface_thickness(self, value):
        self._template._surface_thickness = value

    @property
    def surface_thickness(self) -> Union[Quantity, None]:  # noqa: D102
        return self._surface_thickness

    @property
    def _surface_offset(self) -> Union["MidSurfaceOffsetType", None]:  # noqa: D102
        return self._template._surface_offset

    @_surface_offset.setter
    def _surface_offset(self, value: "MidSurfaceOffsetType"):  # noqa: D102
        self._template._surface_offset = value

    @property
    def surface_offset(self) -> Union["MidSurfaceOffsetType", None]:  # noqa: D102
        return self._surface_offset

    @property
    def volume(self) -> Quantity:  # noqa: D102
        return self._template.volume

    def assign_material(self, material: Material) -> None:  # noqa: D102
        self._template.assign_material(material)

    def add_midsurface_thickness(self, thickness: Quantity) -> None:  # noqa: D102
        self._template.add_midsurface_thickness(thickness)

    def add_midsurface_offset(self, offset: "MidSurfaceOffsetType") -> None:  # noqa: D102
        self._template.add_midsurface_offset(offset)

    def imprint_curves(
        self, faces: List[Face], sketch: Sketch
    ) -> Tuple[List[Edge], List[Face]]:  # noqa: D102
        # Verify that each of the faces provided are part of this body
        body_faces = self.faces
        for provided_face in faces:
            is_found = False
            for body_face in body_faces:
                if provided_face.id == body_face.id:
                    is_found = True
                    break
            if not is_found:
                raise ValueError(f"Face with id {provided_face.id} is not part of this body.")

        self._template._grpc_client.log.debug(
            f"Imprinting curves provided on {self.id} "
            + f"for faces {[face.id for face in faces]}."
        )

        imprint_response = self._template._commands_stub.ImprintCurves(
            ImprintCurvesRequest(
                body=self._id,
                curves=sketch_shapes_to_grpc_geometries(sketch._plane, sketch.edges, sketch.faces),
                faces=[face._id for face in faces],
            )
        )

        new_edges = [
            Edge(grpc_edge.id, grpc_edge.curve_type, self, self._template._grpc_client)
            for grpc_edge in imprint_response.edges
        ]

        new_faces = [
            Face(grpc_face.id, grpc_face.surface_type, self, self._template._grpc_client)
            for grpc_face in imprint_response.faces
        ]

        return (new_edges, new_faces)

    def project_curves(
        self,
        direction: UnitVector3D,
        sketch: Sketch,
        closest_face: bool,
        only_one_curve: Optional[bool] = False,
    ) -> List[Face]:  # noqa: D102
        curves = sketch_shapes_to_grpc_geometries(
            sketch._plane, sketch.edges, sketch.faces, only_one_curve=only_one_curve
        )
        self._template._grpc_client.log.debug(f"Projecting provided curves on {self.id}.")

        project_response = self._template._commands_stub.ProjectCurves(
            ProjectCurvesRequest(
                body=self._id,
                curves=curves,
                direction=unit_vector_to_grpc_direction(direction),
                closest_face=closest_face,
            )
        )

        projected_faces = [
            Face(grpc_face.id, grpc_face.surface_type, self, self._template._grpc_client)
            for grpc_face in project_response.faces
        ]

        return projected_faces

    def translate(
        self, direction: UnitVector3D, distance: Union[Quantity, Distance, Real]
    ) -> None:  # noqa: D102
        return self._template.translate(direction, distance)

    def copy(self, parent: "Component", name: str = None) -> "Body":  # noqa: D102
        return self._template.copy(parent, name)

    def tessellate(
        self, merge: Optional[bool] = False
    ) -> Union["PolyData", "MultiBlock"]:  # noqa: D102
        return self._template.tessellate(merge, self.parent.get_world_transform())

    def plot(
        self,
        merge: bool = False,
        screenshot: Optional[str] = None,
        use_trame: Optional[bool] = None,
        **plotting_options: Optional[dict],
    ) -> None:  # noqa: D102
        return self._template.plot(merge, screenshot, use_trame, **plotting_options)

    @protect_grpc
    @reset_tessellation_cache
    def intersect(self, other: "Body") -> None:  # noqa: D102
        response = self._template._bodies_stub.Boolean(
            BooleanRequest(body1=self.id, body2=other.id, method="intersect")
        ).empty_result

        if response == 1:
            raise ValueError("Bodies do not intersect.")

        other.parent.delete_body(other)

    @protect_grpc
    @reset_tessellation_cache
    def subtract(self, other: "Body") -> None:  # noqa: D102
        response = self._template._bodies_stub.Boolean(
            BooleanRequest(body1=self.id, body2=other.id, method="subtract")
        ).empty_result

        if response == 1:
            raise ValueError("Subtraction of bodies results in an empty (complete) subtraction.")

        other.parent.delete_body(other)

    @protect_grpc
    @reset_tessellation_cache
    def unite(self, other: "Body") -> None:  # noqa: D102
        self._template._bodies_stub.Boolean(
            BooleanRequest(body1=self.id, body2=other.id, method="unite")
        )
        other.parent.delete_body(other)

    def __repr__(self) -> str:
        """Represent the ``Body`` as a string."""
        lines = [f"ansys.geometry.core.designer.Body {hex(id(self))}"]
        lines.append(f"  Name                 : {self.name}")
        lines.append(f"  Exists               : {self.is_alive}")
        lines.append(f"  Parent component     : {self._parent.name}")
        lines.append(f"  TemplateBody         : {self._template.id}")
        lines.append(f"  Surface body         : {self.is_surface}")
        if self.is_surface:
            lines.append(f"  Surface thickness    : {self.surface_thickness}")
            lines.append(f"  Surface offset       : {self.surface_offset}")

        return "\n".join(lines)<|MERGE_RESOLUTION|>--- conflicted
+++ resolved
@@ -681,11 +681,7 @@
         )
         parent._transformed_part.part.bodies.append(tb)
         # TODO: fix when DMS ObjectPath is fixed - previously we return the body with response.id
-<<<<<<< HEAD
-        body_id = parent.id + "/" + tb.id if parent.parent_component else tb.id
-=======
         body_id = f"{parent.id}/{tb.id}" if parent.parent_component else tb.id
->>>>>>> 8f3f9870
         return Body(body_id, response.name, parent, tb)
 
     @protect_grpc
