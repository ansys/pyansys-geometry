--- conflicted
+++ resolved
@@ -26,13 +26,8 @@
 ]
 
 dependencies = [
-<<<<<<< HEAD
   "ansys-api-discovery==1.0.12",
-  "ansys-tools-common>=0.2,<1",
-=======
-  "ansys-api-discovery==1.0.10",
   "ansys-tools-common>=0.3,<1",
->>>>>>> 2b98dc64
   "beartype>=0.11.0,<0.23",
   "geomdl>=5,<6",
   "grpcio>=1.35.0,<2",
