# Copyright (C) 2023 - 2025 ANSYS, Inc. and/or its affiliates.
# SPDX-License-Identifier: MIT
#
#
# Permission is hereby granted, free of charge, to any person obtaining a copy
# of this software and associated documentation files (the "Software"), to deal
# in the Software without restriction, including without limitation the rights
# to use, copy, modify, merge, publish, distribute, sublicense, and/or sell
# copies of the Software, and to permit persons to whom the Software is
# furnished to do so, subject to the following conditions:
#
# The above copyright notice and this permission notice shall be included in all
# copies or substantial portions of the Software.
#
# THE SOFTWARE IS PROVIDED "AS IS", WITHOUT WARRANTY OF ANY KIND, EXPRESS OR
# IMPLIED, INCLUDING BUT NOT LIMITED TO THE WARRANTIES OF MERCHANTABILITY,
# FITNESS FOR A PARTICULAR PURPOSE AND NONINFRINGEMENT. IN NO EVENT SHALL THE
# AUTHORS OR COPYRIGHT HOLDERS BE LIABLE FOR ANY CLAIM, DAMAGES OR OTHER
# LIABILITY, WHETHER IN AN ACTION OF CONTRACT, TORT OR OTHERWISE, ARISING FROM,
# OUT OF OR IN CONNECTION WITH THE SOFTWARE OR THE USE OR OTHER DEALINGS IN THE
# SOFTWARE.
"""Module containing the bodies service implementation for v1."""

import grpc

from ansys.geometry.core.errors import protect_grpc

from ..base.bodies import GRPCBodyService


class GRPCBodyServiceV1(GRPCBodyService):  # pragma: no cover
    """Body service for gRPC communication with the Geometry server.

    This class provides methods to create and manipulate bodies in the
    Geometry server using gRPC. It is specifically designed for the v1
    version of the Geometry API.

    Parameters
    ----------
    channel : grpc.Channel
        The gRPC channel to the server.
    """

    @protect_grpc
    def __init__(self, channel: grpc.Channel):
        """Initialize the BodyService with the gRPC stub."""
        from ansys.api.geometry.v1.bodies_pb2_grpc import BodiesStub

        self.stub = BodiesStub(channel)

    @protect_grpc
    def create_sphere_body(self, **kwargs) -> dict:  # noqa: D102
        raise NotImplementedError

    @protect_grpc
    def create_extruded_body(self, **kwargs) -> dict:  # noqa: D102
        raise NotImplementedError

    @protect_grpc
    def create_sweeping_profile_body(self, **kwargs) -> dict:  # noqa: D102
        raise NotImplementedError

    @protect_grpc
    def create_sweeping_chain(self, **kwargs) -> dict:  # noqa: D102
        raise NotImplementedError

    @protect_grpc
    def sweep_with_guide(self, **kwargs) -> dict:  # noqa: D102
        raise NotImplementedError

    @protect_grpc
    def create_extruded_body_from_face_profile(self, **kwargs) -> dict:  # noqa: D102
        raise NotImplementedError

    @protect_grpc
    def create_extruded_body_from_loft_profiles(self, **kwargs) -> dict:  # noqa: D102
        raise NotImplementedError

    @protect_grpc
    def create_planar_body(self, **kwargs) -> dict:  # noqa: D102
        raise NotImplementedError

    @protect_grpc
    def create_body_from_face(self, **kwargs) -> dict:  # noqa: D102
        raise NotImplementedError

    @protect_grpc
    def create_surface_body(self, **kwargs) -> dict:  # noqa: D102
        raise NotImplementedError

    @protect_grpc
    def create_surface_body_from_trimmed_curves(self, **kwargs) -> dict:  # noqa: D102
        raise NotImplementedError

    @protect_grpc
    def translate(self, **kwargs) -> dict:  # noqa: D102
        raise NotImplementedError

    @protect_grpc
    def delete(self, **kwargs) -> dict:  # noqa: D102
        raise NotImplementedError

    @protect_grpc
    def is_suppressed(self, **kwargs) -> dict:  # noqa: D102
        raise NotImplementedError

    @protect_grpc
    def get_color(self, **kwargs) -> dict:  # noqa: D102
        raise NotImplementedError

    @protect_grpc
    def get_faces(self, **kwargs) -> dict:  # noqa: D102
        raise NotImplementedError

    @protect_grpc
    def get_edges(self, **kwargs) -> dict:  # noqa: D102
        raise NotImplementedError

    @protect_grpc
    def get_vertices(self, **kwargs) -> dict:  # noqa: D102
        raise NotImplementedError

    @protect_grpc
    def get_volume(self, **kwargs) -> dict:  # noqa: D102
        raise NotImplementedError

    @protect_grpc
    def get_bounding_box(self, **kwargs) -> dict:  # noqa: D102
        raise NotImplementedError

    @protect_grpc
    def set_assigned_material(self, **kwargs) -> dict:  # noqa: D102
        raise NotImplementedError

    @protect_grpc
    def get_assigned_material(self, **kwargs) -> dict:  # noqa: D102
        raise NotImplementedError

    @protect_grpc
    def remove_assigned_material(self, **kwargs):  # noqa: D102
        raise NotImplementedError

    @protect_grpc
    def set_name(self, **kwargs) -> dict:  # noqa: D102
        raise NotImplementedError

    @protect_grpc
    def set_fill_style(self, **kwargs) -> dict:  # noqa: D102
        raise NotImplementedError

    @protect_grpc
    def set_suppressed(self, **kwargs) -> dict:  # noqa: D102
        raise NotImplementedError

    @protect_grpc
    def set_color(self, **kwargs) -> dict:  # noqa: D102
        raise NotImplementedError

    @protect_grpc
    def rotate(self, **kwargs) -> dict:  # noqa: D102
        raise NotImplementedError

    @protect_grpc
    def scale(self, **kwargs) -> dict:  # noqa: D102
        raise NotImplementedError

    @protect_grpc
    def mirror(self, **kwargs) -> dict:  # noqa: D102
        raise NotImplementedError

    @protect_grpc
    def map(self, **kwargs) -> dict:  # noqa: D102
        raise NotImplementedError

    @protect_grpc
    def get_collision(self, **kwargs) -> dict:  # noqa: D102
        raise NotImplementedError

    @protect_grpc
    def copy(self, **kwargs) -> dict:  # noqa: D102
        raise NotImplementedError

    @protect_grpc
    def get_tesellation(self, **kwargs) -> dict:  # noqa: D102
        raise NotImplementedError

    @protect_grpc
    def get_tesellation_with_options(self, **kwargs) -> dict:  # noqa: D102
        raise NotImplementedError

    @protect_grpc
    def boolean(self, **kwargs) -> dict:  # noqa: D102
        raise NotImplementedError

    @protect_grpc
    def combine(self, **kwargs) -> dict:  # noqa: D102
        raise NotImplementedError

    @protect_grpc
    def split_body(self, **kwargs) -> dict:  # noqa: D102
        raise NotImplementedError

    @protect_grpc
    def create_body_from_loft_profiles_with_guides(self, **kwargs) -> dict:  # noqa: D102
        raise NotImplementedError

    @protect_grpc
<<<<<<< HEAD
    def assign_midsurface_thickness(self, **kwargs) -> dict:  # noqa: D102
        raise NotImplementedError
    
    @protect_grpc
    def assign_midsurface_offset(self, **kwargs) -> dict:  # noqa: D102
        raise NotImplementedError
    
    @protect_grpc
    def shell(self, **kwargs) -> dict:  # noqa: D102
        raise NotImplementedError

    @protect_grpc
    def remove_faces(self, **kwargs) -> dict:  # noqa: D102
        raise NotImplementedError

    @protect_grpc
    def imprint_curves(self, **kwargs) -> dict:  # noqa: D102
        raise NotImplementedError

    @protect_grpc
    def project_curves(self, **kwargs) -> dict:  # noqa: D102
        raise NotImplementedError

    @protect_grpc
    def imprint_projected_curves(self, **kwargs) -> dict:  # noqa: D102
=======
    def combine_merge(self, **kwargs) -> dict:  # noqa: D102
>>>>>>> 9e8e1be5
        raise NotImplementedError<|MERGE_RESOLUTION|>--- conflicted
+++ resolved
@@ -205,7 +205,10 @@
         raise NotImplementedError
 
     @protect_grpc
-<<<<<<< HEAD
+    def combine_merge(self, **kwargs) -> dict:  # noqa: D102
+        raise NotImplementedError
+
+    @protect_grpc
     def assign_midsurface_thickness(self, **kwargs) -> dict:  # noqa: D102
         raise NotImplementedError
     
@@ -231,7 +234,4 @@
 
     @protect_grpc
     def imprint_projected_curves(self, **kwargs) -> dict:  # noqa: D102
-=======
-    def combine_merge(self, **kwargs) -> dict:  # noqa: D102
->>>>>>> 9e8e1be5
         raise NotImplementedError