# Copyright (C) 2023 - 2025 ANSYS, Inc. and/or its affiliates.
# SPDX-License-Identifier: MIT
#
#
# Permission is hereby granted, free of charge, to any person obtaining a copy
# of this software and associated documentation files (the "Software"), to deal
# in the Software without restriction, including without limitation the rights
# to use, copy, modify, merge, publish, distribute, sublicense, and/or sell
# copies of the Software, and to permit persons to whom the Software is
# furnished to do so, subject to the following conditions:
#
# The above copyright notice and this permission notice shall be included in all
# copies or substantial portions of the Software.
#
# THE SOFTWARE IS PROVIDED "AS IS", WITHOUT WARRANTY OF ANY KIND, EXPRESS OR
# IMPLIED, INCLUDING BUT NOT LIMITED TO THE WARRANTIES OF MERCHANTABILITY,
# FITNESS FOR A PARTICULAR PURPOSE AND NONINFRINGEMENT. IN NO EVENT SHALL THE
# AUTHORS OR COPYRIGHT HOLDERS BE LIABLE FOR ANY CLAIM, DAMAGES OR OTHER
# LIABILITY, WHETHER IN AN ACTION OF CONTRACT, TORT OR OTHERWISE, ARISING FROM,
# OUT OF OR IN CONNECTION WITH THE SOFTWARE OR THE USE OR OTHER DEALINGS IN THE
# SOFTWARE.
"""Provides tools for repairing bodies."""

from typing import TYPE_CHECKING

from google.protobuf.wrappers_pb2 import BoolValue, DoubleValue

from ansys.api.geometry.v0.models_pb2 import (
    InspectGeometryMessageId,
    InspectGeometryMessageType,
    InspectGeometryResult,
    InspectGeometryResultIssue,
)
<<<<<<< HEAD

=======
from ansys.api.geometry.v0.repairtools_pb2_grpc import RepairToolsStub
>>>>>>> df56e2ce
from ansys.geometry.core.connection import GrpcClient
from ansys.geometry.core.errors import protect_grpc
from ansys.geometry.core.misc.auxiliary import (
    get_bodies_from_ids,
    get_design_from_body,
    get_edges_from_ids,
    get_faces_from_ids,
)
from ansys.geometry.core.misc.checks import (
    check_type,
    check_type_all_elements_in_iterable,
    min_backend_version,
)
from ansys.geometry.core.tools.check_geometry import GeometryIssue, InspectResult
from ansys.geometry.core.tools.problem_areas import (
    DuplicateFaceProblemAreas,
    ExtraEdgeProblemAreas,
    InexactEdgeProblemAreas,
    InterferenceProblemAreas,
    MissingFaceProblemAreas,
    ShortEdgeProblemAreas,
    SmallFaceProblemAreas,
    SplitEdgeProblemAreas,
    StitchFaceProblemAreas,
    UnsimplifiedFaceProblemAreas,
)
from ansys.geometry.core.tools.repair_tool_message import RepairToolMessage
from ansys.geometry.core.typing import Real

if TYPE_CHECKING:  # pragma: no cover
    from ansys.geometry.core.designer.body import Body
    from ansys.geometry.core.modeler import Modeler


class RepairTools:
    """Repair tools for PyAnsys Geometry."""

    def __init__(self, grpc_client: GrpcClient, modeler: "Modeler"):
        """Initialize a new instance of the ``RepairTools`` class."""
        self._grpc_client = grpc_client
        self._modeler = modeler

    @protect_grpc
    def find_split_edges(
        self, bodies: list["Body"], angle: Real = 0.0, length: Real = 0.0
    ) -> list[SplitEdgeProblemAreas]:
        """Find split edges in the given list of bodies.

        This method finds the split edge problem areas and returns a list of split edge
        problem areas objects.

        Parameters
        ----------
        bodies : list[Body]
            List of bodies that split edges are investigated on.
        angle : Real
            The maximum angle between edges.
        length : Real
            The maximum length of the edges.

        Returns
        -------
        list[SplitEdgeProblemAreas]
            List of objects representing split edge problem areas.
        """
        if not bodies:
            return []

        angle_value = DoubleValue(value=float(angle))
        length_value = DoubleValue(value=float(length))
        body_ids = [body.id for body in bodies]

        problem_areas_response = self._grpc_client.services.repair_tools.find_split_edges(
            bodies_or_faces=body_ids, angle=angle_value, distance=length_value
        )

        parent_design = get_design_from_body(bodies[0])
        return [
            SplitEdgeProblemAreas(
                f"{res.id}",
                self._grpc_client,
                get_edges_from_ids(parent_design, res.edge_monikers),
            )
            for res in problem_areas_response.result
        ]

    @protect_grpc
    def find_extra_edges(self, bodies: list["Body"]) -> list[ExtraEdgeProblemAreas]:
        """Find the extra edges in the given list of bodies.

        This method find the extra edge problem areas and returns a list of extra edge
        problem areas objects.

        Parameters
        ----------
        bodies : list[Body]
            List of bodies that extra edges are investigated on.

        Returns
        -------
        list[ExtraEdgeProblemArea]
            List of objects representing extra edge problem areas.
        """
        if not bodies:
            return []

        body_ids = [body.id for body in bodies]
        problem_areas_response = self._grpc_client.services.repair_tools.find_extra_edges(
            selection=body_ids
        )
        parent_design = get_design_from_body(bodies[0])

        return [
            ExtraEdgeProblemAreas(
                f"{res.id}",
                self._grpc_client,
                get_edges_from_ids(parent_design, res.edge_monikers),
            )
            for res in problem_areas_response.result
        ]

    @protect_grpc
    def find_inexact_edges(self, bodies: list["Body"]) -> list[InexactEdgeProblemAreas]:
        """Find inexact edges in the given list of bodies.

        This method find the inexact edge problem areas and returns a list of inexact
        edge problem areas objects.

        Parameters
        ----------
        bodies : list[Body]
            List of bodies that inexact edges are investigated on.

        Returns
        -------
        list[InExactEdgeProblemArea]
            List of objects representing inexact edge problem areas.
        """
        if not bodies:
            return []

        body_ids = [body.id for body in bodies]
        problem_areas_response = self._grpc_client.services.repair_tools.find_inexact_edges(
            selection=body_ids
        )

        parent_design = get_design_from_body(bodies[0])

        return [
            InexactEdgeProblemAreas(
                f"{res.id}",
                self._grpc_client,
                get_edges_from_ids(parent_design, res.edge_monikers),
            )
            for res in problem_areas_response.result
        ]

    @protect_grpc
    def find_short_edges(
        self, bodies: list["Body"], length: Real = 0.0
    ) -> list[ShortEdgeProblemAreas]:
        """Find the short edge problem areas.

        This method finds the short edge problem areas and returns a list of
        these objects.

        Parameters
        ----------
        bodies : list[Body]
            List of bodies that short edges are investigated on.

        Returns
        -------
        list[ShortEdgeProblemAreas]
            List of objects representing short edge problem areas.
        """
        if not bodies:
            return []

        body_ids = [body.id for body in bodies]

        problem_areas_response = self._grpc_client.services.repair_tools.find_short_edges(
            selection=body_ids, length=length
        )

        parent_design = get_design_from_body(bodies[0])
        return [
            ShortEdgeProblemAreas(
                f"{res.id}",
                self._grpc_client,
                get_edges_from_ids(parent_design, res.edge_monikers),
            )
            for res in problem_areas_response.result
        ]

    @protect_grpc
    def find_duplicate_faces(self, bodies: list["Body"]) -> list[DuplicateFaceProblemAreas]:
        """Find the duplicate face problem areas.

        This method finds the duplicate face problem areas and returns a list of
        duplicate face problem areas objects.

        Parameters
        ----------
        bodies : list[Body]
            List of bodies that duplicate faces are investigated on.

        Returns
        -------
        list[DuplicateFaceProblemAreas]
            List of objects representing duplicate face problem areas.
        """
        if not bodies:
            return []

        body_ids = [body.id for body in bodies]
        problem_areas_response = self._grpc_client.services.repair_tools.find_duplicate_faces(
            faces=body_ids
        )

        parent_design = get_design_from_body(bodies[0])
        return [
            DuplicateFaceProblemAreas(
                f"{res.id}",
                self._grpc_client,
                get_faces_from_ids(parent_design, res.face_monikers),
            )
            for res in problem_areas_response.result
        ]

    @protect_grpc
    def find_missing_faces(self, bodies: list["Body"]) -> list[MissingFaceProblemAreas]:
        """Find the missing faces.

        This method find the missing face problem areas and returns a list of missing
        face problem areas objects.

        Parameters
        ----------
        bodies : list[Body]
            List of bodies that missing faces are investigated on.

        Returns
        -------
        list[MissingFaceProblemAreas]
            List of objects representing missing face problem areas.
        """
        if not bodies:
            return []
        body_ids = [body.id for body in bodies]
        problem_areas_response = self._grpc_client.services.repair_tools.find_missing_faces(
            faces=body_ids
        )
        parent_design = get_design_from_body(bodies[0])

        return [
            MissingFaceProblemAreas(
                f"{res.id}",
                self._grpc_client,
                get_edges_from_ids(parent_design, res.edge_monikers),
            )
            for res in problem_areas_response.result
        ]

    @protect_grpc
    def find_small_faces(self, bodies: list["Body"]) -> list[SmallFaceProblemAreas]:
        """Find the small face problem areas.

        This method finds and returns a list of ids of small face problem areas
        objects.

        Parameters
        ----------
        bodies : list[Body]
            List of bodies that small faces are investigated on.

        Returns
        -------
        list[SmallFaceProblemAreas]
            List of objects representing small face problem areas.
        """
        if not bodies:
            return []

        body_ids = [body.id for body in bodies]
        problem_areas_response = self._grpc_client.services.repair_tools.find_small_faces(
            selection=body_ids
        )
        parent_design = get_design_from_body(bodies[0])

        return [
            SmallFaceProblemAreas(
                f"{res.id}",
                self._grpc_client,
                get_faces_from_ids(parent_design, res.face_monikers),
            )
            for res in problem_areas_response.result
        ]

    @protect_grpc
    def find_stitch_faces(self, bodies: list["Body"]) -> list[StitchFaceProblemAreas]:
        """Return the list of stitch face problem areas.

        This method find the stitch face problem areas and returns a list of ids of stitch face
        problem areas objects.

        Parameters
        ----------
        bodies : list[Body]
            List of bodies that stitchable faces are investigated on.

        Returns
        -------
        list[StitchFaceProblemAreas]
            List of objects representing stitch face problem areas.
        """
        body_ids = [body.id for body in bodies]
        problem_areas_response = self._grpc_client.services.repair_tools.find_stitch_faces(
            faces=body_ids
        )
        parent_design = get_design_from_body(bodies[0])
        return [
            StitchFaceProblemAreas(
                f"{res.id}",
                self._grpc_client,
                get_bodies_from_ids(parent_design, res.body_monikers),
            )
            for res in problem_areas_response.result
        ]

    @protect_grpc
    @min_backend_version(25, 2, 0)
    def find_simplify(self, bodies: list["Body"]) -> list[UnsimplifiedFaceProblemAreas]:
        """Detect faces in a body that can be simplified.

        Parameters
        ----------
        bodies : list[Body]
            List of bodies to search.

        Returns
        -------
        list[UnsimplifiedFaceProblemAreas]
            List of objects representing unsimplified face problem areas.
        """
        from ansys.geometry.core.designer.body import Body

        check_type_all_elements_in_iterable(bodies, Body)
        body_ids = [body.id for body in bodies]

        parent_design = get_design_from_body(bodies[0])
        problem_areas_response = self._grpc_client.services.repair_tools.find_simplify(
            selection=body_ids
        )

        return [
            UnsimplifiedFaceProblemAreas(
                f"{res.id}",
                self._grpc_client,
                get_faces_from_ids(parent_design, res.body_monikers),
            )
            for res in problem_areas_response.result
        ]

    @protect_grpc
    @min_backend_version(25, 2, 0)
    def find_interferences(
        self, bodies: list["Body"], cut_smaller_body: bool = False
    ) -> list[InterferenceProblemAreas]:
        """Find the interference problem areas.

        Notes
        -----
        This method finds and returns a list of ids of interference problem areas
        objects.

        Parameters
        ----------
        bodies : list[Body]
            List of bodies that small faces are investigated on.
        cut_smaller_body : bool, optional
            Whether to cut the smaller body if an intererference is found.
            By default, False.

        Returns
        -------
        list[InterfenceProblemAreas]
            List of objects representing interference problem areas.
        """
        from ansys.geometry.core.designer.body import Body

        if not bodies:
            return []

        # Verify inputs
        check_type_all_elements_in_iterable(bodies, Body)
        check_type(cut_smaller_body, bool)

        parent_design = get_design_from_body(bodies[0])
        body_ids = [body.id for body in bodies]
        cut_smaller_body_bool = BoolValue(value=cut_smaller_body)
        problem_areas_response = self._grpc_client.services.repair_tools.find_interferences(
            bodies=body_ids,
            cut_smaller_body=cut_smaller_body_bool,
        )

        return [
            InterferenceProblemAreas(
                f"{res.id}",
                self._grpc_client,
                get_bodies_from_ids(parent_design, res.body_monikers),
            )
            for res in problem_areas_response.result
        ]

    @protect_grpc
    @min_backend_version(25, 2, 0)
    def find_and_fix_short_edges(
        self, bodies: list["Body"], length: Real = 0.0, comprehensive_result: bool = False
    ) -> RepairToolMessage:
        """Find and fix the short edge problem areas.

        Notes
        -----
        This method finds the short edges in the bodies and fixes them.

        Parameters
        ----------
        bodies : list[Body]
            List of bodies that short edges are investigated on.
        length : Real, optional
            The maximum length of the edges. By default, 0.0.
        comprehensive_result : bool, optional
            Whether to fix all problem areas individually.
            By default, False.

        Returns
        -------
        RepairToolMessage
            Message containing number of problem areas found/fixed, created and/or modified bodies.
        """
        from ansys.geometry.core.designer.body import Body

        check_type_all_elements_in_iterable(bodies, Body)
        check_type(length, Real)
        check_type(comprehensive_result, bool)

        if not bodies:
            return RepairToolMessage(False, [], [], 0, 0)

        body_ids = [body.id for body in bodies]

        response = self._grpc_client.services.repair_tools.find_and_fix_short_edges(
            selection=body_ids,
            length=length,
            comprehensive_result=comprehensive_result,
        )

        parent_design = get_design_from_body(bodies[0])
        parent_design._update_design_inplace()
        message = RepairToolMessage(
            response.success,
            response.created_bodies_monikers,
            response.modified_bodies_monikers,
            response.found,
            response.repaired,
        )
        return message

    @protect_grpc
    @min_backend_version(25, 2, 0)
    def find_and_fix_extra_edges(
        self, bodies: list["Body"], comprehensive_result: bool = False
    ) -> RepairToolMessage:
        """Find and fix the extra edge problem areas.

        Notes
        -----
        This method finds the extra edges in the bodies and fixes them.

        Parameters
        ----------
        bodies : list[Body]
            List of bodies that short edges are investigated on.
        length : Real
            The maximum length of the edges.
        comprehensive_result : bool, optional
            Whether to fix all problem areas individually.
            By default, False.

        Returns
        -------
        RepairToolMessage
            Message containing number of problem areas found/fixed, created and/or modified bodies.
        """
        from ansys.geometry.core.designer.body import Body

        check_type_all_elements_in_iterable(bodies, Body)
        check_type(comprehensive_result, bool)

        if not bodies:
            return RepairToolMessage(False, [], [], 0, 0)

        body_ids = [body.id for body in bodies]
        response = self._grpc_client.services.repair_tools.find_and_fix_extra_edges(
            selection=body_ids,
            comprehensive_result=comprehensive_result,
        )

        parent_design = get_design_from_body(bodies[0])
        parent_design._update_design_inplace()
        message = RepairToolMessage(
            response.success,
            response.created_bodies_monikers,
            response.modified_bodies_monikers,
            response.found,
            response.repaired,
        )
        return message

    @protect_grpc
    @min_backend_version(25, 2, 0)
    def find_and_fix_split_edges(
        self,
        bodies: list["Body"],
        angle: Real = 0.0,
        length: Real = 0.0,
        comprehensive_result: bool = False,
    ) -> RepairToolMessage:
        """Find and fix the split edge problem areas.

        Notes
        -----
        This method finds the extra edges in the bodies and fixes them.

        Parameters
        ----------
        bodies : list[Body]
            List of bodies that split edges are investigated on.
        angle : Real, optional
            The maximum angle between edges. By default, 0.0.
        length : Real, optional
            The maximum length of the edges. By default, 0.0.
        comprehensive_result : bool, optional
            Whether to fix all problem areas individually.
            By default, False.

        Returns
        -------
        RepairToolMessage
            Message containing number of problem areas found/fixed, created and/or modified bodies.
        """
        from ansys.geometry.core.designer.body import Body

        check_type_all_elements_in_iterable(bodies, Body)
        check_type(angle, Real)
        check_type(length, Real)
        check_type(comprehensive_result, bool)

        if not bodies:
            return RepairToolMessage(False, [], [], 0, 0)

        angle_value = DoubleValue(value=float(angle))
        length_value = DoubleValue(value=float(length))
        body_ids = [body.id for body in bodies]

        response = self._grpc_client.services.repair_tools.find_and_fix_split_edges(
            bodies_or_faces=body_ids,
            angle=angle_value,
            length=length_value,
            comprehensive_result=comprehensive_result,
        )

        parent_design = get_design_from_body(bodies[0])
        parent_design._update_design_inplace()
        message = RepairToolMessage(
            response.success,
            response.created_bodies_monikers,
            response.modified_bodies_monikers,
            response.found,
            response.repaired,
        )
        return message

    @protect_grpc
    @min_backend_version(25, 2, 0)
    def find_and_fix_simplify(
        self, bodies: list["Body"], comprehensive_result: bool = False
    ) -> RepairToolMessage:
        """Find and simplify the provided geometry.

        Notes
        -----
        This method simplifies the provided geometry.

        Parameters
        ----------
        bodies : list[Body]
            List of bodies to be simplified.
        comprehensive_result : bool, optional
            Whether to fix all problem areas individually.
            By default, False.

        Returns
        -------
        RepairToolMessage
            Message containing number of problem areas found/fixed, created and/or modified bodies.
        """
        from ansys.geometry.core.designer.body import Body

        check_type_all_elements_in_iterable(bodies, Body)
        check_type(comprehensive_result, bool)

        if not bodies:
            return RepairToolMessage(False, [], [], 0, 0)

        body_ids = [body.id for body in bodies]

        response = self._grpc_client.services.repair_tools.find_and_fix_simplify(
            selection=body_ids,
            comprehensive_result=comprehensive_result,
        )

        parent_design = get_design_from_body(bodies[0])
        parent_design._update_design_inplace()
        message = RepairToolMessage(
            response.success,
            response.created_bodies_monikers,
            response.modified_bodies_monikers,
            response.found,
            response.repaired,
        )
        return message

    @protect_grpc
    @min_backend_version(25, 2, 0)
    def inspect_geometry(self, bodies: list["Body"] = None) -> list[InspectResult]:
        """Return a list of geometry issues organized by body.

        This method inspects the geometry and returns a list of the issues grouped by
        the body where they are found.

        Parameters
        ----------
        bodies : list[Body]
            List of bodies to inspect the geometry for.
            All bodies are inspected if the argument is not given.

        Returns
        -------
        list[IssuesByBody]
            List of objects representing geometry issues and the bodies where issues are found.
        """
        parent_design = self._modeler.get_active_design()
        body_ids = [] if bodies is None else [body._grpc_id for body in bodies]
        inspect_result_response = self._grpc_client.services.repair_tools.inspect_geometry(
            bodies=body_ids
        )
        return self.__create_inspect_result_from_response(
            parent_design, inspect_result_response.issues_by_body
        )

    def __create_inspect_result_from_response(
        self, design, inspect_geometry_results: list[InspectGeometryResult]
    ) -> list[InspectResult]:
        inspect_results = []
        for inspect_geometry_result in inspect_geometry_results:
            body = get_bodies_from_ids(design, [inspect_geometry_result.body.id])
            issues = self.__create_issues_from_response(inspect_geometry_result.issues)
            inspect_result = InspectResult(
                grpc_client=self._grpc_client, body=body[0], issues=issues
            )
            inspect_results.append(inspect_result)

        return inspect_results

    def __create_issues_from_response(
        self,
        inspect_geometry_result_issues: list[InspectGeometryResultIssue],
    ) -> list[GeometryIssue]:
        issues = []
        for inspect_result_issue in inspect_geometry_result_issues:
            message_type = InspectGeometryMessageType.Name(inspect_result_issue.message_type)
            message_id = InspectGeometryMessageId.Name(inspect_result_issue.message_id)
            message = inspect_result_issue.message

            issue = GeometryIssue(
                message_type=message_type,
                message_id=message_id,
                message=message,
                faces=[face.id for face in inspect_result_issue.faces],
                edges=[edge.id for edge in inspect_result_issue.edges],
            )
            issues.append(issue)
        return issues

    @protect_grpc
    @min_backend_version(25, 2, 0)
    def repair_geometry(self, bodies: list["Body"] = None) -> RepairToolMessage:
        """Attempt to repair the geometry for the given bodies.

        This method inspects the geometry for the given bodies and attempts to repair them.

        Parameters
        ----------
        bodies : list[Body]
            List of bodies where to attempt to repair the geometry.
            All bodies are repaired if the argument is not given.

        Returns
        -------
        RepairToolMessage
            Message containing success of the operation.
        """
        body_ids = [] if bodies is None else [body._grpc_id for body in bodies]
        repair_result_response = self._grpc_client.services.repair_tools.repair_geometry(
            bodies=body_ids
        )

        message = RepairToolMessage(repair_result_response.result.success, [], [])
        return message<|MERGE_RESOLUTION|>--- conflicted
+++ resolved
@@ -31,11 +31,7 @@
     InspectGeometryResult,
     InspectGeometryResultIssue,
 )
-<<<<<<< HEAD
-
-=======
 from ansys.api.geometry.v0.repairtools_pb2_grpc import RepairToolsStub
->>>>>>> df56e2ce
 from ansys.geometry.core.connection import GrpcClient
 from ansys.geometry.core.errors import protect_grpc
 from ansys.geometry.core.misc.auxiliary import (
@@ -76,6 +72,7 @@
     def __init__(self, grpc_client: GrpcClient, modeler: "Modeler"):
         """Initialize a new instance of the ``RepairTools`` class."""
         self._grpc_client = grpc_client
+        self._repair_stub = RepairToolsStub(self._grpc_client.channel)
         self._modeler = modeler
 
     @protect_grpc
