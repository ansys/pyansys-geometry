# Copyright (C) 2023 - 2025 ANSYS, Inc. and/or its affiliates.
# SPDX-License-Identifier: MIT
#
#
# Permission is hereby granted, free of charge, to any person obtaining a copy
# of this software and associated documentation files (the "Software"), to deal
# in the Software without restriction, including without limitation the rights
# to use, copy, modify, merge, publish, distribute, sublicense, and/or sell
# copies of the Software, and to permit persons to whom the Software is
# furnished to do so, subject to the following conditions:
#
# The above copyright notice and this permission notice shall be included in all
# copies or substantial portions of the Software.
#
# THE SOFTWARE IS PROVIDED "AS IS", WITHOUT WARRANTY OF ANY KIND, EXPRESS OR
# IMPLIED, INCLUDING BUT NOT LIMITED TO THE WARRANTIES OF MERCHANTABILITY,
# FITNESS FOR A PARTICULAR PURPOSE AND NONINFRINGEMENT. IN NO EVENT SHALL THE
# AUTHORS OR COPYRIGHT HOLDERS BE LIABLE FOR ANY CLAIM, DAMAGES OR OTHER
# LIABILITY, WHETHER IN AN ACTION OF CONTRACT, TORT OR OTHERWISE, ARISING FROM,
# OUT OF OR IN CONNECTION WITH THE SOFTWARE OR THE USE OR OTHER DEALINGS IN THE
# SOFTWARE.
"""Module containing v1 related conversions from PyAnsys Geometry objects to gRPC messages."""

from typing import TYPE_CHECKING

from ansys.api.discovery.v1.commands.file_pb2 import (
    ImportOptionDefinition as GRPCImportOptionDefinition,
)
from ansys.api.discovery.v1.commonenums_pb2 import (
    BackendType as GRPCBackendType,
    FileFormat as GRPCFileFormat,
)
from ansys.api.discovery.v1.commonmessages_pb2 import (
    Arc as GRPCArc,
    Circle as GRPCCircle,
    Direction as GRPCDirection,
    Ellipse as GRPCEllipse,
    EntityIdentifier,
    Frame as GRPCFrame,
    Line as GRPCLine,
    Plane as GRPCPlane,
    Point as GRPCPoint,
    Polygon as GRPCPolygon,
    Quantity as GRPCQuantity,
)
from ansys.api.discovery.v1.design.designmessages_pb2 import (
    CurveGeometry as GRPCCurveGeometry,
    DatumPointEntity as GRPCDesignPoint,
    DrivingDimensionEntity as GRPCDrivingDimension,
    EdgeTessellation as GRPCEdgeTessellation,
    Geometries as GRPCGeometries,
    Knot as GRPCKnot,
    MaterialEntity as GRPCMaterial,
    MaterialProperty as GRPCMaterialProperty,
    Matrix as GRPCMatrix,
    NurbsCurve as GRPCNurbsCurve,
    NurbsSurface as GRPCNurbsSurface,
    Surface as GRPCSurface,
    Tessellation as GRPCTessellation,
    TessellationOptions as GRPCTessellationOptions,
    TrackedCommandResponse as GRPCTrackedCommandResponse,
    TrimmedCurve as GRPCTrimmedCurve,
    TrimmedSurface as GRPCTrimmedSurface,
)
from ansys.api.discovery.v1.design.parameters.drivingdimension_pb2 import (
    UpdateStatus as GRPCUpdateStatus,
)
from ansys.api.discovery.v1.geometryenums_pb2 import (
    SurfaceType as GRPCSurfaceType,
)
from ansys.api.discovery.v1.operations.prepare_pb2 import (
    EnclosureOptions as GRPCEnclosureOptions,
)
import pint

from ansys.geometry.core.errors import GeometryRuntimeError
from ansys.geometry.core.misc.checks import graphics_required
from ansys.geometry.core.misc.measurements import DEFAULT_UNITS, Distance
from ansys.geometry.core.shapes.surfaces.nurbs import NURBSSurface

if TYPE_CHECKING:
    import pyvista as pv
    import semver

    from ansys.geometry.core.connection.backend import BackendType
    from ansys.geometry.core.designer.design import DesignFileFormat
    from ansys.geometry.core.designer.face import SurfaceType
    from ansys.geometry.core.materials.material import Material
    from ansys.geometry.core.materials.property import MaterialProperty
    from ansys.geometry.core.math.frame import Frame
    from ansys.geometry.core.math.matrix import Matrix44
    from ansys.geometry.core.math.plane import Plane
    from ansys.geometry.core.math.point import Point2D, Point3D
    from ansys.geometry.core.math.vector import UnitVector3D
    from ansys.geometry.core.misc.measurements import Measurement
    from ansys.geometry.core.misc.options import ImportOptionsDefinitions, TessellationOptions
    from ansys.geometry.core.parameters.parameter import (
        Parameter,
        ParameterUpdateStatus,
    )
    from ansys.geometry.core.shapes.curves.curve import Curve
    from ansys.geometry.core.shapes.curves.line import Line
    from ansys.geometry.core.shapes.curves.nurbs import NURBSCurve
    from ansys.geometry.core.shapes.curves.trimmed_curve import TrimmedCurve
    from ansys.geometry.core.shapes.surfaces.surface import Surface
    from ansys.geometry.core.shapes.surfaces.trimmed_surface import TrimmedSurface
    from ansys.geometry.core.sketch.arc import Arc
    from ansys.geometry.core.sketch.circle import SketchCircle
    from ansys.geometry.core.sketch.edge import SketchEdge
    from ansys.geometry.core.sketch.ellipse import SketchEllipse
    from ansys.geometry.core.sketch.face import SketchFace
    from ansys.geometry.core.sketch.nurbs import SketchNurbs
    from ansys.geometry.core.sketch.polygon import Polygon
    from ansys.geometry.core.sketch.segment import SketchSegment
    from ansys.geometry.core.tools.prepare_tools import EnclosureOptions


def from_grpc_backend_type_to_backend_type(
    grpc_backend_type: GRPCBackendType,
) -> "BackendType":
    """Convert a gRPC v1 backend type to a backend type.

    Parameters
    ----------
    backend_type : GRPCBackendType
        Source backend type.

    Returns
    -------
    BackendType
        Converted backend type.
    """
    from ansys.geometry.core.connection.backend import BackendType

    # Map the gRPC backend type to the corresponding BackendType
    backend_type = None

    if grpc_backend_type == GRPCBackendType.BACKENDTYPE_DISCOVERY:
        backend_type = BackendType.DISCOVERY
    elif grpc_backend_type == GRPCBackendType.BACKENDTYPE_SPACECLAIM:
        backend_type = BackendType.SPACECLAIM
    elif grpc_backend_type == GRPCBackendType.BACKENDTYPE_WINDOWS_DMS:
        backend_type = BackendType.WINDOWS_SERVICE
    elif grpc_backend_type == GRPCBackendType.BACKENDTYPE_LINUX_DMS:
        backend_type = BackendType.LINUX_SERVICE
    elif grpc_backend_type == GRPCBackendType.BACKENDTYPE_CORE_SERVICE_LINUX:
        backend_type = BackendType.CORE_LINUX
    elif grpc_backend_type == GRPCBackendType.BACKENDTYPE_CORE_SERVICE_WINDOWS:
        backend_type = BackendType.CORE_WINDOWS
    elif grpc_backend_type == GRPCBackendType.BACKENDTYPE_DISCOVERY_HEADLESS:
        backend_type = BackendType.DISCOVERY_HEADLESS
    else:
        raise ValueError(f"Invalid backend type: {grpc_backend_type}")

    return backend_type


def build_grpc_id(id: str) -> EntityIdentifier:
    """Build a v1 EntityIdentifier gRPC message.

    Parameters
    ----------
    id : str
        Source ID.

    Returns
    -------
    EntityIdentifier
        Geometry service gRPC entity identifier message.
    """
    return EntityIdentifier(id=id)


def from_point3d_to_grpc_point(point: "Point3D") -> GRPCPoint:
    """Convert a ``Point3D`` class to a point gRPC message.

    Parameters
    ----------
    point : Point3D
        Source point data.

    Returns
    -------
    GRPCPoint
        Geometry service gRPC point message. The unit is meters.
    """
    return GRPCPoint(
        x=GRPCQuantity(value_in_geometry_units=point.x.m_as(DEFAULT_UNITS.SERVER_LENGTH)),
        y=GRPCQuantity(value_in_geometry_units=point.y.m_as(DEFAULT_UNITS.SERVER_LENGTH)),
        z=GRPCQuantity(value_in_geometry_units=point.z.m_as(DEFAULT_UNITS.SERVER_LENGTH)),
    )


def from_grpc_point_to_point3d(point: GRPCPoint) -> "Point3D":
    """Convert a point gRPC message class to a ``Point3D`` class.

    Parameters
    ----------
    point : GRPCPoint
        Source point data.

    Returns
    -------
    Point3D
        Converted point.
    """
    from ansys.geometry.core.math.point import Point3D
    from ansys.geometry.core.misc.measurements import DEFAULT_UNITS

    return Point3D(
        [
            point.x.value_in_geometry_units,
            point.y.value_in_geometry_units,
            point.z.value_in_geometry_units,
        ],
        DEFAULT_UNITS.SERVER_LENGTH,
    )


def from_point2d_to_grpc_point(plane: "Plane", point2d: "Point2D") -> GRPCPoint:
    """Convert a ``Point2D`` class to a point gRPC message.

    Parameters
    ----------
    plane : Plane
        Plane for positioning the 2D point.
    point : Point2D
        Source point data.

    Returns
    -------
    GRPCPoint
        Geometry service gRPC point message. The unit is meters.
    """
    point3d = plane.transform_point2d_local_to_global(point2d)
    return GRPCPoint(
        x=GRPCQuantity(value_in_geometry_units=point3d.x.m_as(DEFAULT_UNITS.SERVER_LENGTH)),
        y=GRPCQuantity(value_in_geometry_units=point3d.y.m_as(DEFAULT_UNITS.SERVER_LENGTH)),
        z=GRPCQuantity(value_in_geometry_units=point3d.z.m_as(DEFAULT_UNITS.SERVER_LENGTH)),
    )


def from_point3d_to_grpc_design_point(point: "Point3D") -> GRPCDesignPoint:
    """Convert a ``Point3D`` class to a design point gRPC message.

    Parameters
    ----------
    point : Point3D
        Source point data.

    Returns
    -------
    GRPCDesignPoint
        Geometry service gRPC design point message. The unit is meters.
    """
    return GRPCDesignPoint(
        position=from_point3d_to_grpc_point(point),
    )


def from_unit_vector_to_grpc_direction(unit_vector: "UnitVector3D") -> GRPCDirection:
    """Convert a ``UnitVector3D`` class to a unit vector gRPC message.

    Parameters
    ----------
    unit_vector : UnitVector3D
        Source vector data.

    Returns
    -------
    GRPCDirection
        Geometry service gRPC direction message.
    """
    return GRPCDirection(x=unit_vector.x, y=unit_vector.y, z=unit_vector.z)


def from_line_to_grpc_line(line: "Line") -> GRPCLine:
    """Convert a ``Line`` to a line gRPC message.

    Parameters
    ----------
    line : Line
        Line to convert.

    Returns
    -------
    GRPCLine
        Geometry service gRPC ``Line`` message.
    """
    start = line.origin
    end = line.origin + line.direction
    return GRPCLine(start=from_point3d_to_grpc_point(start), end=from_point3d_to_grpc_point(end))


def from_grpc_material_to_material(material: GRPCMaterial) -> "Material":
    """Convert a material gRPC message to a ``Material`` class.

    Parameters
    ----------
    material : GRPCMaterial
        Material gRPC message.

    Returns
    -------
    Material
        Converted material.
    """
    from ansys.geometry.core.materials.material import Material
    from ansys.geometry.core.materials.property import MaterialPropertyType
    from ansys.geometry.core.misc.units import UNITS

    properties = []
    density = pint.Quantity(0, UNITS.kg / UNITS.m**3)
    for property in material.material_properties:
        mp = from_grpc_material_property_to_material_property(property)
        properties.append(mp)
        if mp.type == MaterialPropertyType.DENSITY:
            density = mp.quantity

    return Material(material.name, density, properties)


def from_grpc_material_property_to_material_property(
    material_property: GRPCMaterialProperty,
) -> "MaterialProperty":
    """Convert a material property gRPC message to a ``MaterialProperty`` class.

    Parameters
    ----------
    material_property : GRPCMaterialProperty
        Material property gRPC message.

    Returns
    -------
    MaterialProperty
        Converted material property.
    """
    from ansys.geometry.core.materials.property import MaterialProperty, MaterialPropertyType

    # In v1 API, id is an EntityIdentifier
    property_id = material_property.id.id

    try:
        mp_type = MaterialPropertyType.from_id(property_id)
    except ValueError:
        mp_type = property_id

    try:
        mp_quantity = pint.Quantity(material_property.value, material_property.units)
    except (
        pint.UndefinedUnitError,
        TypeError,
    ):
        mp_quantity = material_property.value

    return MaterialProperty(mp_type, material_property.display_name, mp_quantity)


def from_frame_to_grpc_frame(frame: "Frame") -> GRPCFrame:
    """Convert a ``Frame`` class to a frame gRPC message.

    Parameters
    ----------
    frame : Frame
        Source frame data.

    Returns
    -------
    GRPCFrame
        Geometry service gRPC frame message. The unit for the frame origin is meters.
    """
    return GRPCFrame(
        origin=from_point3d_to_grpc_point(frame.origin),
        dir_x=from_unit_vector_to_grpc_direction(frame.direction_x),
        dir_y=from_unit_vector_to_grpc_direction(frame.direction_y),
    )


def from_grpc_frame_to_frame(frame: GRPCFrame) -> "Frame":
    """Convert a frame gRPC message to a ``Frame`` class.

    Parameters
    ----------
    frame : GRPCFrame
        Source frame data.

    Returns
    -------
    Frame
        Converted frame.
    """
    from ansys.geometry.core.math.frame import Frame
    from ansys.geometry.core.math.point import Point3D
    from ansys.geometry.core.math.vector import UnitVector3D
    from ansys.geometry.core.misc.measurements import DEFAULT_UNITS

    return Frame(
        Point3D(
            input=[
                frame.origin.x.value_in_geometry_units,
                frame.origin.y.value_in_geometry_units,
                frame.origin.z.value_in_geometry_units,
            ],
            unit=DEFAULT_UNITS.SERVER_LENGTH,
        ),
        UnitVector3D(
            input=[
                frame.dir_x.x,
                frame.dir_x.y,
                frame.dir_x.z,
            ]
        ),
        UnitVector3D(
            input=[
                frame.dir_y.x,
                frame.dir_y.y,
                frame.dir_y.z,
            ]
        ),
    )


def from_plane_to_grpc_plane(plane: "Plane") -> GRPCPlane:
    """Convert a ``Plane`` class to a plane gRPC message.

    Parameters
    ----------
    plane : Plane
        Source plane data.

    Returns
    -------
    GRPCPlane
        Geometry service gRPC plane message. The unit is meters.
    """
    return GRPCPlane(
        frame=GRPCFrame(
            origin=from_point3d_to_grpc_point(plane.origin),
            dir_x=from_unit_vector_to_grpc_direction(plane.direction_x),
            dir_y=from_unit_vector_to_grpc_direction(plane.direction_y),
        )
    )


@graphics_required
def from_grpc_tess_to_pd(tess: GRPCTessellation) -> "pv.PolyData":
    """Convert a ``Tessellation`` to ``pyvista.PolyData``."""
    # lazy imports here to improve initial load
    import numpy as np
    import pyvista as pv

    if len(tess.faces) == 0 or len(tess.vertices) == 0:
        return pv.PolyData()

    return pv.PolyData(var_inp=np.array(tess.vertices).reshape(-1, 3), faces=tess.faces)


def from_grpc_tess_to_raw_data(tess: GRPCTessellation) -> dict:
    """Convert a ``Tessellation`` to raw data."""
    return {"vertices": tess.vertices, "faces": tess.faces}


@graphics_required
def from_grpc_edge_tess_to_pd(tess: GRPCEdgeTessellation) -> "pv.PolyData":
    """Convert a ``EdgeTessellation`` to ``pyvista.PolyData``."""
    # lazy imports here to improve initial load
    import numpy as np
    import pyvista as pv

    if len(tess.vertices) == 0:
        return pv.PolyData()

    points = np.reshape(np.array([from_grpc_point_to_point3d(pt) for pt in tess.vertices]), (-1, 3))
    lines = np.hstack([[len(points), *range(len(points))]])
    return pv.PolyData(points, lines=lines)


def from_grpc_edge_tess_to_raw_data(tess: GRPCEdgeTessellation) -> dict:
    """Convert a ``EdgeTessellation`` to raw data."""
    return {"vertices": [coord for pt in tess.vertices for coord in (pt.x, pt.y, pt.z)]}


def from_tess_options_to_grpc_tess_options(
    options: "TessellationOptions",
) -> GRPCTessellationOptions:
    """Convert a ``TessellationOptions`` class to a tessellation options gRPC message.

    Parameters
    ----------
    options : TessellationOptions
        Source tessellation options data.

    Returns
    -------
    GRPCTessellationOptions
        Geometry service gRPC tessellation options message.
    """
    return GRPCTessellationOptions(
        surface_deviation=options.surface_deviation,
        angle_deviation=options.angle_deviation,
        maximum_aspect_ratio=options.max_aspect_ratio,
        maximum_edge_length=options.max_edge_length,
        watertight=options.watertight,
    )


def from_sketch_shapes_to_grpc_geometries(
    plane: "Plane",
    edges: list["SketchEdge"],
    faces: list["SketchFace"],
    only_one_curve: bool = False,
) -> GRPCGeometries:
    """Convert lists of ``SketchEdge`` and ``SketchFace`` to a gRPC message.

    Parameters
    ----------
    plane : Plane
        Plane for positioning the 2D sketches.
    edges : list[SketchEdge]
        Source edge data.
    faces : list[SketchFace]
        Source face data.
    only_one_curve : bool, default: False
        Whether to project one curve of the whole set of geometries to
        enhance performance.

    Returns
    -------
    GRPCGeometries
        Geometry service gRPC geometries message. The unit is meters.
    """
    from ansys.geometry.core.sketch.circle import SketchCircle
    from ansys.geometry.core.sketch.ellipse import SketchEllipse
    from ansys.geometry.core.sketch.polygon import Polygon

    geometries = GRPCGeometries()

    converted_sketch_edges = from_sketch_edges_to_grpc_geometries(edges, plane)
    geometries.lines.extend(converted_sketch_edges[0])
    geometries.arcs.extend(converted_sketch_edges[1])
    geometries.nurbs_curves.extend(converted_sketch_edges[2])

    for face in faces:
        if isinstance(face, SketchCircle):
            geometries.circles.append(from_sketch_circle_to_grpc_circle(face, plane))
        if isinstance(face, SketchEllipse):
            geometries.ellipses.append(from_sketch_ellipse_to_grpc_ellipse(face, plane))
        if isinstance(face, Polygon):
            geometries.polygons.append(from_sketch_polygon_to_grpc_polygon(face, plane))
        else:
            converted_face_edges = from_sketch_edges_to_grpc_geometries(face.edges, plane)
            geometries.lines.extend(converted_face_edges[0])
            geometries.arcs.extend(converted_face_edges[1])

    if only_one_curve:
        one_curve_geometry = GRPCGeometries()
        if len(geometries.lines) > 0:
            one_curve_geometry.lines.append(geometries.lines[0])
        elif len(geometries.arcs) > 0:
            one_curve_geometry.arcs.append(geometries.arcs[0])
        elif len(geometries.circles) > 0:
            one_curve_geometry.circles.append(geometries.circles[0])
        elif len(geometries.ellipses) > 0:
            one_curve_geometry.ellipses.append(geometries.ellipses[0])
        elif len(geometries.polygons) > 0:
            one_curve_geometry.polygons.append(geometries.polygons[0])
        elif len(geometries.nurbs_curves) > 0:
            one_curve_geometry.nurbs_curves.append(geometries.nurbs_curves[0])
        return one_curve_geometry

    else:
        return geometries


def from_sketch_edges_to_grpc_geometries(
    edges: list["SketchEdge"],
    plane: "Plane",
) -> tuple[list[GRPCLine], list[GRPCArc], list[GRPCNurbsCurve]]:
    """Convert a list of ``SketchEdge`` to a gRPC message.

    Parameters
    ----------
    edges : list[SketchEdge]
        Source edge data.
    plane : Plane
        Plane for positioning the 2D sketches.

    Returns
    -------
    tuple[list[GRPCLine], list[GRPCArc], list[GRPCNurbsCurve]]
        Geometry service gRPC line, arc, and NURBS curve messages. The unit is meters.
    """
    from ansys.geometry.core.sketch.arc import Arc
    from ansys.geometry.core.sketch.nurbs import SketchNurbs
    from ansys.geometry.core.sketch.segment import SketchSegment

    arcs = []
    segments = []
    nurbs_curves = []
    for edge in edges:
        if isinstance(edge, SketchSegment):
            segments.append(from_sketch_segment_to_grpc_line(edge, plane))
        elif isinstance(edge, Arc):
            arcs.append(from_sketch_arc_to_grpc_arc(edge, plane))
        elif isinstance(edge, SketchNurbs):
            nurbs_curves.append(from_sketch_nurbs_to_grpc_nurbs_curve(edge, plane))

    return (segments, arcs, nurbs_curves)


def from_sketch_arc_to_grpc_arc(arc: "Arc", plane: "Plane") -> GRPCArc:
    """Convert an ``Arc`` class to an arc gRPC message.

    Parameters
    ----------
    arc : Arc
        Source arc data.
    plane : Plane
        Plane for positioning the arc within.

    Returns
    -------
    GRPCArc
        Geometry service gRPC arc message. The unit is meters.
    """
    axis = (
        from_unit_vector_to_grpc_direction(plane.direction_z)
        if not arc.is_clockwise
        else from_unit_vector_to_grpc_direction(-plane.direction_z)
    )

    return GRPCArc(
        center=from_point2d_to_grpc_point(plane, arc.center),
        start=from_point2d_to_grpc_point(plane, arc.start),
        end=from_point2d_to_grpc_point(plane, arc.end),
        axis=axis,
    )


def from_sketch_nurbs_to_grpc_nurbs_curve(curve: "SketchNurbs", plane: "Plane") -> GRPCNurbsCurve:
    """Convert a ``SketchNurbs`` class to a NURBS curve gRPC message.

    Parameters
    ----------
    nurbs : SketchNurbs
        Source NURBS data.
    plane : Plane
        Plane for positioning the NURBS curve.

    Returns
    -------
    GRPCNurbsCurve
        Geometry service gRPC NURBS curve message. The unit is meters.
    """
    from ansys.api.discovery.v1.design.designmessages_pb2 import (
        ControlPoint as GRPCControlPoint,
        NurbsData as GRPCNurbsData,
    )

    # Convert control points
    control_points = [
        GRPCControlPoint(
            position=from_point2d_to_grpc_point(plane, pt),
            weight=curve.weights[i],
        )
        for i, pt in enumerate(curve.control_points)
    ]

    # Convert nurbs data
    nurbs_data = GRPCNurbsData(
        degree=curve.degree,
        knots=from_knots_to_grpc_knots(curve.knots),
        order=curve.degree + 1,
    )

    return GRPCNurbsCurve(
        control_points=control_points,
        nurbs_data=nurbs_data,
    )


def from_sketch_ellipse_to_grpc_ellipse(ellipse: "SketchEllipse", plane: "Plane") -> GRPCEllipse:
    """Convert a ``SketchEllipse`` class to an ellipse gRPC message.

    Parameters
    ----------
    ellipse : SketchEllipse
        Source ellipse data.

    Returns
    -------
    GRPCEllipse
        Geometry service gRPC ellipse message. The unit is meters.
    """
    return GRPCEllipse(
        center=from_point2d_to_grpc_point(plane, ellipse.center),
        majorradius=GRPCQuantity(
            value_in_geometry_units=ellipse.major_radius.m_as(DEFAULT_UNITS.SERVER_LENGTH)
        ),  # noqa: E501
        minorradius=GRPCQuantity(
            value_in_geometry_units=ellipse.minor_radius.m_as(DEFAULT_UNITS.SERVER_LENGTH)
        ),  # noqa: E501
        angle=GRPCQuantity(value_in_geometry_units=ellipse.angle.m_as(DEFAULT_UNITS.SERVER_ANGLE)),
    )


def from_sketch_circle_to_grpc_circle(circle: "SketchCircle", plane: "Plane") -> GRPCCircle:
    """Convert a ``SketchCircle`` class to a circle gRPC message.

    Parameters
    ----------
    circle : SketchCircle
        Source circle data.
    plane : Plane
        Plane for positioning the circle.

    Returns
    -------
    GRPCCircle
        Geometry service gRPC circle message. The unit is meters.
    """
    return GRPCCircle(
        center=from_point2d_to_grpc_point(plane, circle.center),
        radius=GRPCQuantity(
            value_in_geometry_units=circle.radius.m_as(DEFAULT_UNITS.SERVER_LENGTH)
        ),
    )


def from_sketch_polygon_to_grpc_polygon(polygon: "Polygon", plane: "Plane") -> GRPCPolygon:
    """Convert a ``Polygon`` class to a polygon gRPC message.

    Parameters
    ----------
    polygon : Polygon
        Source polygon data.

    Returns
    -------
    GRPCPolygon
        Geometry service gRPC polygon message. The unit is meters.
    """
    return GRPCPolygon(
        center=from_point2d_to_grpc_point(plane, polygon.center),
        radius=GRPCQuantity(
            value_in_geometry_units=polygon.inner_radius.m_as(DEFAULT_UNITS.SERVER_LENGTH)
        ),  # noqa: E501
        numberofsides=polygon.n_sides,
        angle=GRPCQuantity(value_in_geometry_units=polygon.angle.m_as(DEFAULT_UNITS.SERVER_ANGLE)),
    )


def from_sketch_segment_to_grpc_line(segment: "SketchSegment", plane: "Plane") -> GRPCLine:
    """Convert a ``Segment`` class to a line gRPC message.

    Parameters
    ----------
    segment : SketchSegment
        Source segment data.

    Returns
    -------
    GRPCLine
        Geometry service gRPC line message. The unit is meters.
    """
    return GRPCLine(
        start=from_point2d_to_grpc_point(plane, segment.start),
        end=from_point2d_to_grpc_point(plane, segment.end),
    )


def from_trimmed_curve_to_grpc_trimmed_curve(curve: "TrimmedCurve") -> GRPCTrimmedCurve:
    """Convert a ``TrimmedCurve`` to a trimmed curve gRPC message.

    Parameters
    ----------
    curve : TrimmedCurve
        Curve to convert.

    Returns
    -------
    GRPCTrimmedCurve
        Geometry service gRPC ``TrimmedCurve`` message.
    """
    curve_geometry = from_curve_to_grpc_curve(curve.geometry)
    i_start = curve.interval.start
    i_end = curve.interval.end

    return GRPCTrimmedCurve(
        curve=curve_geometry,
        interval_start=i_start,
        interval_end=i_end,
    )


def from_curve_to_grpc_curve(curve: "Curve") -> GRPCCurveGeometry:
    """Convert a ``Curve`` object to a curve gRPC message.

    Parameters
    ----------
    curve : Curve
        Curve to convert.

    Returns
    -------
    GRPCCurve
        Return ``Curve`` as a ``ansys.api.geometry.CurveGeometry`` message.
    """
    from ansys.geometry.core.shapes.curves.circle import Circle
    from ansys.geometry.core.shapes.curves.ellipse import Ellipse
    from ansys.geometry.core.shapes.curves.line import Line
    from ansys.geometry.core.shapes.curves.nurbs import NURBSCurve

    grpc_curve = None

    if isinstance(curve, Line):
        origin = from_point3d_to_grpc_point(curve.origin)
        direction = from_unit_vector_to_grpc_direction(curve.direction)
        grpc_curve = GRPCCurveGeometry(origin=origin, direction=direction)
    elif isinstance(curve, (Circle, Ellipse)):
        origin = from_point3d_to_grpc_point(curve.origin)
        reference = from_unit_vector_to_grpc_direction(curve.dir_x)
        axis = from_unit_vector_to_grpc_direction(curve.dir_z)

        if isinstance(curve, Circle):
            grpc_curve = GRPCCurveGeometry(
                origin=origin,
                reference=reference,
                axis=axis,
                radius=GRPCQuantity(
                    value_in_geometry_units=curve.radius.m_as(DEFAULT_UNITS.SERVER_LENGTH)
                ),
            )
        elif isinstance(curve, Ellipse):
            grpc_curve = GRPCCurveGeometry(
                origin=origin,
                reference=reference,
                axis=axis,
                major_radius=GRPCQuantity(
                    value_in_geometry_units=curve.major_radius.m_as(DEFAULT_UNITS.SERVER_LENGTH)
                ),
                minor_radius=GRPCQuantity(
                    value_in_geometry_units=curve.minor_radius.m_as(DEFAULT_UNITS.SERVER_LENGTH)
                ),
            )
    elif isinstance(curve, NURBSCurve):
        grpc_curve = GRPCCurveGeometry(nurbs_curve=from_nurbs_curve_to_grpc_nurbs_curve(curve))
    else:
        raise ValueError(f"Unsupported curve type: {type(curve)}")

    return grpc_curve


def from_nurbs_curve_to_grpc_nurbs_curve(curve: "NURBSCurve") -> GRPCNurbsCurve:
    """Convert a ``NURBSCurve`` to a NURBS curve gRPC message.

    Parameters
    ----------
    curve : NURBSCurve
        Curve to convert.

    Returns
    -------
    GRPCNurbsCurve
        Geometry service gRPC ``NURBSCurve`` message.
    """
    from ansys.api.discovery.v1.design.designmessages_pb2 import (
        ControlPoint as GRPCControlPoint,
        NurbsData as GRPCNurbsData,
    )

    # Convert control points
    control_points = [
        GRPCControlPoint(
            position=from_point3d_to_grpc_point(pt),
            weight=curve.weights[i],
        )
        for i, pt in enumerate(curve.control_points)
    ]

    # Convert nurbs data
    nurbs_data = GRPCNurbsData(
        degree=curve.degree,
        knots=from_knots_to_grpc_knots(curve.knots),
        order=curve.degree + 1,
    )

    return GRPCNurbsCurve(
        control_points=control_points,
        nurbs_data=nurbs_data,
    )


def from_nurbs_surface_to_grpc_nurbs_surface(surface: "NURBSSurface") -> GRPCNurbsSurface:
    """Convert a ``NURBSSurface`` to a NURBS surface gRPC message.

    Parameters
    ----------
    surface : NURBSSurface
        Surface to convert.

    Returns
    -------
    GRPCNurbsSurface
        Geometry service gRPC ``NURBSSurface`` message.
    """
    from ansys.api.discovery.v1.design.designmessages_pb2 import (
        ControlPoint as GRPCControlPoint,
        NurbsData as GRPCNurbsData,
    )

    # Convert control points
    control_points = [
        GRPCControlPoint(
            position=from_point3d_to_grpc_point(point),
            weight=weight,
        )
        for weight, point in zip(surface.weights, surface.control_points)
    ]

    # Convert nurbs data
    nurbs_data_u = GRPCNurbsData(
        degree=surface.degree_u,
        knots=from_knots_to_grpc_knots(surface.knotvector_u),
        order=surface.degree_u + 1,
    )

    nurbs_data_v = GRPCNurbsData(
        degree=surface.degree_v,
        knots=from_knots_to_grpc_knots(surface.knotvector_v),
        order=surface.degree_v + 1,
    )

    return GRPCNurbsSurface(
        control_points=control_points,
        nurbs_data_u=nurbs_data_u,
        nurbs_data_v=nurbs_data_v,
    )


def from_grpc_nurbs_curve_to_nurbs_curve(curve: GRPCNurbsCurve) -> "NURBSCurve":
    """Convert a NURBS curve gRPC message to a ``NURBSCurve``.

    Parameters
    ----------
    curve : GRPCNurbsCurve
        Geometry service gRPC NURBS curve message.

    Returns
    -------
    NURBSCurve
        Resulting converted NURBS curve.
    """
    from ansys.geometry.core.shapes.curves.nurbs import NURBSCurve

    # Extract control points
    control_points = [from_grpc_point_to_point3d(cp.position) for cp in curve.control_points]

    # Extract weights
    weights = [cp.weight for cp in curve.control_points]

    # Extract degree
    degree = curve.nurbs_data.degree

    # Convert gRPC knots to full knot vector
    knots = []
    for grpc_knot in curve.nurbs_data.knots:
        knots.extend([grpc_knot.parameter] * grpc_knot.multiplicity)

    # Create and return the NURBS curve
    return NURBSCurve.from_control_points(
        control_points=control_points,
        degree=degree,
        knots=knots,
        weights=weights,
    )


def from_knots_to_grpc_knots(knots: list[float]) -> list[GRPCKnot]:
    """Convert a list of knots to a list of gRPC knot messages.

    Parameters
    ----------
    knots : list[float]
        Source knots data.

    Returns
    -------
    list[GRPCKnot]
        Geometry service gRPC knot messages.
    """
    from collections import Counter

    # Count multiplicities
    multiplicities = Counter(knots)

    # Get unique knots (parameters) in order
    unique_knots = sorted(set(knots))
    knot_multiplicities = [(knot, multiplicities[knot]) for knot in unique_knots]

    # Convert to gRPC knot messages
    grpc_knots = [
        GRPCKnot(
            parameter=knot,
            multiplicity=multiplicity,
        )
        for knot, multiplicity in knot_multiplicities
    ]

    return grpc_knots


def from_grpc_curve_to_curve(curve: GRPCCurveGeometry) -> "Curve":
    """Convert a curve gRPC message to a ``Curve``.

    Parameters
    ----------
    curve : GRPCCurve
        Geometry service gRPC curve message.

    Returns
    -------
    Curve
        Resulting converted curve.
    """
    from ansys.geometry.core.math.vector import UnitVector3D
    from ansys.geometry.core.shapes.curves.circle import Circle
    from ansys.geometry.core.shapes.curves.ellipse import Ellipse
    from ansys.geometry.core.shapes.curves.line import Line

    origin = from_grpc_point_to_point3d(curve.origin)
    try:
        reference = UnitVector3D([curve.reference.x, curve.reference.y, curve.reference.z])
        axis = UnitVector3D([curve.axis.x, curve.axis.y, curve.axis.z])
    except ValueError:
        # curve will be a line
        pass

    radius = curve.radius.value_in_geometry_units
    major_radius = curve.major_radius.value_in_geometry_units
    minor_radius = curve.minor_radius.value_in_geometry_units
    if radius != 0:
        result = Circle(origin, radius, reference, axis)
    elif major_radius != 0 and minor_radius != 0:
        result = Ellipse(origin, major_radius, minor_radius, reference, axis)
    elif curve.nurbs_curve.nurbs_data.degree != 0:
        result = from_grpc_nurbs_curve_to_nurbs_curve(curve.nurbs_curve)
    elif curve.direction is not None:
        result = Line(
            origin,
            UnitVector3D(
                [
                    curve.direction.x,
                    curve.direction.y,
                    curve.direction.z,
                ]
            ),
        )
    else:
        result = None

    return result


def from_trimmed_surface_to_grpc_trimmed_surface(
    trimmed_surface: "TrimmedSurface",
) -> GRPCTrimmedSurface:
    """Convert a ``TrimmedSurface`` to a trimmed surface gRPC message.

    Parameters
    ----------
    trimmed_surface : TrimmedSurface
        Surface to convert.

    Returns
    -------
    GRPCTrimmedSurface
        Geometry service gRPC ``TrimmedSurface`` message.
    """
    surface_geometry, surface_type = from_surface_to_grpc_surface(trimmed_surface.geometry)

    # In v1, u_min/u_max/v_min/v_max are Quantity messages
    # These are dimensionless parameters
    return GRPCTrimmedSurface(
        surface=surface_geometry,
        type=surface_type,
        u_min=from_parameter_to_grpc_quantity(trimmed_surface.box_uv.interval_u.start),
        u_max=from_parameter_to_grpc_quantity(trimmed_surface.box_uv.interval_u.end),
        v_min=from_parameter_to_grpc_quantity(trimmed_surface.box_uv.interval_v.start),
        v_max=from_parameter_to_grpc_quantity(trimmed_surface.box_uv.interval_v.end),
    )


def from_surface_to_grpc_surface(surface: "Surface") -> tuple[GRPCSurface, GRPCSurfaceType]:
    """Convert a ``Surface`` object to a surface gRPC message.

    Parameters
    ----------
    surface : Surface
        Surface to convert.

    Returns
    -------
    GRPCSurface
        Return ``Surface`` as a ``ansys.api.geometry.Surface`` message.
    GRPCSurfaceType
        Return the grpc surface type of ``Surface``.
    """
    from ansys.geometry.core.shapes.surfaces.cone import Cone
    from ansys.geometry.core.shapes.surfaces.cylinder import Cylinder
    from ansys.geometry.core.shapes.surfaces.plane import PlaneSurface
    from ansys.geometry.core.shapes.surfaces.sphere import Sphere
    from ansys.geometry.core.shapes.surfaces.torus import Torus

    grpc_surface = None
    surface_type = None
    origin = from_point3d_to_grpc_point(surface.origin)
    reference = from_unit_vector_to_grpc_direction(surface.dir_x)
    axis = from_unit_vector_to_grpc_direction(surface.dir_z)

    if isinstance(surface, PlaneSurface):
        grpc_surface = GRPCSurface(origin=origin, reference=reference, axis=axis)
        surface_type = GRPCSurfaceType.SURFACETYPE_PLANE
    elif isinstance(surface, Sphere):
        grpc_surface = GRPCSurface(
            origin=origin,
            reference=reference,
            axis=axis,
            radius=GRPCQuantity(
                value_in_geometry_units=surface.radius.m_as(DEFAULT_UNITS.SERVER_LENGTH)
            ),
        )
        surface_type = GRPCSurfaceType.SURFACETYPE_SPHERE
    elif isinstance(surface, Cylinder):
        grpc_surface = GRPCSurface(
            origin=origin,
            reference=reference,
            axis=axis,
            radius=GRPCQuantity(
                value_in_geometry_units=surface.radius.m_as(DEFAULT_UNITS.SERVER_LENGTH)
            ),
        )
        surface_type = GRPCSurfaceType.SURFACETYPE_CYLINDER
    elif isinstance(surface, Cone):
        grpc_surface = GRPCSurface(
            origin=origin,
            reference=reference,
            axis=axis,
            radius=GRPCQuantity(
                value_in_geometry_units=surface.radius.m_as(DEFAULT_UNITS.SERVER_LENGTH)
            ),
            half_angle=GRPCQuantity(
                value_in_geometry_units=surface.half_angle.m_as(DEFAULT_UNITS.SERVER_ANGLE)
            ),
        )
        surface_type = GRPCSurfaceType.SURFACETYPE_CONE
    elif isinstance(surface, Torus):
        grpc_surface = GRPCSurface(
            origin=origin,
            reference=reference,
            axis=axis,
            major_radius=GRPCQuantity(
                value_in_geometry_units=surface.major_radius.m_as(DEFAULT_UNITS.SERVER_LENGTH)
            ),
            minor_radius=GRPCQuantity(
                value_in_geometry_units=surface.minor_radius.m_as(DEFAULT_UNITS.SERVER_LENGTH)
            ),
        )
        surface_type = GRPCSurfaceType.SURFACETYPE_TORUS
    elif isinstance(surface, NURBSSurface):
        grpc_surface = GRPCSurface(
            origin=origin,
            reference=reference,
            axis=axis,
            nurbs_surface=from_nurbs_surface_to_grpc_nurbs_surface(surface),
        )
        surface_type = GRPCSurfaceType.SURFACETYPE_NURBS

    return grpc_surface, surface_type


def from_grpc_surface_to_surface(surface: GRPCSurface, surface_type: "SurfaceType") -> "Surface":
    """Convert a surface gRPC message to a ``Surface`` class.

    Parameters
    ----------
    surface : GRPCSurface
        Geometry service gRPC surface message.

    Returns
    -------
    Surface
        Resulting converted surface.
    """
    from ansys.geometry.core.designer.face import SurfaceType
    from ansys.geometry.core.math.vector import UnitVector3D
    from ansys.geometry.core.shapes.surfaces.cone import Cone
    from ansys.geometry.core.shapes.surfaces.cylinder import Cylinder
    from ansys.geometry.core.shapes.surfaces.plane import PlaneSurface
    from ansys.geometry.core.shapes.surfaces.sphere import Sphere
    from ansys.geometry.core.shapes.surfaces.torus import Torus

    origin = from_grpc_point_to_point3d(surface.origin)
    axis = UnitVector3D([surface.axis.x, surface.axis.y, surface.axis.z])
    reference = UnitVector3D([surface.reference.x, surface.reference.y, surface.reference.z])

    if surface_type == SurfaceType.SURFACETYPE_CONE:
        result = Cone(origin, surface.radius, surface.half_angle, reference, axis)
    elif surface_type == SurfaceType.SURFACETYPE_CYLINDER:
        result = Cylinder(origin, surface.radius, reference, axis)
    elif surface_type == SurfaceType.SURFACETYPE_SPHERE:
        result = Sphere(origin, surface.radius, reference, axis)
    elif surface_type == SurfaceType.SURFACETYPE_TORUS:
        result = Torus(origin, surface.major_radius, surface.minor_radius, reference, axis)
    elif surface_type == SurfaceType.SURFACETYPE_PLANE:
        result = PlaneSurface(origin, reference, axis)
    else:
        result = None
    return result


def from_grpc_driving_dimension_to_driving_dimension(
    driving_dimension: GRPCDrivingDimension,
) -> "Parameter":
    """Convert a gRPC driving dimension to a driving dimension object.

    Parameters
    ----------
    driving_dimension : GRPCDrivingDimension
        Source driving dimension type.

    Returns
    -------
    Parameter
        Converted driving dimension.
    """
    from ansys.geometry.core.parameters.parameter import Parameter, ParameterType

    return Parameter(
        id=driving_dimension.id,
        name=driving_dimension.name,
        dimension_type=ParameterType(driving_dimension.dimension_type),
        dimension_value=driving_dimension.dimension_value.value_in_geometry_units,
    )


def from_driving_dimension_to_grpc_driving_dimension(
    driving_dimension: "Parameter",
) -> GRPCDrivingDimension:
    """Convert a driving dimension object to a gRPC driving dimension.

    Parameters
    ----------
    driving_dimension : Parameter
        Source driving dimension type.

    Returns
    -------
    GRPCDrivingDimension
        Converted driving dimension.
    """
    return GRPCDrivingDimension(
        id=driving_dimension.id,
        name=driving_dimension.name,
        dimension_type=driving_dimension.dimension_type.value,
        dimension_value=from_length_to_grpc_quantity(driving_dimension.dimension_value),
    )


def from_grpc_update_status_to_parameter_update_status(
    update_status: GRPCUpdateStatus,
) -> "ParameterUpdateStatus":
    """Convert a gRPC update status to a parameter update status.

    Parameters
    ----------
    update_status : GRPCUpdateStatus
        Source update status.

    Returns
    -------
    ParameterUpdateStatus
        Converted update status.
    """
    from ansys.geometry.core.parameters.parameter import ParameterUpdateStatus

    status_mapping = {
        GRPCUpdateStatus.SUCCESS: ParameterUpdateStatus.SUCCESS,
        GRPCUpdateStatus.FAILURE: ParameterUpdateStatus.FAILURE,
        GRPCUpdateStatus.CONSTRAINED_PARAMETERS: ParameterUpdateStatus.CONSTRAINED_PARAMETERS,
    }
    return status_mapping.get(update_status, ParameterUpdateStatus.UNKNOWN)


def from_design_file_format_to_grpc_file_export_format(
    design_file_format: "DesignFileFormat",
) -> GRPCFileFormat:
    """Convert from a DesignFileFormat object to a gRPC FileExportFormat one.

    Parameters
    ----------
    design_file_format : DesignFileFormat
        The file format desired

    Returns
    -------
    GRPCFileExportFormat
        Converted gRPC File format
    """
    from ansys.geometry.core.designer.design import DesignFileFormat

    if design_file_format == DesignFileFormat.SCDOCX:
        return GRPCFileFormat.FILEFORMAT_SCDOCX
    elif design_file_format == DesignFileFormat.PARASOLID_TEXT:
        return GRPCFileFormat.FILEFORMAT_PARASOLID_TEXT
    elif design_file_format == DesignFileFormat.PARASOLID_BIN:
        return GRPCFileFormat.FILEFORMAT_PARASOLID_BINARY
    elif design_file_format == DesignFileFormat.FMD:
        return GRPCFileFormat.FILEFORMAT_FMD
    elif design_file_format == DesignFileFormat.STEP:
        return GRPCFileFormat.FILEFORMAT_STEP
    elif design_file_format == DesignFileFormat.IGES:
        return GRPCFileFormat.FILEFORMAT_IGES
    elif design_file_format == DesignFileFormat.PMDB:
        return GRPCFileFormat.FILEFORMAT_PMDB
    elif design_file_format == DesignFileFormat.STRIDE:
        return GRPCFileFormat.FILEFORMAT_STRIDE
    elif design_file_format == DesignFileFormat.DISCO:
        return GRPCFileFormat.FILEFORMAT_DISCO
    else:
        return None


def from_material_to_grpc_material(
    material: "Material",
) -> GRPCMaterial:
    """Convert a ``Material`` class to a material gRPC message.

    Parameters
    ----------
    material : Material
        Source material data.

    Returns
    -------
    GRPCMaterial
        Geometry service gRPC material message.
    """
<<<<<<< HEAD
    return GRPCMaterial(
        name=material.name,
        material_properties=[
            GRPCMaterialProperty(
                id=build_grpc_id(property.type.value),
                display_name=property.name,
                value=property.quantity.m,
                units=format(property.quantity.units),
            )
            for property in material.properties.values()
        ],
    )
=======
    # Create material properties
    material_properties = []
    for property in material.properties.values():
        prop = GRPCMaterialProperty()
        prop.id.CopyFrom(build_grpc_id(str(property.type.value)))
        prop.display_name = property.name
        prop.value = property.quantity.m
        prop.units = format(property.quantity.units)
        material_properties.append(prop)

    # Create and return the material
    grpc_material = GRPCMaterial()
    grpc_material.name = material.name
    grpc_material.material_properties.extend(material_properties)
    return grpc_material
>>>>>>> 5c3c0a2b


def from_grpc_matrix_to_matrix(matrix: GRPCMatrix) -> "Matrix44":
    """Convert a gRPC matrix to a matrix.

    Parameters
    ----------
    matrix : GRPCMatrix
        Source gRPC matrix data.

    Returns
    -------
    Matrix44
        Converted matrix.
    """
    import numpy as np

    from ansys.geometry.core.math.matrix import Matrix44

    return Matrix44(
        np.round(
            [
                [matrix.m00, matrix.m01, matrix.m02, matrix.m03],
                [matrix.m10, matrix.m11, matrix.m12, matrix.m13],
                [matrix.m20, matrix.m21, matrix.m22, matrix.m23],
                [matrix.m30, matrix.m31, matrix.m32, matrix.m33],
            ],
            8,
        )
    )


def from_grpc_direction_to_unit_vector(direction: GRPCDirection) -> "UnitVector3D":
    """Convert a gRPC direction to a unit vector.

    Parameters
    ----------
    direction : GRPCDirection
        Source gRPC direction data.

    Returns
    -------
    UnitVector3D
        Converted unit vector.
    """
    from ansys.geometry.core.math.vector import UnitVector3D

    return UnitVector3D([direction.x, direction.y, direction.z])


def from_length_to_grpc_quantity(input: "Distance") -> GRPCQuantity:
    """Convert a ``Distance`` containing a length to a gRPC quantity.

    Parameters
    ----------
    input : Distance
        Source measurement data.

    Returns
    -------
    GRPCQuantity
        Converted gRPC quantity.
    """
    return GRPCQuantity(value_in_geometry_units=input.value.m_as(DEFAULT_UNITS.SERVER_LENGTH))


def from_angle_to_grpc_quantity(input: "Measurement") -> GRPCQuantity:
    """Convert a ``Measurement`` containing an angle to a gRPC quantity.

    Parameters
    ----------
    input : Measurement
        Source measurement data.

    Returns
    -------
    GRPCQuantity
        Converted gRPC quantity.
    """
    return GRPCQuantity(value_in_geometry_units=input.value.m_as(DEFAULT_UNITS.SERVER_ANGLE))


<<<<<<< HEAD
def from_import_options_definitions_to_grpc_import_options_definition(
    import_options_definitions: "ImportOptionsDefinitions",
) -> GRPCImportOptionDefinition:
    """Convert an ``ImportOptionsDefinitions`` to import options definition gRPC message.

    Parameters
    ----------
    import_options_definitions : ImportOptionsDefinitions
        Definition of the import options.

    Returns
    -------
    GRPCImportOptionDefinition
        Geometry service gRPC import options definition message.
    """
    definitions = {}
    for key, definition in import_options_definitions.to_dict().items():
        definitions[key] = GRPCImportOptionDefinition(string_option=str(definition))

    return definitions
=======
def from_grpc_volume_to_volume(grpc_quantity: GRPCQuantity) -> "pint.Quantity":
    """Convert a gRPC quantity representing volume to a pint Quantity.

    Parameters
    ----------
    grpc_quantity : GRPCQuantity
        Source gRPC quantity data.

    Returns
    -------
    pint.Quantity
        Converted volume quantity with server volume units.
    """
    return pint.Quantity(grpc_quantity.value_in_geometry_units, DEFAULT_UNITS.SERVER_VOLUME)


def from_parameter_to_grpc_quantity(value: float) -> GRPCQuantity:
    """Convert a dimensionless parameter to a gRPC quantity.

    Parameters
    ----------
    value : float
        Dimensionless parameter value (e.g., u/v surface parameters).

    Returns
    -------
    GRPCQuantity
        Converted gRPC quantity with the dimensionless value.
    """
    return GRPCQuantity(value_in_geometry_units=value)
>>>>>>> 5c3c0a2b


def _nurbs_curves_compatibility(backend_version: "semver.Version", grpc_geometries: GRPCGeometries):
    """Check if the backend version is compatible with NURBS curves in sketches.

    Parameters
    ----------
    backend_version : semver.Version
        The version of the backend.
    grpc_geometries : GRPCGeometries
        The gRPC geometries potentially containing NURBS curves.

    Raises
    ------
    GeometryRuntimeError
        If the backend version is lower than 26.1.0 and NURBS curves are present.
    """
    if grpc_geometries.nurbs_curves and backend_version < (26, 1, 0):
        raise GeometryRuntimeError(
            "The usage of NURBS in sketches requires a minimum Ansys release version of "  # noqa: E501
            + "26.1.0, but the current version used is "
            + f"{backend_version}."
        )


def _check_write_body_facets_input(backend_version: "semver.Version", write_body_facets: bool):
    """Check if the backend version is compatible with NURBS curves in sketches.

    Parameters
    ----------
    backend_version : semver.Version
        The version of the backend.
    write_body_facets : bool
        Option to write out body facets.
    """
    if write_body_facets and backend_version < (26, 1, 0):
        from ansys.geometry.core.logger import LOG

        LOG.warning(
            "The usage of write_body_facets requires a minimum Ansys release version of "
            + "26.1.0, but the current version used is "
            + f"{backend_version}."
        )


def from_enclosure_options_to_grpc_enclosure_options(
    enclosure_options: "EnclosureOptions",
) -> GRPCEnclosureOptions:
    """Convert enclosure_options to grpc definition.

    Parameters
    ----------
    enclosure_options : EnclosureOptions
        Definition of the enclosure options.

    Returns
    -------
    GRPCEnclosureOptions
        Grpc converted definition.
    """
    frame = enclosure_options.frame
    return GRPCEnclosureOptions(
        create_shared_topology=enclosure_options.create_shared_topology,
        subtract_bodies=enclosure_options.subtract_bodies,
        frame=from_frame_to_grpc_frame(frame) if frame is not None else None,
        cushion_proportion=enclosure_options.cushion_proportion,
    )


def serialize_tracked_command_response(response: GRPCTrackedCommandResponse) -> dict:
    """Serialize a TrackedCommandResponse object into a dictionary.

    Parameters
    ----------
    response : GRPCTrackedCommandResponse
        The gRPC TrackedCommandResponse object to serialize.

    Returns
    -------
    dict
        A dictionary representation of the TrackedCommandResponse object.
    """

    def serialize_body(body):
        return {
            "id": body.id,
            "name": body.name,
            "can_suppress": body.can_suppress,
            "transform_to_master": {
                "m00": body.transform_to_master.m00,
                "m11": body.transform_to_master.m11,
                "m22": body.transform_to_master.m22,
                "m33": body.transform_to_master.m33,
            },
            "master_id": body.master_id,
            "parent_id": body.parent_id,
            "is_surface": body.is_surface,
        }

    def serialize_entity_identifier(entity):
        """Serialize an EntityIdentifier object into a dictionary."""
        return {
            "id": entity.id,
        }

    return {
        "success": getattr(response.command_response, "success", False),
        "created_bodies": [
            serialize_body(body) for body in getattr(response.tracked_changes, "created_bodies", [])
        ],
        "modified_bodies": [
            serialize_body(body)
            for body in getattr(response.tracked_changes, "modified_bodies", [])
        ],
        "deleted_bodies": [
            serialize_entity_identifier(entity)
            for entity in getattr(response.tracked_changes, "deleted_bodies", [])
        ],
        "created_faces": [
            serialize_entity_identifier(entity)
            for entity in getattr(response.tracked_changes, "created_face_ids", [])
        ],
        "modified_faces": [
            serialize_entity_identifier(entity)
            for entity in getattr(response.tracked_changes, "modified_face_ids", [])
        ],
        "deleted_faces": [
            serialize_entity_identifier(entity)
            for entity in getattr(response.tracked_changes, "deleted_face_ids", [])
        ],
        "created_edges": [
            serialize_entity_identifier(entity)
            for entity in getattr(response.tracked_changes, "created_edge_ids", [])
        ],
        "modified_edges": [
            serialize_entity_identifier(entity)
            for entity in getattr(response.tracked_changes, "modified_edge_ids", [])
        ],
        "deleted_edges": [
            serialize_entity_identifier(entity)
            for entity in getattr(response.tracked_changes, "deleted_edge_ids", [])
        ],
    }


def get_standard_tracker_response(response) -> dict:
    """Get a standard dictionary response from a TrackerCommandResponse gRPC object.

    Parameters
    ----------
    response : TrackerCommandResponse
        The gRPC TrackerCommandResponse object.

    Returns
    -------
    dict
        A dictionary representing the standard tracker response
    """
    return {
        "success": response.command_response.success,
        "tracker_response": serialize_tracked_command_response(response.tracked_changes),
    }


def get_tracker_response_with_created_bodies(response) -> dict:
    """Get a dictionary response from a TrackerCommandResponse gRPC object including created bodies.

    Parameters
    ----------
    response : TrackerCommandResponse
        The gRPC TrackerCommandResponse object.

    Returns
    -------
    dict
        A dictionary representing the tracker response with created bodies.
    """
    serialized_response = get_standard_tracker_response(response)
    serialized_response["created_bodies"] = serialized_response["tracker_response"].get(
        "created_bodies", []
    )
    return serialized_response<|MERGE_RESOLUTION|>--- conflicted
+++ resolved
@@ -237,6 +237,24 @@
         x=GRPCQuantity(value_in_geometry_units=point3d.x.m_as(DEFAULT_UNITS.SERVER_LENGTH)),
         y=GRPCQuantity(value_in_geometry_units=point3d.y.m_as(DEFAULT_UNITS.SERVER_LENGTH)),
         z=GRPCQuantity(value_in_geometry_units=point3d.z.m_as(DEFAULT_UNITS.SERVER_LENGTH)),
+    )
+
+
+def from_point3d_to_grpc_design_point(point: "Point3D") -> GRPCDesignPoint:
+    """Convert a ``Point3D`` class to a design point gRPC message.
+
+    Parameters
+    ----------
+    point : Point3D
+        Source point data.
+
+    Returns
+    -------
+    GRPCDesignPoint
+        Geometry service gRPC design point message. The unit is meters.
+    """
+    return GRPCDesignPoint(
+        position=from_point3d_to_grpc_point(point),
     )
 
 
@@ -1346,20 +1364,6 @@
     GRPCMaterial
         Geometry service gRPC material message.
     """
-<<<<<<< HEAD
-    return GRPCMaterial(
-        name=material.name,
-        material_properties=[
-            GRPCMaterialProperty(
-                id=build_grpc_id(property.type.value),
-                display_name=property.name,
-                value=property.quantity.m,
-                units=format(property.quantity.units),
-            )
-            for property in material.properties.values()
-        ],
-    )
-=======
     # Create material properties
     material_properties = []
     for property in material.properties.values():
@@ -1375,7 +1379,6 @@
     grpc_material.name = material.name
     grpc_material.material_properties.extend(material_properties)
     return grpc_material
->>>>>>> 5c3c0a2b
 
 
 def from_grpc_matrix_to_matrix(matrix: GRPCMatrix) -> "Matrix44":
@@ -1458,7 +1461,38 @@
     return GRPCQuantity(value_in_geometry_units=input.value.m_as(DEFAULT_UNITS.SERVER_ANGLE))
 
 
-<<<<<<< HEAD
+def from_grpc_volume_to_volume(grpc_quantity: GRPCQuantity) -> "pint.Quantity":
+    """Convert a gRPC quantity representing volume to a pint Quantity.
+
+    Parameters
+    ----------
+    grpc_quantity : GRPCQuantity
+        Source gRPC quantity data.
+
+    Returns
+    -------
+    pint.Quantity
+        Converted volume quantity with server volume units.
+    """
+    return pint.Quantity(grpc_quantity.value_in_geometry_units, DEFAULT_UNITS.SERVER_VOLUME)
+
+
+def from_parameter_to_grpc_quantity(value: float) -> GRPCQuantity:
+    """Convert a dimensionless parameter to a gRPC quantity.
+
+    Parameters
+    ----------
+    value : float
+        Dimensionless parameter value (e.g., u/v surface parameters).
+
+    Returns
+    -------
+    GRPCQuantity
+        Converted gRPC quantity with the dimensionless value.
+    """
+    return GRPCQuantity(value_in_geometry_units=value)
+
+
 def from_import_options_definitions_to_grpc_import_options_definition(
     import_options_definitions: "ImportOptionsDefinitions",
 ) -> GRPCImportOptionDefinition:
@@ -1479,38 +1513,6 @@
         definitions[key] = GRPCImportOptionDefinition(string_option=str(definition))
 
     return definitions
-=======
-def from_grpc_volume_to_volume(grpc_quantity: GRPCQuantity) -> "pint.Quantity":
-    """Convert a gRPC quantity representing volume to a pint Quantity.
-
-    Parameters
-    ----------
-    grpc_quantity : GRPCQuantity
-        Source gRPC quantity data.
-
-    Returns
-    -------
-    pint.Quantity
-        Converted volume quantity with server volume units.
-    """
-    return pint.Quantity(grpc_quantity.value_in_geometry_units, DEFAULT_UNITS.SERVER_VOLUME)
-
-
-def from_parameter_to_grpc_quantity(value: float) -> GRPCQuantity:
-    """Convert a dimensionless parameter to a gRPC quantity.
-
-    Parameters
-    ----------
-    value : float
-        Dimensionless parameter value (e.g., u/v surface parameters).
-
-    Returns
-    -------
-    GRPCQuantity
-        Converted gRPC quantity with the dimensionless value.
-    """
-    return GRPCQuantity(value_in_geometry_units=value)
->>>>>>> 5c3c0a2b
 
 
 def _nurbs_curves_compatibility(backend_version: "semver.Version", grpc_geometries: GRPCGeometries):
