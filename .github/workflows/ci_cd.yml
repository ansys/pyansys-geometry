name: GitHub CI
on:
  pull_request:
  workflow_dispatch:
  push:
    tags:
      - "*"
    branches:
      - release/0.2

env:
  MAIN_PYTHON_VERSION: '3.10'
  PACKAGE_NAME: 'ansys-geometry-core'
  PACKAGE_NAMESPACE: 'ansys.geometry.core'
  DOCUMENTATION_CNAME: 'geometry.docs.pyansys.com'
  ANSRV_GEO_IMAGE_WINDOWS_TAG: ghcr.io/pyansys/geometry:windows-latest
  ANSRV_GEO_IMAGE_LINUX_TAG: ghcr.io/pyansys/geometry:linux-latest
  ANSRV_GEO_PORT: 700
  ANSRV_GEO_LICENSE_SERVER: ${{ secrets.LICENSE_SERVER }}
  GEO_CONT_NAME: ans_geo
  RESET_IMAGE_CACHE: 0
  IS_WORKFLOW_RUNNING: True

concurrency:
  group: ${{ github.workflow }}-${{ github.ref }}
  cancel-in-progress: true

jobs:

  style:
    name: Code style
    runs-on: ubuntu-latest
    steps:
      - name: PyAnsys code style checks
        uses: pyansys/actions/code-style@v4
        with:
          python-version: ${{ env.MAIN_PYTHON_VERSION }}

  docs-style:
    name: Documentation Style Check
    runs-on: ubuntu-latest
    steps:
      - name: PyAnsys documentation style checks
        uses: pyansys/actions/doc-style@v4
        with:
          token: ${{ secrets.GITHUB_TOKEN }}

  smoke-tests:
    name: Build and Smoke tests
    runs-on: ${{ matrix.os }}
    needs: [style]
    strategy:
      fail-fast: false
      matrix:
        os: [ubuntu-latest, windows-latest, macos-latest]
        python-version: ['3.7', '3.8', '3.9', '3.10', '3.11']
        should-release: 
          - ${{ github.event_name == 'push' && contains(github.ref, 'refs/tags') }}
        exclude:
          - should-release: false
            os: macos-latest
    steps:
      - name: Build wheelhouse and perform smoke test
        uses: pyansys/actions/build-wheelhouse@v4
        with:
          library-name: ${{ env.PACKAGE_NAME }}
          library-namespace: ${{ env.PACKAGE_NAMESPACE }}
          operating-system: ${{ matrix.os }}
          python-version: ${{ matrix.python-version }}

<<<<<<< HEAD
  macos-build:
    name: Build and Smoke tests (macOS)
    if: github.event_name == 'push' && contains(github.ref, 'refs/tags')
    runs-on: macos-latest
    needs: [style]
    strategy:
      fail-fast: false
      matrix:
        python-version: ['3.7', '3.8', '3.9', '3.10', '3.11']

    steps:
      - name: Build wheelhouse and perform smoke test
        uses: pyansys/actions/build-wheelhouse@v4
        with:
          library-name: ${{ env.PACKAGE_NAME }}
          library-namespace: ${{ env.PACKAGE_NAMESPACE }}
          operating-system: ${{ runner.os }}
          python-version: ${{ matrix.python-version }}

=======
>>>>>>> a8a8decc
# =================================================================================================
# vvvvvvvvvvvvvvvvvvvvvvvvvvvvvv    RUNNING ON SELF-HOSTED RUNNER    vvvvvvvvvvvvvvvvvvvvvvvvvvvvvv
# =================================================================================================

  testing-windows:
    name: Testing and coverage (Windows)
    needs: [smoke-tests]
    runs-on: [self-hosted, pygeometry]

    steps:
      - uses: actions/checkout@v3

      - name: Set up Python
        uses: actions/setup-python@v4
        with:
          python-version: '3.9' # use python3.9, self-hosted has an issue with 3.10

      - name: Set up headless display
        uses: pyvista/setup-headless-display-action@v1

      - name: Create Python venv
        run: |
          python -m venv .venv
          .\.venv\Scripts\Activate.ps1

      - name: Install packages for testing
        run: |
          .\.venv\Scripts\Activate.ps1
          python -m pip install --upgrade pip
          pip install --upgrade build wheel
          pip install .[tests]

      - name: Login to GitHub Container Registry
        uses: docker/login-action@v2
        with:
          registry: ghcr.io
          username: ${{ github.actor }}
          password: ${{ secrets.GITHUB_TOKEN }}

      - name: Download Geometry service container (if needed)
        run: docker pull $env:ANSRV_GEO_IMAGE_WINDOWS_TAG

      - name: Check runner type
        if: runner.name == 'pygeometry-ci-1'
        env:
          INTERNAL_DOCKER_EXTRA_ENVS: ${{ secrets.INTERNAL_DOCKER_EXTRA_ENVS }}
        run: |
          $env:INTERNAL_DOCKER_EXTRA_ENVS | Out-File -FilePath env.list -Encoding UTF8

      - name: Check runner type (not needed)
        if: runner.name != 'pygeometry-ci-1'
        run: |
          echo "" | Out-File -FilePath env.list -Encoding UTF8

      - name: Start Geometry service and verify start
        run: |
          .\.venv\Scripts\Activate.ps1
          $env:ANSRV_GEO_PORT_MAP = $env:ANSRV_GEO_PORT + ":50051"
          docker run --detach --name $env:GEO_CONT_NAME -e LICENSE_SERVER=$env:ANSRV_GEO_LICENSE_SERVER --env-file .\env.list -p $env:ANSRV_GEO_PORT_MAP $env:ANSRV_GEO_IMAGE_WINDOWS_TAG
          python -c "from ansys.geometry.core.connection.validate import validate; validate()"
      
      - name: Restore images cache
        uses: actions/cache@v3
        with:
          path: .\tests\integration\image_cache
          key: pyvista-image-cache-${{ runner.os }}-v-${{ env.RESET_IMAGE_CACHE }}-${{ hashFiles('pyproject.toml') }}
          restore-keys: pyvista-image-cache-${{ runner.os }}-v-${{ env.RESET_IMAGE_CACHE }}

      - name: Testing
        run: |
          .\.venv\Scripts\Activate.ps1
          pytest -v

      - name: Upload integration test logs
        uses: actions/upload-artifact@v3
        with:
          name: integration-test-logs-${{ runner.os }}
          path: tests/integration/logs
          retention-days: 7

      - name: Upload PyVista generated images (cache and results)
        uses: actions/upload-artifact@v3
        with:
          name: pytest-pyvista-images-${{ runner.os }}
          path: tests/integration/image_cache
          retention-days: 7

      - name: Upload Coverage Results
        uses: actions/upload-artifact@v3
        with:
          name: coverage-html
          path: .cov/html
          retention-days: 7

      # - name: Upload coverage to Codecov
      #   uses: codecov/codecov-action@v3

      - name: Stop the Geometry service
        if: always()
        run: |
          docker stop $env:GEO_CONT_NAME
          docker logs $env:GEO_CONT_NAME
          docker rm $env:GEO_CONT_NAME

  docs:
    name: Documentation
    needs: [docs-style]
    runs-on: [self-hosted, pygeometry]
    steps:
      - uses: actions/checkout@v3

      - name: Set up Python
        uses: actions/setup-python@v4
        with:
          python-version: '3.9' # use python3.9, self-hosted has an issue with 3.10

      - name: Set up headless display
        uses: pyvista/setup-headless-display-action@v1

      - name: Create Python venv
        run: |
          python -m venv .venv
          .\.venv\Scripts\Activate.ps1

      - name: Install packages for documentation build
        run: |
          .\.venv\Scripts\Activate.ps1
          python -m pip install --upgrade pip
          pip install --upgrade build wheel
          pip install .[doc]

      - name: Login to GitHub Container Registry
        uses: docker/login-action@v2
        with:
          registry: ghcr.io
          username: ${{ github.actor }}
          password: ${{ secrets.GITHUB_TOKEN }}

      - name: Download Geometry service container (if needed)
        run: docker pull $env:ANSRV_GEO_IMAGE_WINDOWS_TAG

      - name: Check runner type
        if: runner.name == 'pygeometry-ci-1'
        env:
          INTERNAL_DOCKER_EXTRA_ENVS: ${{ secrets.INTERNAL_DOCKER_EXTRA_ENVS }}
        run: |
          $env:INTERNAL_DOCKER_EXTRA_ENVS | Out-File -FilePath env.list -Encoding UTF8

      - name: Check runner type (not needed)
        if: runner.name != 'pygeometry-ci-1'
        run: |
          echo "" | Out-File -FilePath env.list -Encoding UTF8

      - name: Start Geometry service and verify start
        run: |
          .\.venv\Scripts\Activate.ps1
          $env:ANSRV_GEO_PORT_MAP = $env:ANSRV_GEO_PORT + ":50051"
          docker run --detach --name $env:GEO_CONT_NAME -e LICENSE_SERVER=$env:ANSRV_GEO_LICENSE_SERVER --env-file .\env.list -p $env:ANSRV_GEO_PORT_MAP $env:ANSRV_GEO_IMAGE_WINDOWS_TAG
          python -c "from ansys.geometry.core.connection.validate import validate; validate()"

      - name: Build the documentation (HTML)
        run: |
          .\.venv\Scripts\Activate.ps1
          cd doc
          .\make.bat html

      - name: Build the documentation (PDF)
        run: |
          .\.venv\Scripts\Activate.ps1
          cd doc
          .\make.bat pdf

      - name: Upload HTML documentation
        uses: actions/upload-artifact@v3
        with:
          name: documentation-html
          path: doc/_build/html
          retention-days: 7

      - name: Upload PDF documentation
        uses: actions/upload-artifact@v3
        with:
          name: documentation-pdf
          path: doc/_build/latex/ansys-geometry-core*.pdf
          retention-days: 7

      - name: Stop the Geometry service
        if: always()
        run: |
          docker stop $env:GEO_CONT_NAME
          docker logs $env:GEO_CONT_NAME
          docker rm $env:GEO_CONT_NAME

# =================================================================================================
# ^^^^^^^^^^^^^^^^^^^^^^^^^^^^^^    RUNNING ON SELF-HOSTED RUNNER    ^^^^^^^^^^^^^^^^^^^^^^^^^^^^^^
# =================================================================================================

  testing-linux:
    name: Testing and coverage (Linux)
    needs: [smoke-tests]
    runs-on: ubuntu-latest

    steps:
      - name: Login in Github Container registry
        uses: docker/login-action@v2
        with:
          registry: ghcr.io
          username: ${{ github.actor }}
          password: ${{ secrets.GITHUB_TOKEN }}

      - name: Pull and launch geometry service
        run: |
          docker pull ${{ env.ANSRV_GEO_IMAGE_LINUX_TAG }}
          docker run --detach --name ${{ env.GEO_CONT_NAME }} -e LICENSE_SERVER=${{ env.ANSRV_GEO_LICENSE_SERVER }} -p ${{ env.ANSRV_GEO_PORT }}:50051 ${{ env.ANSRV_GEO_IMAGE_LINUX_TAG }}

      - name: Checkout repository
        uses: actions/checkout@v3

      - name: Restore images cache
        uses: actions/cache@v3
        with:
          path: tests/integration/image_cache
          key: pyvista-image-cache-${{ runner.os }}-v-${{ env.RESET_IMAGE_CACHE }}-${{ hashFiles('pyproject.toml') }}
          restore-keys: pyvista-image-cache-${{ runner.os }}-v-${{ env.RESET_IMAGE_CACHE }}

      - name: Run pytest
        uses: pyansys/actions/tests-pytest@v4
        env:
          ALLOW_PLOTTING: true
        with:
          python-version: ${{ env.MAIN_PYTHON_VERSION }}
          pytest-extra-args: "--service-os=linux"
          checkout: false
          requires-xvfb: true

      - name: Upload integration test logs
        uses: actions/upload-artifact@v3
        with:
          name: integration-test-logs-${{ runner.os }}
          path: tests/integration/logs
          retention-days: 7

      - name: Upload PyVista generated images (cache and results)
        uses: actions/upload-artifact@v3
        with:
          name: pytest-pyvista-images-${{ runner.os }}
          path: tests/integration/image_cache
          retention-days: 7

      - name: Stop the Geometry service
        if: always()
        run: |
          docker stop ${{ env.GEO_CONT_NAME }}
          docker logs ${{ env.GEO_CONT_NAME }}
          docker rm ${{ env.GEO_CONT_NAME }}

  package:
    name: Package library
    needs: [testing-windows, docs]
    runs-on: ubuntu-latest
    steps:
      - name: Build library source and wheel artifacts
        uses: pyansys/actions/build-library@v4
        with:
          library-name: ${{ env.PACKAGE_NAME }}
          python-version: ${{ env.MAIN_PYTHON_VERSION }}

  release:
    name: Release project
    if: github.event_name == 'push' && contains(github.ref, 'refs/tags')
    needs: [package]
    runs-on: ubuntu-latest
    steps:
      - name: Release to the private PyPI repository
        uses: pyansys/actions/release-pypi-private@v4
        with:
          library-name: ${{ env.PACKAGE_NAME }}
          twine-username: "__token__"
          twine-token: ${{ secrets.PYANSYS_PYPI_PRIVATE_PAT }}

      - name: Release to GitHub
        uses: pyansys/actions/release-github@v4
        with:
          library-name: ${{ env.PACKAGE_NAME }}

  upload_dev_docs:
    name: Upload dev documentation
    if: github.ref == 'refs/heads/main'
    runs-on: ubuntu-latest
    needs: [package]
    steps:
      - name: Deploy the latest documentation
        uses: pyansys/actions/doc-deploy-dev@v4
        with:
          cname: ${{ env.DOCUMENTATION_CNAME }}
          token: ${{ secrets.GITHUB_TOKEN }}

  upload_docs_release:
    name: Upload release documentation
    if: github.event_name == 'push'
    runs-on: ubuntu-latest
    needs: [package]
    steps:
      - name: Deploy the stable documentation
        uses: pyansys/actions/doc-deploy-stable@v4
        with:
          cname: ${{ env.DOCUMENTATION_CNAME }}
          token: ${{ secrets.GITHUB_TOKEN }}
          python-version: ${{ env.MAIN_PYTHON_VERSION }}<|MERGE_RESOLUTION|>--- conflicted
+++ resolved
@@ -68,28 +68,6 @@
           operating-system: ${{ matrix.os }}
           python-version: ${{ matrix.python-version }}
 
-<<<<<<< HEAD
-  macos-build:
-    name: Build and Smoke tests (macOS)
-    if: github.event_name == 'push' && contains(github.ref, 'refs/tags')
-    runs-on: macos-latest
-    needs: [style]
-    strategy:
-      fail-fast: false
-      matrix:
-        python-version: ['3.7', '3.8', '3.9', '3.10', '3.11']
-
-    steps:
-      - name: Build wheelhouse and perform smoke test
-        uses: pyansys/actions/build-wheelhouse@v4
-        with:
-          library-name: ${{ env.PACKAGE_NAME }}
-          library-namespace: ${{ env.PACKAGE_NAMESPACE }}
-          operating-system: ${{ runner.os }}
-          python-version: ${{ matrix.python-version }}
-
-=======
->>>>>>> a8a8decc
 # =================================================================================================
 # vvvvvvvvvvvvvvvvvvvvvvvvvvvvvv    RUNNING ON SELF-HOSTED RUNNER    vvvvvvvvvvvvvvvvvvvvvvvvvvvvvv
 # =================================================================================================
