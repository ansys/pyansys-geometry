# Copyright (C) 2023 - 2025 ANSYS, Inc. and/or its affiliates.
# SPDX-License-Identifier: MIT
#
#
# Permission is hereby granted, free of charge, to any person obtaining a copy
# of this software and associated documentation files (the "Software"), to deal
# in the Software without restriction, including without limitation the rights
# to use, copy, modify, merge, publish, distribute, sublicense, and/or sell
# copies of the Software, and to permit persons to whom the Software is
# furnished to do so, subject to the following conditions:
#
# The above copyright notice and this permission notice shall be included in all
# copies or substantial portions of the Software.
#
# THE SOFTWARE IS PROVIDED "AS IS", WITHOUT WARRANTY OF ANY KIND, EXPRESS OR
# IMPLIED, INCLUDING BUT NOT LIMITED TO THE WARRANTIES OF MERCHANTABILITY,
# FITNESS FOR A PARTICULAR PURPOSE AND NONINFRINGEMENT. IN NO EVENT SHALL THE
# AUTHORS OR COPYRIGHT HOLDERS BE LIABLE FOR ANY CLAIM, DAMAGES OR OTHER
# LIABILITY, WHETHER IN AN ACTION OF CONTRACT, TORT OR OTHERWISE, ARISING FROM,
# OUT OF OR IN CONNECTION WITH THE SOFTWARE OR THE USE OR OTHER DEALINGS IN THE
# SOFTWARE.
"""Testing of geometry commands."""

import numpy as np
from pint import Quantity
import pytest

from ansys.geometry.core.designer.geometry_commands import (
    ExtrudeType,
    FillPatternType,
    OffsetMode,
)
from ansys.geometry.core.math import Point3D, UnitVector3D
from ansys.geometry.core.math.point import Point2D
from ansys.geometry.core.misc import UNITS
from ansys.geometry.core.modeler import Modeler
from ansys.geometry.core.sketch.sketch import Sketch


def test_chamfer(modeler: Modeler):
    """Test chamfer on edges and faces."""
    design = modeler.create_design("chamfer")

    body = design.extrude_sketch("box", Sketch().box(Point2D([0, 0]), 1, 1), 1)
    assert len(body.faces) == 6
    assert len(body.edges) == 12
    assert body.volume.m == pytest.approx(Quantity(1, UNITS.m**3).m, rel=1e-6, abs=1e-8)

    modeler.geometry_commands.chamfer(body.edges[0], 0.1)
    assert len(body.faces) == 7
    assert len(body.edges) == 15
    assert body.volume.m == pytest.approx(Quantity(0.995, UNITS.m**3).m, rel=1e-6, abs=1e-8)

    modeler.geometry_commands.chamfer(body.faces[-1], 0.5)
    assert len(body.faces) == 7
    assert len(body.edges) == 15
    assert body.volume.m == pytest.approx(Quantity(0.875, UNITS.m**3).m, rel=1e-6, abs=1e-8)

    # multiple edges
    body2 = design.extrude_sketch("box2", Sketch().box(Point2D([0, 0]), 1, 1), 1)
    assert len(body2.faces) == 6
    assert len(body2.edges) == 12
    assert body2.volume.m == pytest.approx(Quantity(1, UNITS.m**3).m, rel=1e-6, abs=1e-8)

    modeler.geometry_commands.chamfer(body2.edges, 0.1)
    assert len(body2.faces) == 26
    assert len(body2.edges) == 48
    assert body2.volume.m == pytest.approx(
        Quantity(0.945333333333333333, UNITS.m**3).m, rel=1e-6, abs=1e-8
    )


def test_fillet(modeler: Modeler):
    """Test fillet on edge and face."""
    design = modeler.create_design("fillet")

    body = design.extrude_sketch("box", Sketch().box(Point2D([0, 0]), 1, 1), 1)
    assert len(body.faces) == 6
    assert len(body.edges) == 12
    assert body.volume.m == pytest.approx(Quantity(1, UNITS.m**3).m, rel=1e-6, abs=1e-8)

    modeler.geometry_commands.fillet(body.edges[0], 0.1)
    assert len(body.faces) == 7
    assert len(body.edges) == 15
    assert body.volume.m == pytest.approx(
        Quantity(0.9978539816339744, UNITS.m**3).m, rel=1e-6, abs=1e-8
    )

    modeler.geometry_commands.fillet(body.faces[-1], 0.5)
    assert len(body.faces) == 7
    assert len(body.edges) == 15
    assert body.volume.m == pytest.approx(
        Quantity(0.946349540849362, UNITS.m**3).m, rel=1e-6, abs=1e-8
    )

    # multiple edges
    body2 = design.extrude_sketch("box2", Sketch().box(Point2D([0, 0]), 1, 1), 1)
    assert len(body2.faces) == 6
    assert len(body2.edges) == 12
    assert body2.volume.m == pytest.approx(Quantity(1, UNITS.m**3).m, rel=1e-6, abs=1e-8)

    modeler.geometry_commands.fillet(body2.edges, 0.1)
    assert len(body2.faces) == 26
    assert len(body2.edges) == 48
    assert body2.volume.m == pytest.approx(
        Quantity(0.9755870138909422, UNITS.m**3).m, rel=1e-6, abs=1e-8
    )

    modeler.geometry_commands.fillet(body2.faces, 0.3)
    assert len(body2.faces) == 26
    assert len(body2.edges) == 48
    assert body2.volume.m == pytest.approx(
        Quantity(0.8043893421169303, UNITS.m**3).m, rel=1e-6, abs=1e-8
    )

    modeler.geometry_commands.fillet(body2.faces, 0.05)
    assert len(body2.faces) == 26
    assert len(body2.edges) == 48
    assert body2.volume.m == pytest.approx(
        Quantity(0.9937293491873294, UNITS.m**3).m, rel=1e-6, abs=1e-8
    )


def test_full_fillet(modeler: Modeler):
    """Test full fillet on faces."""
    design = modeler.create_design("full_fillet")

    body = design.extrude_sketch("box", Sketch().box(Point2D([0, 0]), 1, 1), 1)
    assert len(body.faces) == 6
    assert len(body.edges) == 12
    assert body.volume.m == pytest.approx(Quantity(1, UNITS.m**3).m, rel=1e-6, abs=1e-8)

    modeler.geometry_commands.full_fillet(body.faces[0:3])
    assert len(body.faces) == 6
    assert len(body.edges) == 12
    assert body.volume.m == pytest.approx(
        Quantity(0.8926990816987, UNITS.m**3).m, rel=1e-6, abs=1e-8
    )


def test_extrude_faces_and_offset_relationships(modeler: Modeler):
    """Test extrude faces and offset relationships."""
    design = modeler.create_design("extrude_faces")
    body = design.extrude_sketch("box", Sketch().box(Point2D([0, 0]), 1, 1), 1)
    assert body.volume.m == pytest.approx(Quantity(1, UNITS.m**3).m, rel=1e-6, abs=1e-8)

    # extrude out, double volume
    modeler.geometry_commands.extrude_faces(body.faces[1], 1)
    assert body.volume.m == pytest.approx(Quantity(2, UNITS.m**3).m, rel=1e-6, abs=1e-8)

    # extrude in, cut in half
    modeler.geometry_commands.extrude_faces(
        body.faces[1],
        -1,
        None,
        ExtrudeType.FORCE_CUT,
        OffsetMode.IGNORE_RELATIONSHIPS,
        False,
        False,
        True,
    )
    assert body.volume.m == pytest.approx(Quantity(1, UNITS.m**3).m, rel=1e-6, abs=1e-8)

    # setup offset relationship, faces will move together, volume won't change
    body.faces[0].setup_offset_relationship(body.faces[1], True)
    modeler.geometry_commands.extrude_faces(
        body.faces[1],
        1,
        None,
        ExtrudeType.ADD,
        OffsetMode.MOVE_FACES_TOGETHER,
        False,
        False,
        False,
    )
    assert body.volume.m == pytest.approx(Quantity(1, UNITS.m**3).m, rel=1e-6, abs=1e-8)

    # move apart, volume should double
    modeler.geometry_commands.extrude_faces(
        body.faces[1],
        0.5,
        None,
        ExtrudeType.ADD,
        OffsetMode.MOVE_FACES_APART,
        False,
        False,
        False,
    )
    assert body.volume.m == pytest.approx(Quantity(2, UNITS.m**3).m, rel=1e-6, abs=1e-8)


def test_extrude_faces_up_to(modeler: Modeler):
    """Test extrude faces up to."""
    design = modeler.create_design("extrude_faces_up_to")
    up_to = design.extrude_sketch("up_to", Sketch().box(Point2D([0, 0]), 1, 1), 1)
    up_to.translate(UnitVector3D([0, 0, 1]), 4)
    assert up_to.volume.m == pytest.approx(Quantity(1, UNITS.m**3).m, rel=1e-6, abs=1e-8)

    body = design.extrude_sketch("box", Sketch().box(Point2D([0, 0]), 1, 1), 1)
    assert body.volume.m == pytest.approx(Quantity(1, UNITS.m**3).m, rel=1e-6, abs=1e-8)

    # extrude up to other block's face, force independent or else they would merge into one body
    bodies = modeler.geometry_commands.extrude_faces_up_to(
        body.faces[1],
        up_to.faces[0],
        Point3D([0, 0, 0]),
        UnitVector3D([0, 0, 1]),
        ExtrudeType.FORCE_INDEPENDENT,
        OffsetMode.IGNORE_RELATIONSHIPS,
    )
    assert len(bodies) == 0
    assert len(design.bodies) == 2
    assert body.volume.m == pytest.approx(Quantity(4, UNITS.m**3).m, rel=1e-6, abs=1e-8)
    body.parent_component.delete_body(body)

    body = design.extrude_sketch("box", Sketch().box(Point2D([0, 0]), 1, 1), 1)
    assert body.volume.m == pytest.approx(Quantity(1, UNITS.m**3).m, rel=1e-6, abs=1e-8)

    # extrude up to other block's edge, add so they merge into one body
    bodies = modeler.geometry_commands.extrude_faces_up_to(
        body.faces[1],
        up_to.edges[0],
        Point3D([0, 0, 0]),
        UnitVector3D([0, 0, 1]),
        ExtrudeType.ADD,
    )
    assert len(bodies) == 0
    assert len(design.bodies) == 1
    assert body.volume.m == pytest.approx(Quantity(5, UNITS.m**3).m, rel=1e-6, abs=1e-8)


def test_extrude_edges_and_up_to(modeler: Modeler):
    design = modeler.create_design("extrude_edges")
    upto = design.extrude_sketch("box", Sketch().box(Point2D([0, 0]), 1, 1), 1)
    upto.translate(UnitVector3D([0, 0, 1]), 5)
    assert upto.volume.m == pytest.approx(Quantity(1, UNITS.m**3).m, rel=1e-6, abs=1e-8)

    body = design.extrude_sketch("box2", Sketch().box(Point2D([0, 0]), 1, 1), 1)
    assert body.volume.m == pytest.approx(Quantity(1, UNITS.m**3).m, rel=1e-6, abs=1e-8)

    # extrude edge
    created_bodies = modeler.geometry_commands.extrude_edges(
        body.edges[0], 1, body.edges[0].faces[1]
    )
    assert len(created_bodies) == 1
    assert created_bodies[0].is_surface
    assert created_bodies[0].faces[0].area.m == pytest.approx(
        Quantity(1, UNITS.m**2).m, rel=1e-6, abs=1e-8
    )

    # extrude edge up to face
    created_bodies = modeler.geometry_commands.extrude_edges_up_to(
        body.edges[0], upto.faces[0], Point3D([0, 0, 0]), UnitVector3D([0, 0, 1])
    )
    assert len(created_bodies) == 1
    assert created_bodies[0].is_surface
    assert created_bodies[0].faces[0].area.m == pytest.approx(
        Quantity(4, UNITS.m**2).m, rel=1e-6, abs=1e-8
    )

    # extrude multiple edges up to
    created_bodies = modeler.geometry_commands.extrude_edges_up_to(
        body.edges, upto.faces[1], Point3D([0, 0, 0]), UnitVector3D([0, 0, 1])
    )
    assert created_bodies[0].is_surface
    assert created_bodies[0].faces[0].area.m == pytest.approx(
        Quantity(6, UNITS.m**2).m, rel=1e-6, abs=1e-8
    )
    assert created_bodies[0].faces[1].area.m == pytest.approx(
        Quantity(6, UNITS.m**2).m, rel=1e-6, abs=1e-8
    )
    assert created_bodies[0].faces[2].area.m == pytest.approx(
        Quantity(6, UNITS.m**2).m, rel=1e-6, abs=1e-8
    )
    assert created_bodies[0].faces[3].area.m == pytest.approx(
        Quantity(6, UNITS.m**2).m, rel=1e-6, abs=1e-8
    )


def test_rename_body_object(modeler: Modeler):
    """Test renaming body objects."""
    design = modeler.create_design("rename")
    body = design.extrude_sketch("box", Sketch().box(Point2D([0, 0]), 1, 1), 1)

    selection = [body]
    result = modeler.geometry_commands.rename_object(selection, "new_name")
    design._update_design_inplace()

    body = design.bodies[0]
    assert result
    assert body.name == "new_name"

    result = modeler.geometry_commands.rename_object(selection, "new_name2")
    design._update_design_inplace()

    body = design.bodies[0]
    assert result
    assert body.name == "new_name2"


def test_rename_component_object(modeler: Modeler):
    """Test renaming component objects."""
    design = modeler.create_design("rename_component")
    body = design.extrude_sketch("box", Sketch().box(Point2D([0, 0]), 1, 1), 1)

    selection = [body.parent_component]
    result = modeler.geometry_commands.rename_object(selection, "new_name")
    design._update_design_inplace()

    component = body.parent_component
    assert result
    assert component.name == "new_name"

    result = modeler.geometry_commands.rename_object(selection, "new_name2")
    design._update_design_inplace()

    component = body.parent_component
    assert result
    assert component.name == "new_name2"


def test_linear_pattern(modeler: Modeler):
    design = modeler.create_design("linear_pattern")
    body = design.extrude_sketch("box", Sketch().box(Point2D([0, 0]), 1, 1), 1)
    cutout = design.extrude_sketch("cylinder", Sketch().circle(Point2D([-0.4, -0.4]), 0.05), 1)
    body.subtract(cutout)

    # two dimensional
    success = modeler.geometry_commands.create_linear_pattern(
        body.faces[-1], body.edges[2], 5, 0.2, True, 5, 0.2
    )
    assert success
    assert body.volume.m == pytest.approx(
        Quantity(0.803650459151, UNITS.m**3).m, rel=1e-6, abs=1e-8
    )
    assert len(body.faces) == 31

    # modify linear pattern
    success = modeler.geometry_commands.modify_linear_pattern(body.faces[-1], 8, 0.11, 8, 0.11)
    assert success
    assert body.volume.m == pytest.approx(
        Quantity(0.497345175426, UNITS.m**3).m, rel=1e-6, abs=1e-8
    )
    assert len(body.faces) == 70

    # try keeping some old values
    success = modeler.geometry_commands.modify_linear_pattern(body.faces[-1], 4, 0, 4, 0, 1, 1)
    assert success
    assert body.volume.m == pytest.approx(
        Quantity(0.874336293856, UNITS.m**3).m, rel=1e-6, abs=1e-8
    )
    assert len(body.faces) == 22

    # back to creating - one dimensional
    body = design.extrude_sketch("box", Sketch().box(Point2D([0, 0]), 1, 1), 1)
    cutout = design.extrude_sketch("cylinder", Sketch().circle(Point2D([-0.4, -0.4]), 0.05), 1)
    body.subtract(cutout)

    success = modeler.geometry_commands.create_linear_pattern(body.faces[-1], body.edges[2], 5, 0.2)
    assert success
    assert body.volume.m == pytest.approx(Quantity(0.96073009183, UNITS.m**3).m, rel=1e-6, abs=1e-8)
    assert len(body.faces) == 11

    # intentional failure to create pattern
    body = design.extrude_sketch("box", Sketch().box(Point2D([0, 0]), 1, 1), 1)
    cutout = design.extrude_sketch("cylinder", Sketch().circle(Point2D([-0.4, -0.4]), 0.05), 1)
    body.subtract(cutout)

    success = modeler.geometry_commands.create_linear_pattern(body.faces[-1], body.edges[0], 5, 0.2)
    assert not success
    assert body.volume.m == pytest.approx(
        Quantity(0.992146018366, UNITS.m**3).m, rel=1e-6, abs=1e-8
    )
    assert len(body.faces) == 7

    # input validation test
    with pytest.raises(
        ValueError,
        match="If the pattern is two dimensional, count_y and pitch_y must be provided.",
    ):
        modeler.geometry_commands.create_linear_pattern(body.faces[-1], body.edges[0], 5, 0.2, True)
    with pytest.raises(
        ValueError,
        match="If the pattern is two dimensional, count_y and pitch_y must be provided.",
    ):
        modeler.geometry_commands.create_linear_pattern(
            body.faces[-1], body.edges[0], 5, 0.2, True, 5
        )
    with pytest.raises(
        ValueError,
        match=(
            "You provided count_y and pitch_y. Ensure two_dimensional is True if a "
            "two-dimensional pattern is desired."
        ),
    ):
        modeler.geometry_commands.create_linear_pattern(
            body.faces[-1], body.edges[0], 5, 0.2, False, 5, 0.2
        )


def test_circular_pattern(modeler: Modeler):
    design = modeler.create_design("d1")
    base = design.extrude_sketch("box", Sketch().box(Point2D([0, 0]), 1, 1), 1)
    axis = design.extrude_sketch("box", Sketch().box(Point2D([0, 0]), 0.01, 0.01), 1)
    base.subtract(axis)
    axis = base.edges[-4]

    cutout = design.extrude_sketch("cylinder", Sketch().circle(Point2D([-0.2, 0]), 0.005), 1)
    base.subtract(cutout)

    assert base.volume.m == pytest.approx(
        Quantity(0.999821460184, UNITS.m**3).m, rel=1e-6, abs=1e-8
    )
    assert len(base.faces) == 11

    # full two-dimensional test - creates 3 rings around the center
    success = modeler.geometry_commands.create_circular_pattern(
        base.faces[-1], axis, 12, np.pi * 2, True, 3, 0.05, UnitVector3D([1, 0, 0])
    )
    assert success
    assert base.volume.m == pytest.approx(
        Quantity(0.997072566612, UNITS.m**3).m, rel=1e-6, abs=1e-8
    )
    assert len(base.faces) == 46

    # input validation test
    with pytest.raises(
        ValueError,
        match="If the pattern is two-dimensional, linear_count and linear_pitch must be provided.",
    ):
        modeler.geometry_commands.create_circular_pattern(base.faces[-1], axis, 12, np.pi * 2, True)
    with pytest.raises(
        ValueError,
        match=(
            "You provided linear_count and linear_pitch. Ensure two_dimensional is True if a "
            "two-dimensional pattern is desired."
        ),
    ):
        modeler.geometry_commands.create_circular_pattern(
            base.faces[-1], axis, 12, np.pi * 2, False, 3, 0.05
        )


def test_fill_pattern(modeler: Modeler):
    design = modeler.create_design("d1")

    # grid fill pattern
    base = design.extrude_sketch("box", Sketch().box(Point2D([0, 0]), 1, 1), 1)
    cutout = design.extrude_sketch("cylinder", Sketch().circle(Point2D([-0.4, -0.4]), 0.05), 1)
    base.subtract(cutout)
    assert base.volume.m == pytest.approx(
        Quantity(0.992146018366, UNITS.m**3).m, rel=1e-6, abs=1e-8
    )
    assert len(base.faces) == 7

    success = modeler.geometry_commands.create_fill_pattern(
        base.faces[-1],
        base.edges[2],
        FillPatternType.GRID,
        0.01,
        0.1,
        0.1,
    )
    assert success
    assert base.volume.m == pytest.approx(
        Quantity(0.803650459151, UNITS.m**3).m, rel=1e-6, abs=1e-8
    )
    assert len(base.faces) == 31

    # offset fill pattern
    base = design.extrude_sketch("box", Sketch().box(Point2D([0, 0]), 1, 1), 1)
    cutout = design.extrude_sketch("cylinder", Sketch().circle(Point2D([-0.4, -0.4]), 0.05), 1)
    base.subtract(cutout)
    assert base.volume.m == pytest.approx(
        Quantity(0.992146018366, UNITS.m**3).m, rel=1e-6, abs=1e-8
    )
    assert len(base.faces) == 7

    success = modeler.geometry_commands.create_fill_pattern(
        base.faces[-1],
        base.edges[2],
        FillPatternType.OFFSET,
        0.01,
        0.05,
        0.05,
    )
    assert success
    assert base.volume.m == pytest.approx(
        Quantity(0.670132771373, UNITS.m**3).m, rel=1e-6, abs=1e-8
    )
    assert len(base.faces) == 48

    # skewed fill pattern
    base = design.extrude_sketch("box", Sketch().box(Point2D([0, 0]), 1, 1), 1)
    cutout = design.extrude_sketch("cylinder", Sketch().circle(Point2D([-0.4, -0.4]), 0.05), 1)
    base.subtract(cutout)
    assert base.volume.m == pytest.approx(
        Quantity(0.992146018366, UNITS.m**3).m, rel=1e-6, abs=1e-8
    )
    assert len(base.faces) == 7

    success = modeler.geometry_commands.create_fill_pattern(
        base.faces[-1],
        base.edges[2],
        FillPatternType.SKEWED,
        0.01,
        0.1,
        0.1,
        0.1,
        0.2,
        0.2,
        0.1,
    )
    assert success
    assert base.volume.m == pytest.approx(
        Quantity(0.787942495883, UNITS.m**3).m, rel=1e-6, abs=1e-8
    )
    assert len(base.faces) == 33

    # update fill pattern
    base = design.extrude_sketch("update_fill", Sketch().box(Point2D([0, 0]), 1, 1), 1)
    cutout = design.extrude_sketch("cylinder", Sketch().circle(Point2D([-0.4, -0.4]), 0.05), 1)
    base.subtract(cutout)
    base.translate(UnitVector3D([1, 0, 0]), 5)
    assert base.volume.m == pytest.approx(
        Quantity(0.992146018366, UNITS.m**3).m, rel=1e-6, abs=1e-8
    )
    assert len(base.faces) == 7

    success = modeler.geometry_commands.create_fill_pattern(
        base.faces[-1],
        base.edges[2],
        FillPatternType.GRID,
        0.01,
        0.1,
        0.1,
    )
    assert success
    assert base.volume.m == pytest.approx(
        Quantity(0.803650459151, UNITS.m**3).m, rel=1e-6, abs=1e-8
    )
    assert len(base.faces) == 31

    face = base.faces[3]
    modeler.geometry_commands.extrude_faces(face, 1, face.normal(0, 0))
    success = modeler.geometry_commands.update_fill_pattern(base.faces[-1])
    assert success
    assert base.volume.m == pytest.approx(Quantity(1.60730091830, UNITS.m**3).m, rel=1e-6, abs=1e-8)
    assert len(base.faces) == 56


<<<<<<< HEAD
def test_shell_bodies(modeler: Modeler):
    """Test shell command."""
    design = modeler.create_design("shell")
    base = design.extrude_sketch("box", Sketch().box(Point2D([0, 0]), 1, 1), 1)

    assert base.volume.m == pytest.approx(Quantity(1, UNITS.m**3).m, rel=1e-6, abs=1e-8)
    assert len(base.faces) == 6

    # shell
    success = modeler.geometry_commands.shell_bodies(base, 0.1)
    assert success
    assert base.volume.m == pytest.approx(Quantity(0.728, UNITS.m**3).m, rel=1e-6, abs=1e-8)
    assert len(base.faces) == 12


def test_shell_multiple_bodies(modeler: Modeler):
    """Test shell command for multiple bodies."""
    design = modeler.create_design("shell")
    box_1 = design.extrude_sketch("box1", Sketch().box(Point2D([0, 0]), 1, 1), 1)
    box_2 = design.extrude_sketch("box2", Sketch().box(Point2D([5, 5]), 1, 1), 1)

    assert box_1.volume.m == pytest.approx(Quantity(1, UNITS.m**3).m, rel=1e-6, abs=1e-8)
    assert len(box_1.faces) == 6

    assert box_2.volume.m == pytest.approx(Quantity(1, UNITS.m**3).m, rel=1e-6, abs=1e-8)
    assert len(box_2.faces) == 6

    # shell with multiple bodies
    success = modeler.geometry_commands.shell_bodies([box_1, box_2], 0.1)
    assert success

    assert box_1.volume.m == pytest.approx(Quantity(0.728, UNITS.m**3).m, rel=1e-6, abs=1e-8)
    assert len(box_1.faces) == 12

    assert box_2.volume.m == pytest.approx(Quantity(0.728, UNITS.m**3).m, rel=1e-6, abs=1e-8)
    assert len(box_2.faces) == 12


def test_shell_faces(modeler: Modeler):
    """Test shell commands for a single face."""
    design = modeler.create_design("shell")
    base = design.extrude_sketch("box", Sketch().box(Point2D([0, 0]), 1, 1), 1)

    assert base.volume.m == pytest.approx(Quantity(1, UNITS.m**3).m, rel=1e-6, abs=1e-8)
    assert len(base.faces) == 6

    # shell
    success = modeler.geometry_commands.remove_faces(base.faces[0], 0.1)
    assert success
    assert base.volume.m == pytest.approx(Quantity(0.584, UNITS.m**3).m, rel=1e-6, abs=1e-8)
    assert len(base.faces) == 11


def test_shell_multiple_faces(modeler: Modeler):
    """Test shell commands for multiple faces."""
    design = modeler.create_design("shell")
    base = design.extrude_sketch("box", Sketch().box(Point2D([0, 0]), 1, 1), 1)

    assert base.volume.m == pytest.approx(Quantity(1, UNITS.m**3).m, rel=1e-6, abs=1e-8)
    assert len(base.faces) == 6

    # shell
    success = modeler.geometry_commands.remove_faces([base.faces[0], base.faces[2]], 0.1)
    assert success
    assert base.volume.m == pytest.approx(Quantity(0.452, UNITS.m**3).m, rel=1e-6, abs=1e-8)
    assert len(base.faces) == 10
=======
def test_replace_face(modeler: Modeler):
    """Test replacing a face with another face."""
    design = modeler.create_design("replace_face")
    base = design.extrude_sketch("box", Sketch().box(Point2D([0, 0]), 1, 1), 1)
    cutout = design.extrude_sketch("cylinder", Sketch().circle(Point2D([-0.4, -0.4]), 0.05), 1)
    base.subtract(cutout)

    # replace face with a new face
    new_face = design.extrude_sketch("new_face", Sketch().box(Point2D([0, 0]), 0.1, 0.1), 1)
    success = modeler.geometry_commands.replace_face(base.faces[-1], new_face.faces[0])
    assert success
    assert base.volume.m == pytest.approx(
        Quantity(0.992146018366, UNITS.m**3).m, rel=1e-6, abs=1e-8
    )
    assert len(base.faces) == 7

    # replace face with an existing face
    success = modeler.geometry_commands.replace_face(base.faces[-1], base.faces[0])
    assert success
    assert base.volume.m == pytest.approx(
        Quantity(0.992146018366, UNITS.m**3).m, rel=1e-6, abs=1e-8
    )
    assert len(base.faces) == 7
>>>>>>> 65f43c43
<|MERGE_RESOLUTION|>--- conflicted
+++ resolved
@@ -549,7 +549,6 @@
     assert len(base.faces) == 56
 
 
-<<<<<<< HEAD
 def test_shell_bodies(modeler: Modeler):
     """Test shell command."""
     design = modeler.create_design("shell")
@@ -616,7 +615,8 @@
     assert success
     assert base.volume.m == pytest.approx(Quantity(0.452, UNITS.m**3).m, rel=1e-6, abs=1e-8)
     assert len(base.faces) == 10
-=======
+
+    
 def test_replace_face(modeler: Modeler):
     """Test replacing a face with another face."""
     design = modeler.create_design("replace_face")
@@ -639,5 +639,4 @@
     assert base.volume.m == pytest.approx(
         Quantity(0.992146018366, UNITS.m**3).m, rel=1e-6, abs=1e-8
     )
-    assert len(base.faces) == 7
->>>>>>> 65f43c43
+    assert len(base.faces) == 7