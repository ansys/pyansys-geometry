--- conflicted
+++ resolved
@@ -1,9 +1,4 @@
-<<<<<<< HEAD
-"""Provides definitions about the backend type."""
-
-=======
 """Module providing definitions for the backend types."""
->>>>>>> d77b85b6
 from enum import Enum
 
 
