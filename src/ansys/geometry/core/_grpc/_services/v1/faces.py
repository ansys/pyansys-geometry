# Copyright (C) 2023 - 2025 ANSYS, Inc. and/or its affiliates.
# SPDX-License-Identifier: MIT
#
#
# Permission is hereby granted, free of charge, to any person obtaining a copy
# of this software and associated documentation files (the "Software"), to deal
# in the Software without restriction, including without limitation the rights
# to use, copy, modify, merge, publish, distribute, sublicense, and/or sell
# copies of the Software, and to permit persons to whom the Software is
# furnished to do so, subject to the following conditions:
#
# The above copyright notice and this permission notice shall be included in all
# copies or substantial portions of the Software.
#
# THE SOFTWARE IS PROVIDED "AS IS", WITHOUT WARRANTY OF ANY KIND, EXPRESS OR
# IMPLIED, INCLUDING BUT NOT LIMITED TO THE WARRANTIES OF MERCHANTABILITY,
# FITNESS FOR A PARTICULAR PURPOSE AND NONINFRINGEMENT. IN NO EVENT SHALL THE
# AUTHORS OR COPYRIGHT HOLDERS BE LIABLE FOR ANY CLAIM, DAMAGES OR OTHER
# LIABILITY, WHETHER IN AN ACTION OF CONTRACT, TORT OR OTHERWISE, ARISING FROM,
# OUT OF OR IN CONNECTION WITH THE SOFTWARE OR THE USE OR OTHER DEALINGS IN THE
# SOFTWARE.
"""Module containing the faces service implementation for v1."""

from ansys.api.discovery.v1.commonmessages_pb2 import MultipleEntitiesRequest
import grpc

from ansys.geometry.core.errors import protect_grpc

from ..base.conversions import (
    from_measurement_to_server_length,
    to_area,
)
from ..base.faces import GRPCFacesService
from .conversions import (
    build_grpc_id,
    from_angle_to_grpc_quantity,
    from_grpc_curve_to_curve,
    from_grpc_direction_to_unit_vector,
    from_grpc_point_to_point3d,
    from_grpc_surface_to_surface,
    from_length_to_grpc_quantity,
    from_line_to_grpc_line,
    from_point3d_to_grpc_point,
    from_unit_vector_to_grpc_direction,
    serialize_tracked_command_response,
)


class GRPCFacesServiceV1(GRPCFacesService):  # pragma: no cover
    """Faces service for gRPC communication with the Geometry server.

    This class provides methods to interact with the Geometry server's
    faces service. It is specifically designed for the v1 version of the
    Geometry API.

    Parameters
    ----------
    channel : grpc.Channel
        The gRPC channel to the server.
    """

    @protect_grpc
    def __init__(self, channel: grpc.Channel):  # noqa: D102
        from ansys.api.discovery.v1.design.geometry.face_pb2_grpc import FaceStub
        from ansys.api.discovery.v1.operations.edit_pb2_grpc import EditStub

        self.stub = FaceStub(channel)
<<<<<<< HEAD
        self.EditStub = EditStub(channel)
=======
        self.edit_stub = EditStub(channel)
>>>>>>> 456480d4

    @protect_grpc
    def get_surface(self, **kwargs) -> dict:  # noqa: D102
        # Create the request - assumes all inputs are valid and of the proper type
        request = MultipleEntitiesRequest(ids=[build_grpc_id(kwargs["id"])])

        # Call the gRPC service
        response = self.stub.GetSurface(request=request).response_data[0]

        # Return the response - formatted as a dictionary
        return {
            "surface": from_grpc_surface_to_surface(response.surface, kwargs["surface_type"]),
        }

    @protect_grpc
    def get_box_uv(self, **kwargs) -> dict:  # noqa: D102
        # Create the request - assumes all inputs are valid and of the proper type
        request = MultipleEntitiesRequest(ids=[build_grpc_id(kwargs["id"])])

        # Call the gRPC service
        response = self.stub.GetBoxUV(request=request).response_data[0]

        # Return the response - formatted as a dictionary
        return {
            "uv_box": {
                "u": (
                    response.start_u.value_in_geometry_units,
                    response.end_u.value_in_geometry_units,
                ),
                "v": (
                    response.start_v.value_in_geometry_units,
                    response.end_v.value_in_geometry_units,
                ),
            }
        }

    @protect_grpc
    def get_area(self, **kwargs) -> dict:  # noqa: D102
        # Create the request - assumes all inputs are valid and of the proper type
        request = MultipleEntitiesRequest(ids=[build_grpc_id(kwargs["id"])])

        # Call the gRPC service
        response = self.stub.GetArea(request=request).response_data[0]

        # Return the response - formatted as a dictionary
        return {"area": to_area(response.area.value_in_geometry_units)}

    @protect_grpc
    def get_edges(self, **kwargs) -> dict:  # noqa: D102
        # Create the request - assumes all inputs are valid and of the proper type
        request = MultipleEntitiesRequest(ids=[build_grpc_id(kwargs["id"])])

        # Call the gRPC service
        response = self.stub.GetEdges(request=request).response_data[0]

        # Return the response - formatted as a dictionary
        return {
            "edges": [
                {
                    "id": edge.id.id,
                    "curve_type": edge.curve_type,
                    "is_reversed": edge.is_reversed,
                }
                for edge in response.edges
            ]
        }

    @protect_grpc
    def get_vertices(self, **kwargs) -> dict:  # noqa: D102
        # Create the request - assumes all inputs are valid and of the proper type
        request = MultipleEntitiesRequest(ids=[build_grpc_id(kwargs["id"])])

        # Call the gRPC service
        response = self.stub.GetVertices(request=request).response_data[0]

        # Return the response - formatted as a dictionary
        return {
            "vertices": [
                {
                    "id": vertex.id.id,
                    "position": from_grpc_point_to_point3d(vertex.position),
                }
                for vertex in response.vertices
            ]
        }

    @protect_grpc
    def get_loops(self, **kwargs) -> dict:  # noqa: D102
        from ..base.conversions import to_distance

        # Create the request - assumes all inputs are valid and of the proper type
        request = MultipleEntitiesRequest(ids=[build_grpc_id(kwargs["id"])])

        # Call the gRPC service
        response = self.stub.GetLoops(request=request).response_data[0]

        # Return the response - formatted as a dictionary
        return {
            "loops": [
                {
                    "type": loop.type,
                    "length": to_distance(loop.length.value_in_geometry_units).value,
                    "min_corner": from_grpc_point_to_point3d(loop.bounding_box.min),
                    "max_corner": from_grpc_point_to_point3d(loop.bounding_box.max),
                    "edges": [edge for edge in loop.edges],
                }
                for loop in response.loops
            ]
        }

    @protect_grpc
    def get_color(self, **kwargs) -> dict:  # noqa: D102
        # Create the request - assumes all inputs are valid and of the proper type
        request = MultipleEntitiesRequest(ids=[build_grpc_id(kwargs["id"])])

        # Call the gRPC service
        response = self.stub.GetColor(request=request)

        # Return the response - formatted as a dictionary
        color = response.colors.get(kwargs["id"], "")
        return {"color": color}

    @protect_grpc
    def get_bounding_box(self, **kwargs) -> dict:  # noqa: D102
        # Create the request - assumes all inputs are valid and of the proper type
        request = MultipleEntitiesRequest(ids=[build_grpc_id(kwargs["id"])])

        # Call the gRPC service
        response = self.stub.GetBoundingBox(request=request).response_data[0]

        # Return the response - formatted as a dictionary
        return {
            "min_corner": from_grpc_point_to_point3d(response.box.min),
            "max_corner": from_grpc_point_to_point3d(response.box.max),
            "center": from_grpc_point_to_point3d(response.box.center),
        }

    @protect_grpc
    def set_color(self, **kwargs) -> dict:  # noqa: D102
        from ansys.api.discovery.v1.design.designmessages_pb2 import (
            SetColorRequest,
            SetColorRequestData,
        )

        # Create the request - assumes all inputs are valid and of the proper type
        request = SetColorRequest(
            request_data=[
                SetColorRequestData(
                    id=build_grpc_id(kwargs["id"]),
                    color=kwargs["color"],
                )
            ]
        )
        # Call the gRPC service
        response = self.stub.SetColor(request=request)

        # Return the response - formatted as a dictionary
        return {"success": len(response.successfully_set_ids) == 1}

    @protect_grpc
    def get_normal(self, **kwargs) -> dict:  # noqa: D102
        from ansys.api.discovery.v1.design.geometry.face_pb2 import (
            GetNormalRequest,
            GetNormalRequestData,
        )

        # Create the request - assumes all inputs are valid and of the proper type
        request = GetNormalRequest(
            request_data=[
                GetNormalRequestData(
                    id=build_grpc_id(kwargs["id"]),
                    u=kwargs["u"],
                    v=kwargs["v"],
                )
            ]
        )

        # Call the gRPC service
        response = self.stub.GetNormal(request=request).response_data[0]

        # Return the response - formatted as a dictionary
        return {
            "normal": from_grpc_direction_to_unit_vector(response.direction),
        }

    @protect_grpc
    def evaluate(self, **kwargs) -> dict:  # noqa: D102
        from ansys.api.discovery.v1.design.geometry.face_pb2 import (
            EvaluateRequest,
            EvaluateRequestData,
        )

        # Create the request - assumes all inputs are valid and of the proper type
        request = EvaluateRequest(
            request_data=[
                EvaluateRequestData(
                    id=build_grpc_id(kwargs["id"]),
                    u=kwargs["u"],
                    v=kwargs["v"],
                )
            ]
        )

        # Call the gRPC service
        response = self.stub.Evaluate(request=request).response_data[0]

        # Return the response - formatted as a dictionary
        return {
            "point": from_grpc_point_to_point3d(response.point),
        }

    @protect_grpc
    def create_iso_parametric_curve(self, **kwargs) -> dict:  # noqa: D102
        from ansys.api.discovery.v1.design.geometry.face_pb2 import (
            CreateIsoParamCurvesRequest,
            CreateIsoParamCurvesRequestData,
        )

        from ansys.geometry.core.shapes.parameterization import Interval

        from ..base.conversions import to_distance

        # Create the request - assumes all inputs are valid and of the proper type
        request = CreateIsoParamCurvesRequest(
            request_data=[
                CreateIsoParamCurvesRequestData(
                    id=build_grpc_id(kwargs["id"]),
                    u_dir_curve=kwargs["use_u_param"],
                    proportion=kwargs["parameter"],
                )
            ]
        )

        # Call the gRPC service
        response = self.stub.CreateIsoParamCurves(request=request).response_data[0]

        # Return the response - formatted as a dictionary
        return {
            "curves": [
                {
                    "geometry": from_grpc_curve_to_curve(curve.curve),
                    "start": from_grpc_point_to_point3d(curve.start),
                    "end": from_grpc_point_to_point3d(curve.end),
                    "interval": Interval(curve.interval_start, curve.interval_end),
                    "length": to_distance(curve.length).value,
                }
                for curve in response.curves
            ]
        }

    @protect_grpc
    def extrude_faces(self, **kwargs) -> dict:  # noqa: D102
        from ansys.api.discovery.v1.operations.edit_pb2 import (
            ExtrudeFacesRequest,
            ExtrudeFacesRequestData,
        )

        # Assign direction
        direction = (
            None
            if kwargs["direction"] is None
            else from_unit_vector_to_grpc_direction(kwargs["direction"])
        )

        # Create the request - assumes all inputs are valid and of the proper type
        request = ExtrudeFacesRequest(
            request_data=[
                ExtrudeFacesRequestData(
                    ids=[build_grpc_id(id) for id in kwargs["face_ids"]],
                    distance=from_length_to_grpc_quantity(kwargs["distance"]),
                    direction=direction,
                    extrude_type=kwargs["extrude_type"].value,
                    pull_symmetric=kwargs["pull_symmetric"],
                    offset_mode=kwargs["offset_mode"].value,
                    copy=kwargs["copy"],
                    force_do_as_extrude=kwargs["force_do_as_extrude"],
                )
            ]
        )

        # Call the gRPC service and serialize the response
<<<<<<< HEAD
        response = self.EditStub.ExtrudeFaces(request=request)
=======
        response = self.edit_stub.ExtrudeFaces(request=request)
>>>>>>> 456480d4
        tracked_response = serialize_tracked_command_response(response.tracked_command_response)

        # Return the response - formatted as a dictionary
        return {
            "success": tracked_response.get("success"),
            "created_bodies": [
                body.get("id").id for body in tracked_response.get("created_bodies")
            ],
        }

    @protect_grpc
    def extrude_faces_up_to(self, **kwargs) -> dict:  # noqa: D102
        from ansys.api.discovery.v1.operations.edit_pb2 import (
            ExtrudeFacesUpToRequest,
            ExtrudeFacesUpToRequestData,
        )

        # Create the request - assumes all inputs are valid and of the proper type
        request = ExtrudeFacesUpToRequest(
            request_data=[
                ExtrudeFacesUpToRequestData(
                    ids=[build_grpc_id(id) for id in kwargs["face_ids"]],
                    up_to_selection_id=build_grpc_id(kwargs["up_to_selection_id"]),
                    direction=from_unit_vector_to_grpc_direction(kwargs["direction"]),
                    extrude_type=kwargs["extrude_type"].value,
                    pull_symmetric=kwargs["pull_symmetric"],
                    offset_mode=kwargs["offset_mode"].value,
                    copy=kwargs["copy"],
                    force_do_as_extrude=kwargs["force_do_as_extrude"],
                    seed_point=from_point3d_to_grpc_point(kwargs["seed_point"]),
                )
            ]
        )

        # Call the gRPC service and serialize the response
<<<<<<< HEAD
        response = self.EditStub.ExtrudeFacesUpTo(request=request)
=======
        response = self.edit_stub.ExtrudeFacesUpTo(request=request)
>>>>>>> 456480d4
        tracked_response = serialize_tracked_command_response(response.tracked_command_response)

        # Return the response - formatted as a dictionary
        return {
            "success": tracked_response.get("success"),
            "created_bodies": [
                body.get("id").id for body in tracked_response.get("created_bodies")
            ],
        }

    @protect_grpc
    def offset_faces_set_radius(self, **kwargs) -> dict:  # noqa: D102
        from ansys.api.discovery.v1.operations.edit_pb2 import (
            OffsetFacesSetRadiusRequest,
            OffsetFacesSetRadiusRequestData,
        )

        # Create the request - assumes all inputs are valid and of the proper type
        request = OffsetFacesSetRadiusRequest(
            request_data=[
                OffsetFacesSetRadiusRequestData(
                    faces_ids=[build_grpc_id(id) for id in kwargs["face_ids"]],
                    radius=from_length_to_grpc_quantity(kwargs["radius"]),
                    offset_mode=kwargs["offset_mode"].value,
                    copy=kwargs["copy"],
                    extrude_type=kwargs["extrude_type"].value,
                )
            ]
        )

        # Call the gRPC service
<<<<<<< HEAD
        response = self.EditStub.OffsetFacesSetRadius(request=request)
=======
        response = self.edit_stub.OffsetFacesSetRadius(request=request)
>>>>>>> 456480d4

        # Return the response - formatted as a dictionary
        return {
            "success": response.tracked_command_response.command_response.success,
        }

    @protect_grpc
    def revolve_faces(self, **kwargs) -> dict:  # noqa: D102
        from ansys.api.discovery.v1.operations.edit_pb2 import (
            RevolveFacesRequest,
            RevolveFacesRequestData,
        )

        # Create the request - assumes all inputs are valid and of the proper type
        request = RevolveFacesRequest(
            request_data=[
                RevolveFacesRequestData(
                    selection_id=[build_grpc_id(id) for id in kwargs["selection_ids"]],
                    axis=from_line_to_grpc_line(kwargs["axis"]),
                    angle=from_angle_to_grpc_quantity(kwargs["angle"]),
                    extrude_type=kwargs["extrude_type"].value,
                )
            ]
        )

        # Call the gRPC service and serialize the response
<<<<<<< HEAD
        response = self.EditStub.RevolveFaces(request=request)
=======
        response = self.edit_stub.RevolveFaces(request=request)
>>>>>>> 456480d4
        tracked_response = serialize_tracked_command_response(response.tracked_command_response)

        # Return the response - formatted as a dictionary
        return {
            "success": tracked_response.get("success"),
            "created_bodies": [
                body.get("id").id for body in tracked_response.get("created_bodies")
            ],
        }

    @protect_grpc
    def revolve_faces_up_to(self, **kwargs) -> dict:  # noqa: D102
        from ansys.api.discovery.v1.operations.edit_pb2 import (
            RevolveFacesUpToRequest,
            RevolveFacesUpToRequestData,
        )

        # Create the request - assumes all inputs are valid and of the proper type
        request = RevolveFacesUpToRequest(
            request_data=[
                RevolveFacesUpToRequestData(
                    selection_ids=[build_grpc_id(id) for id in kwargs["selection_ids"]],
                    up_to_selection_id=build_grpc_id(kwargs["up_to_selection_id"]),
                    direction=from_unit_vector_to_grpc_direction(kwargs["direction"]),
                    axis=from_line_to_grpc_line(kwargs["axis"]),
                    extrude_type=kwargs["extrude_type"].value,
                )
            ]
        )

        # Call the gRPC service and serialize the response
<<<<<<< HEAD
        response = self.EditStub.RevolveFacesUpTo(request=request)
=======
        response = self.edit_stub.RevolveFacesUpTo(request=request)
>>>>>>> 456480d4
        tracked_response = serialize_tracked_command_response(response.tracked_command_response)

        # Return the response - formatted as a dictionary
        return {
            "success": tracked_response.get("success"),
            "created_bodies": [
                body.get("id").id for body in tracked_response.get("created_bodies")
            ],
        }

    @protect_grpc
    def revolve_faces_by_helix(self, **kwargs) -> dict:  # noqa: D102
        from ansys.api.discovery.v1.operations.edit_pb2 import (
            RevolveFacesByHelixRequest,
            RevolveFacesByHelixRequestData,
        )

        # Create the request - assumes all inputs are valid and of the proper type
        request = RevolveFacesByHelixRequest(
            request_data=[
                RevolveFacesByHelixRequestData(
                    selection_ids=[build_grpc_id(id) for id in kwargs["selection_ids"]],
                    direction=from_unit_vector_to_grpc_direction(kwargs["direction"]),
                    axis=from_line_to_grpc_line(kwargs["axis"]),
                    height=from_length_to_grpc_quantity(kwargs["height"]),
                    pitch=from_length_to_grpc_quantity(kwargs["pitch"]),
                    taper_angle=from_angle_to_grpc_quantity(kwargs["taper_angle"]),
                    right_handed=kwargs["right_handed"],
                    both_sides=kwargs["both_sides"],
                    extrude_type=kwargs["extrude_type"].value,
                )
            ]
        )

        # Call the gRPC service and serialize the response
<<<<<<< HEAD
        response = self.EditStub.RevolveFacesByHelix(request=request)
=======
        response = self.edit_stub.RevolveFacesByHelix(request=request)
>>>>>>> 456480d4
        tracked_response = serialize_tracked_command_response(response.tracked_command_response)

        # Return the response - formatted as a dictionary
        return {
            "success": tracked_response.get("success"),
            "created_bodies": [
                body.get("id").id for body in tracked_response.get("created_bodies")
            ],
        }

    @protect_grpc
    def replace_faces(self, **kwargs) -> dict:  # noqa: D102
        from ansys.api.discovery.v1.design.geometry.face_pb2 import ReplaceFaceRequest

        # Create the request - assumes all inputs are valid and of the proper type
        request = ReplaceFaceRequest(
            target_selection_ids=[build_grpc_id(id) for id in kwargs["target_ids"]],
            replacement_selection_ids=[build_grpc_id(id) for id in kwargs["replacement_ids"]],
        )

        # Call the gRPC service
        response = self.stub.Replace(request=request)

        # Return the response - formatted as a dictionary
        return {
            "success": response.tracked_command_response.command_response.success,
        }

    @protect_grpc
    def thicken_faces(self, **kwargs) -> dict:  # noqa: D102
        from ansys.api.discovery.v1.operations.edit_pb2 import (
            ThickenFacesRequest,
            ThickenFacesRequestData,
        )

        # Create the request - assumes all inputs are valid and of the proper type
        request = ThickenFacesRequest(
            request_data=[
                ThickenFacesRequestData(
                    ids=[build_grpc_id(id) for id in kwargs["face_ids"]],
                    direction=from_unit_vector_to_grpc_direction(kwargs["direction"]),
                    value=from_length_to_grpc_quantity(kwargs["thickness"]),
                    extrude_type=kwargs["extrude_type"].value,
                    pull_symmetric=kwargs["pull_symmetric"],
                    select_direction=kwargs["select_direction"],
                )
            ]
        )

        # Call the gRPC service
<<<<<<< HEAD
        response = self.EditStub.ThickenFaces(request=request)
=======
        response = self.edit_stub.ThickenFaces(request=request)
>>>>>>> 456480d4

        # Return the response - formatted as a dictionary
        return {
            "success": response.tracked_command_response.command_response.success,
        }

    @protect_grpc
    def draft_faces(self, **kwargs) -> dict:  # noqa: D102
        from ansys.api.discovery.v1.operations.edit_pb2 import (
            DraftFacesRequest,
            DraftFacesRequestData,
        )

        # Create the request - assumes all inputs are valid and of the proper type
        request = DraftFacesRequest(
            request_data=[
                DraftFacesRequestData(
                    ids=[build_grpc_id(id) for id in kwargs["face_ids"]],
                    reference_ids=[build_grpc_id(id) for id in kwargs["reference_face_ids"]],
                    draft_side=kwargs["draft_side"].value,
                    draft_angle=from_angle_to_grpc_quantity(kwargs["angle"]),
                    extrude_type=kwargs["extrude_type"].value,
                )
            ]
        )

        # Call the gRPC server
<<<<<<< HEAD
        response = self.EditStub.DraftFaces(request=request)
=======
        response = self.edit_stub.DraftFaces(request=request)
>>>>>>> 456480d4

        # Return the drafted faces
        return {
            "created_faces": [face.id for face in response.created_faces],
        }

    @protect_grpc
    def get_round_info(self, **kwargs) -> dict:  # noqa: D102
        # Create the request - assumes all inputs are valid and of the proper type
        request = MultipleEntitiesRequest(ids=[build_grpc_id(kwargs["face_id"])])

        # Call the gRPC service
        response = self.stub.GetRoundInfo(request=request).response_data[0]

        # Return the response - formatted as a dictionary
        return {
            "along_u": response.along_u,
            "radius": response.radius,
        }

    @protect_grpc
    def offset_faces(self, **kwargs) -> dict:  # noqa: D102
        from ansys.api.discovery.v1.operations.edit_pb2 import (
            OffsetFacesRequest,
            OffsetFacesRequestData,
        )

        # Create the request - assumes all inputs are valid and of the proper type
        request = OffsetFacesRequest(
            request_data=[
                OffsetFacesRequestData(
                    face_ids=[build_grpc_id(id) for id in kwargs["face_ids"]],
                    offset=from_measurement_to_server_length(kwargs["distance"]),
                    direction=from_unit_vector_to_grpc_direction(kwargs["direction"]),
                    extrude_type=kwargs["extrude_type"].value,
                )
            ]
        )

        # Call the gRPC service and serialize the response
<<<<<<< HEAD
        response = self.EditStub.OffsetFaces(request=request)
=======
        response = self.edit_stub.OffsetFaces(request=request)
>>>>>>> 456480d4
        tracked_response = serialize_tracked_command_response(response.tracked_command_response)

        # Return the response - formatted as a dictionary
        return {
            "results": [face.get("id").id for face in tracked_response.get("created_faces")],
        }

    @protect_grpc
    def setup_offset_relationship(self, **kwargs) -> dict:  # noqa: D102
        from ansys.api.discovery.v1.operations.edit_pb2 import (
            FaceOffsetRequest,
            FaceOffsetRequestData,
        )

        # Create the request - assumes all inputs are valid and of the proper type
        request = FaceOffsetRequest(
            request_data=[
                FaceOffsetRequestData(
                    face1=build_grpc_id(kwargs["face1_id"]),
                    face2=build_grpc_id(kwargs["face2_id"]),
                    set_baselines=kwargs["set_baselines"],
                    process_adjacent_faces=kwargs["process_adjacent_faces"],
                )
            ]
        )

        # Call the gRPC service
<<<<<<< HEAD
        response = self.EditStub.FaceOffset(request=request)
=======
        response = self.edit_stub.FaceOffset(request=request)
>>>>>>> 456480d4

        # Return the response - formatted as a dictionary
        return {
            "success": response.tracked_command_response.command_response.success,
        }<|MERGE_RESOLUTION|>--- conflicted
+++ resolved
@@ -65,11 +65,7 @@
         from ansys.api.discovery.v1.operations.edit_pb2_grpc import EditStub
 
         self.stub = FaceStub(channel)
-<<<<<<< HEAD
-        self.EditStub = EditStub(channel)
-=======
         self.edit_stub = EditStub(channel)
->>>>>>> 456480d4
 
     @protect_grpc
     def get_surface(self, **kwargs) -> dict:  # noqa: D102
@@ -351,11 +347,7 @@
         )
 
         # Call the gRPC service and serialize the response
-<<<<<<< HEAD
-        response = self.EditStub.ExtrudeFaces(request=request)
-=======
         response = self.edit_stub.ExtrudeFaces(request=request)
->>>>>>> 456480d4
         tracked_response = serialize_tracked_command_response(response.tracked_command_response)
 
         # Return the response - formatted as a dictionary
@@ -391,11 +383,7 @@
         )
 
         # Call the gRPC service and serialize the response
-<<<<<<< HEAD
-        response = self.EditStub.ExtrudeFacesUpTo(request=request)
-=======
         response = self.edit_stub.ExtrudeFacesUpTo(request=request)
->>>>>>> 456480d4
         tracked_response = serialize_tracked_command_response(response.tracked_command_response)
 
         # Return the response - formatted as a dictionary
@@ -427,11 +415,7 @@
         )
 
         # Call the gRPC service
-<<<<<<< HEAD
-        response = self.EditStub.OffsetFacesSetRadius(request=request)
-=======
         response = self.edit_stub.OffsetFacesSetRadius(request=request)
->>>>>>> 456480d4
 
         # Return the response - formatted as a dictionary
         return {
@@ -458,11 +442,7 @@
         )
 
         # Call the gRPC service and serialize the response
-<<<<<<< HEAD
-        response = self.EditStub.RevolveFaces(request=request)
-=======
         response = self.edit_stub.RevolveFaces(request=request)
->>>>>>> 456480d4
         tracked_response = serialize_tracked_command_response(response.tracked_command_response)
 
         # Return the response - formatted as a dictionary
@@ -494,11 +474,7 @@
         )
 
         # Call the gRPC service and serialize the response
-<<<<<<< HEAD
-        response = self.EditStub.RevolveFacesUpTo(request=request)
-=======
         response = self.edit_stub.RevolveFacesUpTo(request=request)
->>>>>>> 456480d4
         tracked_response = serialize_tracked_command_response(response.tracked_command_response)
 
         # Return the response - formatted as a dictionary
@@ -534,11 +510,7 @@
         )
 
         # Call the gRPC service and serialize the response
-<<<<<<< HEAD
-        response = self.EditStub.RevolveFacesByHelix(request=request)
-=======
         response = self.edit_stub.RevolveFacesByHelix(request=request)
->>>>>>> 456480d4
         tracked_response = serialize_tracked_command_response(response.tracked_command_response)
 
         # Return the response - formatted as a dictionary
@@ -589,11 +561,7 @@
         )
 
         # Call the gRPC service
-<<<<<<< HEAD
-        response = self.EditStub.ThickenFaces(request=request)
-=======
         response = self.edit_stub.ThickenFaces(request=request)
->>>>>>> 456480d4
 
         # Return the response - formatted as a dictionary
         return {
@@ -621,11 +589,7 @@
         )
 
         # Call the gRPC server
-<<<<<<< HEAD
-        response = self.EditStub.DraftFaces(request=request)
-=======
         response = self.edit_stub.DraftFaces(request=request)
->>>>>>> 456480d4
 
         # Return the drafted faces
         return {
@@ -666,11 +630,7 @@
         )
 
         # Call the gRPC service and serialize the response
-<<<<<<< HEAD
-        response = self.EditStub.OffsetFaces(request=request)
-=======
         response = self.edit_stub.OffsetFaces(request=request)
->>>>>>> 456480d4
         tracked_response = serialize_tracked_command_response(response.tracked_command_response)
 
         # Return the response - formatted as a dictionary
@@ -698,11 +658,7 @@
         )
 
         # Call the gRPC service
-<<<<<<< HEAD
-        response = self.EditStub.FaceOffset(request=request)
-=======
         response = self.edit_stub.FaceOffset(request=request)
->>>>>>> 456480d4
 
         # Return the response - formatted as a dictionary
         return {
