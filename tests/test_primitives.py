from io import UnsupportedOperation
from math import pi

import numpy as np
from numpy import finfo as np_finfo
import pytest

from ansys.geometry.core import UNITS
from ansys.geometry.core.primitives import (
    Matrix33,
<<<<<<< HEAD
    Matrix44,
=======
    Cylinder,
>>>>>>> 8cdf6bae
    Point2D,
    Point3D,
    RotationMatrix,
    TranslationMatrix2D,
    TranslationMatrix3D,
    UnitVector2D,
    UnitVector3D,
    Vector2D,
    Vector3D,
)

DOUBLE_EPS = np_finfo(float).eps


def test_point3d():
    """Simple test to create a ``Point3D``."""

    # Test the null Point3D
    p_null = Point3D()
    assert len(p_null) == 3
    assert all(x == None for x in p_null)
    p_null.unit = UNITS.cm
    p_null.x = 10
    p_null.y = 20
    p_null.z = 30
    assert p_null.x == 10
    assert p_null.y == 20
    assert p_null.z == 30
    assert p_null[0] == 0.1
    assert p_null[1] == 0.2
    assert p_null[2] == 0.3

    # Create two Point3D objects
    p_1 = Point3D([0, 1, 3])
    p_1_copy = Point3D([0, 1, 3])
    p_2 = Point3D([0, 4, 7])

    # Check that the equals operator works
    assert p_1 == p_1_copy
    assert p_1 != p_2

    # Check its X, Y, Z components
    assert p_1.x == 0
    assert p_1.y == 1
    assert p_1.z == 3

    # Check that the setter works properly in p_1_copy
    p_1_copy.x = 3
    p_1_copy.y = 3
    p_1_copy.z = 3

    # Check that the equals operator works (p_1 and p_1_copy should no longer be equal)
    assert p_1 != p_1_copy
    assert p_1 != p_2


def test_point2d():
    """Simple test to create a ``Point2D``."""

    # Test the null Point2D
    p_null = Point2D()
    assert len(p_null) == 2
    assert all(x == None for x in p_null)
    p_null.unit = UNITS.cm
    p_null.x = 10
    p_null.y = 20
    assert p_null.x == 10
    assert p_null.y == 20
    assert p_null[0] == 0.1
    assert p_null[1] == 0.2

    # Create two Point2D objects
    p_1 = Point2D([0, 1])
    p_1_copy = Point2D([0, 1])
    p_2 = Point2D([0, 4])

    # Check that the equals operator works
    assert p_1 == p_1_copy
    assert p_1 != p_2

    # Check its X, Y, Z components
    assert p_1.x == 0
    assert p_1.y == 1

    # Check that the setter works properly in p_1_copy
    p_1_copy.x = 3
    p_1_copy.y = 3

    # Check that the equals operator works (p_1 and p_1_copy should no longer be equal)
    assert p_1 != p_1_copy
    assert p_1 != p_2


def test_point3d_errors():
    """Testing multiple ``Point3D`` errors."""

    with pytest.raises(ValueError, match="Point3D must have three coordinates."):
        Point3D([1, 4])

    with pytest.raises(
        TypeError, match="The numpy.ndarray 'input' should contain float or integer values."
    ):
        Point3D(["a", "b", "c"])

    # Create a point
    point = Point3D([1, 4, 4])

    # Test setter error checks
    with pytest.raises(TypeError, match="The parameter 'x' should be a float or an integer value."):
        point.x = "a"

    with pytest.raises(TypeError, match="The parameter 'y' should be a float or an integer value."):
        point.y = "a"

    with pytest.raises(TypeError, match="The parameter 'z' should be a float or an integer value."):
        point.z = "a"

    # Build a Point2D and try to compare against it
    with pytest.raises(TypeError, match=f"Provided type {Point2D} is invalid"):
        point_2d = Point2D([1, 4])
        assert point == point_2d


def test_point2d_errors():
    """Testing multiple ``Point2D`` errors."""

    with pytest.raises(ValueError, match="Point2D must have two coordinates."):
        Point2D([1, 4, 4])

    with pytest.raises(
        TypeError, match="The numpy.ndarray 'input' should contain float or integer values."
    ):
        Point2D(["a", "b"])

    # Create a point
    point = Point2D([1, 4])

    # Test setter error checks
    with pytest.raises(TypeError, match="The parameter 'x' should be a float or an integer value."):
        point.x = "a"

    with pytest.raises(TypeError, match="The parameter 'y' should be a float or an integer value."):
        point.y = "a"

    # Build a Point3D and try to compare against it
    with pytest.raises(TypeError, match=f"Provided type {Point3D} is invalid"):
        point_3d = Point3D([1, 4, 4])
        assert point == point_3d


def test_vector3d():
    """Simple test to create a ``Vector3D``."""

    # Create two Vector3D objects
    v1 = Vector3D([0, 1, 3])
    v1_copy = Vector3D([0, 1, 3])
    v2 = Vector3D([0, 4, 7])

    # Check that the equals operator works
    assert v1 == v1_copy
    assert v1 != v2

    # Check its X, Y, Z components
    assert v1.x == 0
    assert v1.y == 1
    assert v1.z == 3

    # Check that the setter works properly in v1_copy
    v1_copy.x = 3
    v1_copy.y = 3
    v1_copy.z = 3

    # Check that the equals operator works (v1 and v1_copy should no longer be equal)
    assert v1 != v1_copy
    assert v1 != v2

    # Check the norm value of vector v1
    assert abs(round(v1.norm, 3) - 3.162) <= DOUBLE_EPS

    # Check the normalization value of v1
    v1_n = v1.normalize()
    assert abs(round(v1_n.x, 3) - 0.0) <= DOUBLE_EPS
    assert abs(round(v1_n.y, 3) - 0.316) <= DOUBLE_EPS
    assert abs(round(v1_n.z, 3) - 0.949) <= DOUBLE_EPS

    # Check the cross product value of v1 with v2
    v_cross = v1.cross(v2)
    assert v_cross.x == -5
    assert v_cross.y == 0
    assert v_cross.z == 0

    # Check that the dot and cross product overload is fine
    assert abs(round(v1 * v2 - 25)) <= DOUBLE_EPS
    v_cross_overload = v1 % v2
    assert v_cross_overload == v_cross


def test_vector2d():
    """Simple test to create a ``Vector2D``."""

    # Create two Vector2D objects
    v_1 = Vector2D([2, 1])
    v_1_copy = Vector2D([2, 1])
    v_2 = Vector2D([0, 4])

    # Check that the equals operator works
    assert v_1 == v_1_copy
    assert v_1 != v_2

    # Check its X, Y components
    assert v_1.x == 2
    assert v_1.y == 1

    # Check that the setter works properly in v_1_copy
    v_1_copy.x = 3
    v_1_copy.y = 3

    # Check that the equals operator works (v_1 and v_1_copy should no longer be equal)
    assert v_1 != v_1_copy
    assert v_1 != v_2

    # Check the norm value of vector v1
    assert abs(round(v_1.norm, 3) - 2.236) <= DOUBLE_EPS

    v1_n = v_1.normalize()
    assert abs(round(v1_n.x, 3) - 0.894) <= DOUBLE_EPS
    assert abs(round(v1_n.y, 3) - 0.447) <= DOUBLE_EPS

    # Check that the dot product overload is fine
    v_3 = Vector2D([2, 8])
    v_4 = Vector2D([3, 7])
    assert abs(round(v_3 * v_4 - 62)) <= DOUBLE_EPS


def test_unit_vector_3d():
    """Simple test to create a ``UnitVector3D``."""

    # Create UnitVector3D objects from Vector3D
    v1 = Vector3D([0, 1, 3])
    v2 = UnitVector3D(v1)
    assert abs(round(v2.x, 3) - 0.0) <= DOUBLE_EPS
    assert abs(round(v2.y, 3) - 0.316) <= DOUBLE_EPS
    assert abs(round(v2.z, 3) - 0.949) <= DOUBLE_EPS

    # Create UnitVector3D objects from numpy.ndarray
    v3 = UnitVector3D([1, 2, 3])
    assert abs(round(v3.x, 3) - 0.267) <= DOUBLE_EPS
    assert abs(round(v3.y, 3) - 0.535) <= DOUBLE_EPS
    assert abs(round(v3.z, 3) - 0.802) <= DOUBLE_EPS

    # Check that UnitVector2D is immutable
    with pytest.raises(UnsupportedOperation, match="UnitVector3D is immutable."):
        v2.x = 3
    with pytest.raises(UnsupportedOperation, match="UnitVector3D is immutable."):
        v2.y = 3
    with pytest.raises(UnsupportedOperation, match="UnitVector3D is immutable."):
        v2.z = 3


def test_unit_vector_2d():
    """Simple test to create a ``UnitVector2D``."""

    # Create UnitVector2D objects from Vector2D
    v1 = Vector2D([2, 1])
    v2 = UnitVector2D(v1)
    assert abs(round(v2.x, 3) - 0.894) <= DOUBLE_EPS
    assert abs(round(v2.y, 3) - 0.447) <= DOUBLE_EPS

    # Create UnitVector2D objects from numpy.ndarray
    v3 = UnitVector2D([2, 1])
    assert abs(round(v3.x, 3) - 0.894) <= DOUBLE_EPS
    assert abs(round(v3.y, 3) - 0.447) <= DOUBLE_EPS

    # Check that UnitVector2D is immutable
    with pytest.raises(UnsupportedOperation, match="UnitVector2D is immutable."):
        v2.x = 3
    with pytest.raises(UnsupportedOperation, match="UnitVector2D is immutable."):
        v2.y = 3


def test_vector3d_errors():
    """Testing multiple ``Vector3D`` errors."""

    with pytest.raises(ValueError, match="Vector3D must have three coordinates."):
        Vector3D([1, 2])

    with pytest.raises(
        TypeError, match="The numpy.ndarray 'input' should contain float or integer values."
    ):
        Vector3D(["a", "b", "c"])

    # Create a Vector3D
    v1 = Vector3D([1, 2, 3])

    # Test setter error checks
    with pytest.raises(TypeError, match="The parameter 'x' should be a float or an integer value."):
        v1.x = "x"

    with pytest.raises(TypeError, match="The parameter 'y' should be a float or an integer value."):
        v1.y = "y"

    with pytest.raises(TypeError, match="The parameter 'z' should be a float or an integer value."):
        v1.z = "z"

    # Build a Vector2D and try to compare against it
    with pytest.raises(TypeError, match=f"Provided type {Vector2D} is invalid"):
        v2 = Vector2D([1, 2])
        assert v1 == v2

    # Try to normalize a 0-value vector
    with pytest.raises(ValueError, match="The norm of the Vector3D is not valid."):
        v2 = Vector3D([0, 0, 0])
        v2.normalize()


def test_vector2d_errors():
    """Testing multiple ``Vector2D`` errors."""

    with pytest.raises(ValueError, match="Vector2D must have two coordinates."):
        Vector2D([1])

    with pytest.raises(
        TypeError, match="The numpy.ndarray 'input' should contain float or integer values."
    ):
        Vector2D(["a", "b"])

    # Create a Vector2D
    v1 = Vector2D([1, 2])

    # Test setter error checks
    with pytest.raises(TypeError, match="The parameter 'x' should be a float or an integer value."):
        v1.x = "x"

    with pytest.raises(TypeError, match="The parameter 'y' should be a float or an integer value."):
        v1.y = "y"

    # Build a Vector3D and try to compare against it
    with pytest.raises(TypeError, match=f"Provided type {Vector3D} is invalid"):
        v2 = Vector3D([1, 5, 6])
        assert v1 == v2

    # Try to normalize a 0-value vector
    with pytest.raises(ValueError, match="The norm of the Vector2D is not valid."):
        v2 = Vector2D([0, 0])
        v2.normalize()


def test_point3D_units():
    """``Point3D`` units testing."""

    # Create a Point3D with some units
    p_cm_to_mm = Point3D([10, 20, 30], UNITS.cm)

    # Check that the units are correctly in place
    assert p_cm_to_mm.unit == UNITS.cm

    # Request for X, Y, Z and ensure they are in cm
    assert p_cm_to_mm.x == 10
    assert p_cm_to_mm.y == 20
    assert p_cm_to_mm.z == 30

    # Check that the actual values are in base units (i.e. UNIT_LENGTH)
    assert p_cm_to_mm[0] == (p_cm_to_mm.x * p_cm_to_mm.unit).to_base_units().magnitude
    assert p_cm_to_mm[1] == (p_cm_to_mm.y * p_cm_to_mm.unit).to_base_units().magnitude
    assert p_cm_to_mm[2] == (p_cm_to_mm.z * p_cm_to_mm.unit).to_base_units().magnitude

    # Store the numpy array values
    (raw_x, raw_y, raw_z) = p_cm_to_mm[0:3]

    # Set unit to mm now... and check if the values changed
    p_cm_to_mm.unit = UNITS.mm
    assert p_cm_to_mm.x == 100
    assert p_cm_to_mm.y == 200
    assert p_cm_to_mm.z == 300

    # Check that the values are still the same in the array
    assert raw_x == p_cm_to_mm[0]
    assert raw_y == p_cm_to_mm[1]
    assert raw_z == p_cm_to_mm[2]

    # Now change the value of a X being in millimeters
    p_cm_to_mm.x = 20  # Basically 1/5 of original x
    assert not raw_x == p_cm_to_mm[0]
    assert raw_x == p_cm_to_mm[0] * 5

    # Now change the value of a Y being in millimeters
    p_cm_to_mm.y = 10  # Basically 1/20 of original y
    assert not raw_y == p_cm_to_mm[1]
    assert raw_y == p_cm_to_mm[1] * 20

    # Now change the value of a Z being in millimeters
    p_cm_to_mm.z = 30  # Basically 1/10 of original z
    assert not raw_z == p_cm_to_mm[2]
    assert raw_z == p_cm_to_mm[2] * 10


def test_point2D_units():
    """``Point2D`` units testing."""

    # Create a Point2D with some units
    p_cm_to_mm = Point2D([10, 20], UNITS.cm)

    # Check that the units are correctly in place
    assert p_cm_to_mm.unit == UNITS.cm

    # Request for X, Y, Z and ensure they are in cm
    assert p_cm_to_mm.x == 10
    assert p_cm_to_mm.y == 20

    # Check that the actual values are in base units (i.e. UNIT_LENGTH)
    assert p_cm_to_mm[0] == (p_cm_to_mm.x * p_cm_to_mm.unit).to_base_units().magnitude
    assert p_cm_to_mm[1] == (p_cm_to_mm.y * p_cm_to_mm.unit).to_base_units().magnitude

    # Store the numpy array values
    (raw_x, raw_y) = p_cm_to_mm[0:2]

    # Set unit to mm now... and check if the values changed
    p_cm_to_mm.unit = UNITS.mm
    assert p_cm_to_mm.x == 100
    assert p_cm_to_mm.y == 200

    # Check that the values are still the same in the array
    assert raw_x == p_cm_to_mm[0]
    assert raw_y == p_cm_to_mm[1]

    # Now change the value of a X being in millimeters
    p_cm_to_mm.x = 20  # Basically 1/5 of original x
    assert not raw_x == p_cm_to_mm[0]
    assert raw_x == p_cm_to_mm[0] * 5

    # Now change the value of a Y being in millimeters
    p_cm_to_mm.y = 10  # Basically 1/20 of original y
    assert not raw_y == p_cm_to_mm[1]
    assert raw_y == p_cm_to_mm[1] * 20


def test_matrix_33():
    """Simple test to create a ``Matrix33``."""

    # Create two Matrix33 objects
    m_1 = Matrix33([[2, 0, 0], [0, 3, 0], [0, 0, 4]])
    m_1_copy = Matrix33([[2, 0, 0], [0, 3, 0], [0, 0, 4]])
    m_2 = Matrix33([[3, 2, 0], [1, 3, 0], [0, 6, 4]])

    # Create a null matrix, which is 3x3 identity matrix
    m_null = Matrix33()

    # Intiate a test matrix using numpy.ndarray
    test_matrix = np.array([[2, 0, 0], [0, 3, 0], [0, 0, 4]])
    assert np.array_equal(test_matrix, m_1)

    # Check the default matrix is identity matrix
    assert np.array_equal(np.identity(3), m_null)

    # Check inverse of matrix
    test_inverse = np.linalg.inv(test_matrix)
    m_3 = m_1.inverse()
    assert abs(m_3 - test_inverse).all() <= DOUBLE_EPS

    # Check determinant of matrix
    det = m_1.determinant()
    assert abs(round(det, 3) - 24) <= DOUBLE_EPS

    # Check that the equals operator
    assert m_1 == m_1_copy
    assert m_1 != m_2


def test_matrix_33_errors():
    """Testing multiple ``Matrix33`` errors."""

    with pytest.raises(ValueError) as val:
        Matrix33([[1, 2], [1, 6]])
        assert "Matrix33 should only be a 2D array of shape (3,3)." in str(val.value)

    with pytest.raises(TypeError, match="The input parameters should be integer or float."):
        Matrix33(([[2, 0, "a"], [0, 3, 0], [0, 0, 4]]))

    # Create a Matrix33
    m_1 = Matrix33([[2, 0, 0], [0, 3, 0], [0, 0, 4]])

    # Test inverse error with determinent is zero
    with pytest.raises(
        ValueError, match="The determinant of the matrix is zero, cannot be inversed."
    ):
        Matrix33([[1, 2, 3], [2, 5, 6], [2, 5, 3]]).inverse()

    # Build a Matrix44 and try to compare against it
    with pytest.raises(TypeError, match="Provided type"):
        m_2 = Matrix44([[2, 0, 0, 2], [0, 3, 0, 1], [0, 0, 4, 2], [0, 0, 4, 2]])
        assert m_1 == m_2


<<<<<<< HEAD
def test_rotation_matrix():
    """Testing ``RotationMatrix`` to the the 3x3 matrix in a counter-clockwise direction."""

    # create a Matrix33 and rotate it pi/2 radian
    m_1 = Matrix33([[2, 0, 0], [0, 3, 0], [0, 0, 4]])
    rotated_matrix = RotationMatrix(m_1, pi / 2)

    test_rotated_matrix = [[0, -3, 0], [2, 0, 0], [0, 0, 4]]
    # Check the rotation matrix with test rotation matrix
    assert abs(rotated_matrix - test_rotated_matrix).all() <= DOUBLE_EPS

    # Check the units of the angle
    rotated_matrix_2 = RotationMatrix(m_1, 90, unit=UNITS.degree)
    assert abs(rotated_matrix_2 - test_rotated_matrix).all() <= DOUBLE_EPS

    # Check the rotation matrix with 30 degree
    rotated_matrix_3 = RotationMatrix(m_1, 30, unit=UNITS.degree)
    test_rotated_matrix = [[1.7321, -1.5, 0], [2.5981, 0, 0], [0, 4, 0]]
    assert abs(rotated_matrix_3 - test_rotated_matrix).all() <= DOUBLE_EPS


def test_matrix_44():
    """Simple test to create a ``Matrix33``."""

    # Create two Matrix33 objects
    m_1 = Matrix44([[2, 0, 0, 0], [0, 3, 0, 0], [0, 0, 4, 0], [0, 0, 0, 1]])
    m_1_copy = Matrix44([[2, 0, 0, 0], [0, 3, 0, 0], [0, 0, 4, 0], [0, 0, 0, 1]])
    m_2 = Matrix44([[3, 2, 0, 5], [1, 3, 0, 8], [0, 6, 4, 5], [0, 0, 0, 1]])

    # Create a null matrix, which is 4x4 identity matrix
    m_null = Matrix44()

    # Intiate a test matrix using numpy.ndarray
    test_matrix = np.array([[2, 0, 0, 0], [0, 3, 0, 0], [0, 0, 4, 0], [0, 0, 0, 1]])
    assert np.array_equal(test_matrix, m_1)

    # Check the default matrix is identity matrix
    assert np.array_equal(np.identity(4), m_null)

    # Check inverse of matrix
    test_inverse = np.linalg.inv(test_matrix)
    m_3 = m_1.inverse()
    assert abs(m_3 - test_inverse).all() <= DOUBLE_EPS

    # Check determinant of matrix
    det = m_1.determinant()
    assert abs(round(det, 3) - 24) <= DOUBLE_EPS

    # Check that the equals operator
    assert m_1 == m_1_copy
    assert m_1 != m_2


def test_translational_matrix_2d():

    # Create a Matrix33 for translation
    m_1 = Matrix33([[2, 0, 0], [0, 3, 0], [0, 0, 4]])
    vector = Vector2D([2, 3])

    # Translate the matrix by vector
    translate = TranslationMatrix2D(m_1, vector)

    # Check the translated matrix
    test_translate = np.asarray([[2, 0, 4], [0, 3, 9], [0, 0, 4]])
    assert np.array_equal(translate, test_translate)


def test_translational_matrix_3d():

    # Create a Matrix33 for translation
    m_1 = Matrix44([[2, 0, 0, 0], [0, 3, 0, 0], [0, 0, 4, 0], [0, 0, 0, 1]])
    vector = Vector3D([2, 3, 4])

    # Translate the matrix by vector
    translate = TranslationMatrix3D(m_1, vector)

    # Check the translated matrix
    test_translate = np.asarray([[2, 0, 0, 4], [0, 3, 0, 9], [0, 0, 4, 16], [0, 0, 0, 1]])
    assert np.array_equal(translate, test_translate)
=======
def test_cylinder():
    """``Cylinder`` construction and equivalency."""

    # Create two Cylinder objects
    origin = Point3D([42, 99, 13])
    c_1 = Cylinder(origin, UnitVector3D([12, 31, 99]), UnitVector3D([25, 39, 82]), 100, 200)
    c_1_duplicate = Cylinder(
        origin, UnitVector3D([12, 31, 99]), UnitVector3D([25, 39, 82]), 100, 200
    )
    c_2 = Cylinder(
        Point3D([5, 8, 9]), UnitVector3D([55, 16, 73]), UnitVector3D([23, 67, 45]), 88, 76
    )

    # Check that the equals operator works
    assert c_1 == c_1_duplicate
    assert c_1 != c_2

    # Check cylinder definition
    assert c_1.origin.x == origin.x
    assert c_1.origin.y == origin.y
    assert c_1.origin.z == origin.z
    assert c_1.radius == 100
    assert c_1.height == 200

    c_1.radius = 1000
    c_1.height = 2000

    assert c_1.origin.x == origin.x
    assert c_1.origin.y == origin.y
    assert c_1.origin.z == origin.z
    assert c_1.radius == 1000
    assert c_1.height == 2000

    with pytest.raises(
        TypeError,
        match="The parameter 'radius' should be a float or an integer value.",
    ):
        Cylinder(origin, UnitVector3D([12, 31, 99]), UnitVector3D([25, 39, 82]), "A", 200)

    with pytest.raises(
        TypeError,
        match="The parameter 'height' should be a float or an integer value.",
    ):
        Cylinder(origin, UnitVector3D([12, 31, 99]), UnitVector3D([25, 39, 82]), 100, "A")

    with pytest.raises(
        TypeError,
        match="The parameter 'radius' should be a float or an integer value.",
    ):
        c_1.radius = "A"

    with pytest.raises(
        TypeError,
        match="The parameter 'height' should be a float or an integer value.",
    ):
        c_1.height = "A"

    with pytest.raises(TypeError, match=f"direction_x is invalid, type {UnitVector3D} expected."):
        Cylinder(origin, "A", UnitVector3D([25, 39, 82]), 100, 200)

    with pytest.raises(TypeError, match=f"direction_y is invalid, type {UnitVector3D} expected."):
        Cylinder(origin, UnitVector3D([12, 31, 99]), "A", 100, 200)


def test_cylinder_units():
    """``Cylinder`` units validation."""

    origin = Point3D([42, 99, 13])

    # Verify rejection of invalid base unit type
    with pytest.raises(
        TypeError,
        match="The pint.Unit provided as input should be a \[length\] quantity.",
    ):
        Cylinder(
            origin, UnitVector3D([12, 31, 99]), UnitVector3D([25, 39, 82]), 100, 200, UNITS.celsius
        )

    c_1 = Cylinder(
        origin, UnitVector3D([12, 31, 99]), UnitVector3D([25, 39, 82]), 100, 200, UNITS.mm
    )

    # Verify rejection of invalid base unit type
    with pytest.raises(
        TypeError,
        match="The pint.Unit provided as input should be a \[length\] quantity.",
    ):
        c_1.unit = UNITS.celsius

    # Check that the units are correctly in place
    assert c_1.unit == UNITS.mm

    # Request for X, Y, Z and ensure they are in mm
    assert c_1.radius == 100
    assert c_1.height == 200

    # Check that the actual values are in base units (i.e. UNIT_LENGTH)
    assert c_1._radius == (c_1.radius * c_1.unit).to_base_units().magnitude
    assert c_1._height == (c_1.height * c_1.unit).to_base_units().magnitude

    # Set unit to cm now... and check if the values changed
    c_1.unit = UNITS.cm
    assert c_1.radius == 10
    assert c_1.height == 20
>>>>>>> 8cdf6bae
<|MERGE_RESOLUTION|>--- conflicted
+++ resolved
@@ -7,12 +7,9 @@
 
 from ansys.geometry.core import UNITS
 from ansys.geometry.core.primitives import (
+    Cylinder,
     Matrix33,
-<<<<<<< HEAD
     Matrix44,
-=======
-    Cylinder,
->>>>>>> 8cdf6bae
     Point2D,
     Point3D,
     RotationMatrix,
@@ -506,87 +503,6 @@
         assert m_1 == m_2
 
 
-<<<<<<< HEAD
-def test_rotation_matrix():
-    """Testing ``RotationMatrix`` to the the 3x3 matrix in a counter-clockwise direction."""
-
-    # create a Matrix33 and rotate it pi/2 radian
-    m_1 = Matrix33([[2, 0, 0], [0, 3, 0], [0, 0, 4]])
-    rotated_matrix = RotationMatrix(m_1, pi / 2)
-
-    test_rotated_matrix = [[0, -3, 0], [2, 0, 0], [0, 0, 4]]
-    # Check the rotation matrix with test rotation matrix
-    assert abs(rotated_matrix - test_rotated_matrix).all() <= DOUBLE_EPS
-
-    # Check the units of the angle
-    rotated_matrix_2 = RotationMatrix(m_1, 90, unit=UNITS.degree)
-    assert abs(rotated_matrix_2 - test_rotated_matrix).all() <= DOUBLE_EPS
-
-    # Check the rotation matrix with 30 degree
-    rotated_matrix_3 = RotationMatrix(m_1, 30, unit=UNITS.degree)
-    test_rotated_matrix = [[1.7321, -1.5, 0], [2.5981, 0, 0], [0, 4, 0]]
-    assert abs(rotated_matrix_3 - test_rotated_matrix).all() <= DOUBLE_EPS
-
-
-def test_matrix_44():
-    """Simple test to create a ``Matrix33``."""
-
-    # Create two Matrix33 objects
-    m_1 = Matrix44([[2, 0, 0, 0], [0, 3, 0, 0], [0, 0, 4, 0], [0, 0, 0, 1]])
-    m_1_copy = Matrix44([[2, 0, 0, 0], [0, 3, 0, 0], [0, 0, 4, 0], [0, 0, 0, 1]])
-    m_2 = Matrix44([[3, 2, 0, 5], [1, 3, 0, 8], [0, 6, 4, 5], [0, 0, 0, 1]])
-
-    # Create a null matrix, which is 4x4 identity matrix
-    m_null = Matrix44()
-
-    # Intiate a test matrix using numpy.ndarray
-    test_matrix = np.array([[2, 0, 0, 0], [0, 3, 0, 0], [0, 0, 4, 0], [0, 0, 0, 1]])
-    assert np.array_equal(test_matrix, m_1)
-
-    # Check the default matrix is identity matrix
-    assert np.array_equal(np.identity(4), m_null)
-
-    # Check inverse of matrix
-    test_inverse = np.linalg.inv(test_matrix)
-    m_3 = m_1.inverse()
-    assert abs(m_3 - test_inverse).all() <= DOUBLE_EPS
-
-    # Check determinant of matrix
-    det = m_1.determinant()
-    assert abs(round(det, 3) - 24) <= DOUBLE_EPS
-
-    # Check that the equals operator
-    assert m_1 == m_1_copy
-    assert m_1 != m_2
-
-
-def test_translational_matrix_2d():
-
-    # Create a Matrix33 for translation
-    m_1 = Matrix33([[2, 0, 0], [0, 3, 0], [0, 0, 4]])
-    vector = Vector2D([2, 3])
-
-    # Translate the matrix by vector
-    translate = TranslationMatrix2D(m_1, vector)
-
-    # Check the translated matrix
-    test_translate = np.asarray([[2, 0, 4], [0, 3, 9], [0, 0, 4]])
-    assert np.array_equal(translate, test_translate)
-
-
-def test_translational_matrix_3d():
-
-    # Create a Matrix33 for translation
-    m_1 = Matrix44([[2, 0, 0, 0], [0, 3, 0, 0], [0, 0, 4, 0], [0, 0, 0, 1]])
-    vector = Vector3D([2, 3, 4])
-
-    # Translate the matrix by vector
-    translate = TranslationMatrix3D(m_1, vector)
-
-    # Check the translated matrix
-    test_translate = np.asarray([[2, 0, 0, 4], [0, 3, 0, 9], [0, 0, 4, 16], [0, 0, 0, 1]])
-    assert np.array_equal(translate, test_translate)
-=======
 def test_cylinder():
     """``Cylinder`` construction and equivalency."""
 
@@ -691,4 +607,84 @@
     c_1.unit = UNITS.cm
     assert c_1.radius == 10
     assert c_1.height == 20
->>>>>>> 8cdf6bae
+
+
+def test_rotation_matrix():
+    """Testing ``RotationMatrix`` to the the 3x3 matrix in a counter-clockwise direction."""
+
+    # create a Matrix33 and rotate it pi/2 radian
+    m_1 = Matrix33([[2, 0, 0], [0, 3, 0], [0, 0, 4]])
+    rotated_matrix = RotationMatrix(m_1, pi / 2)
+
+    test_rotated_matrix = [[0, -3, 0], [2, 0, 0], [0, 0, 4]]
+    # Check the rotation matrix with test rotation matrix
+    assert abs(rotated_matrix - test_rotated_matrix).all() <= DOUBLE_EPS
+
+    # Check the units of the angle
+    rotated_matrix_2 = RotationMatrix(m_1, 90, unit=UNITS.degree)
+    assert abs(rotated_matrix_2 - test_rotated_matrix).all() <= DOUBLE_EPS
+
+    # Check the rotation matrix with 30 degree
+    rotated_matrix_3 = RotationMatrix(m_1, 30, unit=UNITS.degree)
+    test_rotated_matrix = [[1.7321, -1.5, 0], [2.5981, 0, 0], [0, 4, 0]]
+    assert abs(rotated_matrix_3 - test_rotated_matrix).all() <= DOUBLE_EPS
+
+
+def test_matrix_44():
+    """Simple test to create a ``Matrix33``."""
+
+    # Create two Matrix33 objects
+    m_1 = Matrix44([[2, 0, 0, 0], [0, 3, 0, 0], [0, 0, 4, 0], [0, 0, 0, 1]])
+    m_1_copy = Matrix44([[2, 0, 0, 0], [0, 3, 0, 0], [0, 0, 4, 0], [0, 0, 0, 1]])
+    m_2 = Matrix44([[3, 2, 0, 5], [1, 3, 0, 8], [0, 6, 4, 5], [0, 0, 0, 1]])
+
+    # Create a null matrix, which is 4x4 identity matrix
+    m_null = Matrix44()
+
+    # Intiate a test matrix using numpy.ndarray
+    test_matrix = np.array([[2, 0, 0, 0], [0, 3, 0, 0], [0, 0, 4, 0], [0, 0, 0, 1]])
+    assert np.array_equal(test_matrix, m_1)
+
+    # Check the default matrix is identity matrix
+    assert np.array_equal(np.identity(4), m_null)
+
+    # Check inverse of matrix
+    test_inverse = np.linalg.inv(test_matrix)
+    m_3 = m_1.inverse()
+    assert abs(m_3 - test_inverse).all() <= DOUBLE_EPS
+
+    # Check determinant of matrix
+    det = m_1.determinant()
+    assert abs(round(det, 3) - 24) <= DOUBLE_EPS
+
+    # Check that the equals operator
+    assert m_1 == m_1_copy
+    assert m_1 != m_2
+
+
+def test_translational_matrix_2d():
+
+    # Create a Matrix33 for translation
+    m_1 = Matrix33([[2, 0, 0], [0, 3, 0], [0, 0, 4]])
+    vector = Vector2D([2, 3])
+
+    # Translate the matrix by vector
+    translate = TranslationMatrix2D(m_1, vector)
+
+    # Check the translated matrix
+    test_translate = np.asarray([[2, 0, 4], [0, 3, 9], [0, 0, 4]])
+    assert np.array_equal(translate, test_translate)
+
+
+def test_translational_matrix_3d():
+
+    # Create a Matrix33 for translation
+    m_1 = Matrix44([[2, 0, 0, 0], [0, 3, 0, 0], [0, 0, 4, 0], [0, 0, 0, 1]])
+    vector = Vector3D([2, 3, 4])
+
+    # Translate the matrix by vector
+    translate = TranslationMatrix3D(m_1, vector)
+
+    # Check the translated matrix
+    test_translate = np.asarray([[2, 0, 0, 4], [0, 3, 0, 9], [0, 0, 4, 16], [0, 0, 0, 1]])
+    assert np.array_equal(translate, test_translate)