[build-system]
requires = ["flit_core >=3.2,<4"]
build-backend = "flit_core.buildapi"

[project]
name = "ansys-geometry-core"
version = "0.8.dev0"
description = "A python wrapper for Ansys Geometry service"
readme = "README.rst"
requires-python = ">=3.10,<4"
license = { file = "LICENSE" }
authors = [{ name = "ANSYS, Inc.", email = "pyansys.core@ansys.com" }]
maintainers = [{ name = "ANSYS, Inc.", email = "pyansys.core@ansys.com" }]
classifiers = [
    "Development Status :: 4 - Beta",
    "Intended Audience :: Science/Research",
    "Topic :: Scientific/Engineering :: Information Analysis",
    "License :: OSI Approved :: MIT License",
    "Operating System :: OS Independent",
    "Programming Language :: Python :: 3.10",
    "Programming Language :: Python :: 3.11",
    "Programming Language :: Python :: 3.12",
]

dependencies = [
    "ansys-api-geometry==0.4.7",
    "ansys-tools-path>=0.3,<1",
    "ansys-tools-visualization-interface>=0.2.6,<1",
    "beartype>=0.11.0,<0.19",
    "grpcio>=1.35.0,<2",
    "grpcio-health-checking>=1.45.0,<2",
    "numpy>=1.20.3,<3",
    "Pint>=0.18,<1",
    "protobuf>=3.20.2,<6",
    "pyvista>=0.37.0,<1",
    "requests>=2,<3",
    "scipy>=1.7.3,<2",
    "semver>=3,<4",
    "six>=1.16.0,<2",
    "vtk>=9,<10",
]

[project.optional-dependencies]
all = [
    "ansys-platform-instancemanagement>=1.0.3,<2",
    "docker>=6.0.1,<8",
    "pyvista[jupyter]>=0.38.1,<1",
]
tests = [
    "ansys-platform-instancemanagement==1.1.2",
    "ansys-tools-path==0.6.0",
    "ansys-tools-visualization-interface==0.4.0",
    "beartype==0.18.5",
    "docker==7.1.0",
<<<<<<< HEAD
    "grpcio==1.65.4",
    "grpcio-health-checking==1.65.4",
    "numpy==2.1.0",
=======
    "grpcio==1.65.5",
    "grpcio-health-checking==1.65.5",
    "numpy==2.0.1",
>>>>>>> ee0ef5ba
    "Pint==0.24.3",
    "protobuf==5.27.3",
    "pytest==8.3.2",
    "pytest-cov==5.0.0",
    "pytest-pyvista==0.1.9",
    "pytest-xvfb==3.0.0",
    "pyvista[jupyter]==0.44.1",
    "requests==2.32.3",
    "scipy==1.14.0",
    "semver==3.0.2",
    "six==1.16.0",
    "vtk==9.3.1",
]
tests-minimal = [
    "pytest==8.3.2",
    "pytest-cov==5.0.0",
    "pytest-pyvista==0.1.9",
    "pytest-xvfb==3.0.0",
]
doc = [
    "ansys-sphinx-theme[autoapi]==1.0.5",
    "ansys-tools-visualization-interface==0.4.0",
    "beartype==0.18.5",
    "docker==7.1.0",
    "ipyvtklink==0.2.3",
    "jupyter_sphinx==0.5.3",
    "jupytext==1.16.4",
    "myst-parser==4.0.0",
    "nbconvert==7.16.4",
    "nbsphinx==0.9.5",
    "notebook==7.2.1",
    "numpydoc==1.8.0",
    "panel==1.4.5",
    "pyvista[jupyter]==0.44.1",
    "requests==2.32.3",
    "sphinx==8.0.2",
    "sphinx-autodoc-typehints==2.2.3",
    "sphinx-copybutton==0.5.2",
    "sphinx-jinja==2.0.2",
    "trame-vtk==2.8.10",
    "vtk==9.3.1",
]

[project.urls]
Source = "https://github.com/ansys/pyansys-geometry"
Issues = "https://github.com/ansys/pyansys-geometry/issues"
Discussions = "https://github.com/ansys/pyansys-geometry/discussions"
Documentation = "https://geometry.docs.pyansys.com"
Releases = "https://github.com/ansys/pyansys-geometry/releases"
Changelog = "https://github.com/ansys/pyansys-geometry/blob/main/doc/source/changelog.rst"

[tool.flit.module]
name = "ansys.geometry.core"

[tool.ruff]
line-length = 100
fix = true
extend-exclude = ["tests/integration/files"]

[tool.ruff.format]
quote-style = "double"
indent-style = "space"
docstring-code-format = true
docstring-code-line-length = "dynamic"

[tool.ruff.lint]
select = [
    "E",    # pycodestyle, see https://docs.astral.sh/ruff/rules/#pycodestyle-e-w
    "D",    # pydocstyle, see https://docs.astral.sh/ruff/rules/#pydocstyle-d
    "F",    # pyflakes, see https://docs.astral.sh/ruff/rules/#pyflakes-f
    "I",    # isort, see https://docs.astral.sh/ruff/rules/#isort-i
    "N",    # pep8-naming, see https://docs.astral.sh/ruff/rules/#pep8-naming-n
    "PTH",  # flake8-use-pathlib, https://docs.astral.sh/ruff/rules/#flake8-use-pathlib-pth
    "TD",   # flake8-todos, https://docs.astral.sh/ruff/rules/#flake8-todos-td
]
ignore = [
    "TD002", # Missing author in TODOs comment
]

[tool.ruff.lint.per-file-ignores]
# Ignore `F401` (import violations) in all `__init__.py` files.
"__init__.py" = ["F401"]
# Ignore `E402` (module level import not at top of file) in `src/ansys/geometry/core/__init__.py`.
"src/ansys/geometry/core/__init__.py" = ["E402"]
# Ignore `D` rules everywhere except for the `src/` directory.
"!src/**.py" = ["D"]

[tool.ruff.lint.pydocstyle]
convention = "numpy"

[tool.ruff.lint.isort]
combine-as-imports = true
force-sort-within-sections = true
known-first-party = ["ansys.geometry.core"]

[tool.coverage.run]
source = ["ansys.geometry"]

[tool.coverage.report]
show_missing = true

[tool.pytest.ini_options]
minversion = "7.1"
addopts = "-ra --cov=ansys.geometry --cov-report html:.cov/html --cov-report xml:.cov/xml --cov-report term -vv --image_cache_dir tests/integration/image_cache --add_missing_images"
testpaths = ["tests"]

[tool.towncrier]
directory = "doc/changelog.d"
filename = "doc/source/changelog.rst"
template = "doc/changelog.d/changelog_template.jinja"
start_string = ".. towncrier release notes start\n"
title_format = "`{version} <https://github.com/ansys/pyansys-geometry/releases/tag/v{version}>`_ - {project_date}"
issue_format = "`#{issue} <https://github.com/ansys/pyansys-geometry/pull/{issue}>`_"

[[tool.towncrier.type]]
directory = "added"
name = "Added"
showcontent = true

[[tool.towncrier.type]]
directory = "dependencies"
name = "Dependencies"
showcontent = true

[[tool.towncrier.type]]
directory = "documentation"
name = "Documentation"
showcontent = true

[[tool.towncrier.type]]
directory = "fixed"
name = "Fixed"
showcontent = true

[[tool.towncrier.type]]
directory = "maintenance"
name = "Maintenance"
showcontent = true

[[tool.towncrier.type]]
directory = "miscellaneous"
name = "Miscellaneous"
showcontent = true

[[tool.towncrier.type]]
directory = "documentation"
name = "Documentation"
showcontent = true

[[tool.towncrier.type]]
directory = "maintenance"
name = "Maintenance"
showcontent = true

[[tool.towncrier.type]]
directory = "test"
name = "Test"
showcontent = true<|MERGE_RESOLUTION|>--- conflicted
+++ resolved
@@ -52,15 +52,9 @@
     "ansys-tools-visualization-interface==0.4.0",
     "beartype==0.18.5",
     "docker==7.1.0",
-<<<<<<< HEAD
-    "grpcio==1.65.4",
-    "grpcio-health-checking==1.65.4",
-    "numpy==2.1.0",
-=======
     "grpcio==1.65.5",
     "grpcio-health-checking==1.65.5",
-    "numpy==2.0.1",
->>>>>>> ee0ef5ba
+    "numpy==2.1.0",
     "Pint==0.24.3",
     "protobuf==5.27.3",
     "pytest==8.3.2",
