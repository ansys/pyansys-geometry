[build-system]
requires = ["flit_core >=3.2,<4"]
build-backend = "flit_core.buildapi"

[project]
name = "ansys-geometry-core"
version = "0.8.dev0"
description = "A python wrapper for Ansys Geometry service"
readme = "README.rst"
requires-python = ">=3.10,<4"
license = { file = "LICENSE" }
authors = [{ name = "ANSYS, Inc.", email = "pyansys.core@ansys.com" }]
maintainers = [{ name = "ANSYS, Inc.", email = "pyansys.core@ansys.com" }]
classifiers = [
    "Development Status :: 4 - Beta",
    "Intended Audience :: Science/Research",
    "Topic :: Scientific/Engineering :: Information Analysis",
    "License :: OSI Approved :: MIT License",
    "Operating System :: OS Independent",
    "Programming Language :: Python :: 3.10",
    "Programming Language :: Python :: 3.11",
    "Programming Language :: Python :: 3.12",
    "Programming Language :: Python :: 3.13",
]

dependencies = [
<<<<<<< HEAD
    "ansys-api-geometry==0.4.32",
=======
    "ansys-api-geometry==0.4.33",
>>>>>>> 0c00cdb0
    "ansys-tools-path>=0.3,<1",
    "ansys-tools-visualization-interface>=0.2.6,<1",
    "attrs!=24.3.0",
    "beartype>=0.11.0,<0.20",
    "geomdl>=5,<6",
    "grpcio>=1.35.0,<1.68",
    "grpcio-health-checking>=1.45.0,<1.68",
    "numpy>=1.20.3,<3",
    "Pint>=0.18,<1",
    "protobuf>=3.20.2,<6",
    "pyvista>=0.37.0,<1",
    "requests>=2,<3",
    "scipy>=1.7.3,<2",
    "semver>=3,<4",
    "six>=1.16.0,<2",
    "vtk>=9,<10",
]

[project.optional-dependencies]
all = [
    "ansys-platform-instancemanagement>=1.0.3,<2",
    "docker>=6.0.1,<8",
    "pyvista[jupyter]>=0.38.1,<1",
]
tests = [
    "ansys-platform-instancemanagement==1.1.2",
    "ansys-tools-path==0.7.1",
    "ansys-tools-visualization-interface==0.8.1",
    "beartype==0.19.0",
    "docker==7.1.0",
    "geomdl==5.3.1",
    "grpcio==1.67.1",
    "grpcio-health-checking==1.67.1",
    "numpy==2.2.2",
    "Pint==0.24.4",
    "protobuf==5.29.3",
    "pytest==8.3.4",
    "pytest-cov==6.0.0",
    "pytest-pyvista==0.1.9",
    "pytest-xvfb==3.0.0",
    "pyvista[jupyter]==0.44.2",
    "requests==2.32.3",
    "scipy==1.15.1",
    "semver==3.0.4",
    "six==1.17.0",
    "vtk==9.3.1",
]
tests-minimal = [
    "pytest==8.3.4",
    "pytest-cov==6.0.0",
    "pytest-pyvista==0.1.9",
    "pytest-xvfb==3.0.0",
]
doc = [
    "ansys-sphinx-theme[autoapi]==1.2.6",
    "ansys-tools-path==0.7.1",
    "ansys-tools-visualization-interface==0.8.1",
    "beartype==0.19.0",
    "docker==7.1.0",
    "geomdl==5.3.1",
    "grpcio==1.67.1",
    "grpcio-health-checking==1.67.1",
    "ipyvtklink==0.2.3",
    "jupyter_sphinx==0.5.3",
    "jupytext==1.16.6",
    "myst-parser==4.0.0",
    "nbconvert==7.16.5",
    "nbsphinx==0.9.6",
    "notebook==7.3.2",
    "numpydoc==1.8.0",
    "numpy==2.2.2",
    "panel==1.6.0",
    "Pint==0.24.4",
    "protobuf==5.29.3",
    "pyvista[jupyter]==0.44.2",
    "requests==2.32.3",
    "scipy==1.15.1",
    "semver==3.0.4",
    "six==1.17.0",
    "sphinx==8.1.3",
    "sphinx-autodoc-typehints==3.0.1",
    "sphinx-copybutton==0.5.2",
    "sphinx-jinja==2.0.2",
    "trame-vtk==2.8.14",
    "vtk==9.3.1",
]

[project.urls]
Source = "https://github.com/ansys/pyansys-geometry"
Issues = "https://github.com/ansys/pyansys-geometry/issues"
Discussions = "https://github.com/ansys/pyansys-geometry/discussions"
Documentation = "https://geometry.docs.pyansys.com"
Releases = "https://github.com/ansys/pyansys-geometry/releases"
Changelog = "https://github.com/ansys/pyansys-geometry/blob/main/doc/source/changelog.rst"

[tool.flit.module]
name = "ansys.geometry.core"

[tool.ruff]
line-length = 100
fix = true
extend-exclude = ["tests/integration/files"]

[tool.ruff.format]
quote-style = "double"
indent-style = "space"
docstring-code-format = true
docstring-code-line-length = "dynamic"

[tool.ruff.lint]
select = [
    "E",    # pycodestyle, see https://docs.astral.sh/ruff/rules/#pycodestyle-e-w
    "D",    # pydocstyle, see https://docs.astral.sh/ruff/rules/#pydocstyle-d
    "F",    # pyflakes, see https://docs.astral.sh/ruff/rules/#pyflakes-f
    "I",    # isort, see https://docs.astral.sh/ruff/rules/#isort-i
    "N",    # pep8-naming, see https://docs.astral.sh/ruff/rules/#pep8-naming-n
    "PTH",  # flake8-use-pathlib, https://docs.astral.sh/ruff/rules/#flake8-use-pathlib-pth
    "TD",   # flake8-todos, https://docs.astral.sh/ruff/rules/#flake8-todos-td
]
ignore = [
    "TD002", # Missing author in TODOs comment
]

[tool.ruff.lint.per-file-ignores]
# Ignore `F401` (import violations) in all `__init__.py` files.
"__init__.py" = ["F401"]
# Ignore `E402` (module level import not at top of file) in `src/ansys/geometry/core/__init__.py`.
"src/ansys/geometry/core/__init__.py" = ["E402"]
# Ignore `D` rules everywhere except for the `src/` directory.
"!src/**.py" = ["D"]

[tool.ruff.lint.pydocstyle]
convention = "numpy"

[tool.ruff.lint.isort]
combine-as-imports = true
force-sort-within-sections = true
known-first-party = ["ansys.geometry.core"]

[tool.coverage.run]
source = ["ansys.geometry"]

[tool.coverage.report]
show_missing = true

[tool.pytest.ini_options]
minversion = "7.1"
addopts = "-ra --cov=ansys.geometry --cov-report html:.cov/html --cov-report xml:.cov/xml --cov-report term -vv --image_cache_dir tests/integration/image_cache --add_missing_images"
testpaths = ["tests"]

[tool.towncrier]
directory = "doc/changelog.d"
filename = "doc/source/changelog.rst"
template = "doc/changelog.d/changelog_template.jinja"
start_string = ".. towncrier release notes start\n"
title_format = "`{version} <https://github.com/ansys/pyansys-geometry/releases/tag/v{version}>`_ - {project_date}"
issue_format = "`#{issue} <https://github.com/ansys/pyansys-geometry/pull/{issue}>`_"

[[tool.towncrier.type]]
directory = "added"
name = "Added"
showcontent = true

[[tool.towncrier.type]]
directory = "dependencies"
name = "Dependencies"
showcontent = true

[[tool.towncrier.type]]
directory = "documentation"
name = "Documentation"
showcontent = true

[[tool.towncrier.type]]
directory = "fixed"
name = "Fixed"
showcontent = true

[[tool.towncrier.type]]
directory = "maintenance"
name = "Maintenance"
showcontent = true

[[tool.towncrier.type]]
directory = "miscellaneous"
name = "Miscellaneous"
showcontent = true

[[tool.towncrier.type]]
directory = "documentation"
name = "Documentation"
showcontent = true

[[tool.towncrier.type]]
directory = "maintenance"
name = "Maintenance"
showcontent = true

[[tool.towncrier.type]]
directory = "test"
name = "Test"
showcontent = true<|MERGE_RESOLUTION|>--- conflicted
+++ resolved
@@ -24,11 +24,7 @@
 ]
 
 dependencies = [
-<<<<<<< HEAD
-    "ansys-api-geometry==0.4.32",
-=======
     "ansys-api-geometry==0.4.33",
->>>>>>> 0c00cdb0
     "ansys-tools-path>=0.3,<1",
     "ansys-tools-visualization-interface>=0.2.6,<1",
     "attrs!=24.3.0",
