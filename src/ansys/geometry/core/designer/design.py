--- conflicted
+++ resolved
@@ -250,11 +250,7 @@
         named_selection : Union[NamedSelection, str]
             Name of the named selection or instance.
         """
-<<<<<<< HEAD
-        removal_name = named_selection if isinstance(named_selection, str) else named_selection.name
-        self._grpc_client.log.debug(f"Named selection {removal_name} deletion request received.")
-        removal_obj = self._named_selections.get(removal_name, None)
-=======
+
         if isinstance(named_selection, str):
             removal_name = named_selection
             removal_id = self._named_selections.get(named_selection, None)
@@ -262,11 +258,10 @@
             removal_name = named_selection.name
             removal_id = named_selection.id
 
-        self._named_selections_stub.Delete(EntityIdentifier(id=removal_id))
->>>>>>> a55629a9
+        self._grpc_client.log.debug(f"Named selection {removal_name} deletion request received.")
 
         if removal_obj:
-            self._named_selections_stub.Delete(NamedSelectionIdentifier(name=removal_name))
+            self._named_selections_stub.Delete(EntityIdentifier(id=removal_id))
             self._named_selections.pop(removal_name)
             self._grpc_client.log.debug(f"Named selection {removal_name} is successfully deleted.")
         else:
