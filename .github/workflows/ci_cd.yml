--- conflicted
+++ resolved
@@ -411,9 +411,6 @@
         uses: ansys/actions/build-library@v8
         with:
           library-name: ${{ env.PACKAGE_NAME }}
-<<<<<<< HEAD
-          python-version: ${{ env.MAIN_PYTHON_VERSION }}
-=======
           python-version: ${{ env.MAIN_PYTHON_VERSION }}
 
 # =================================================================================================
@@ -727,5 +724,4 @@
           cname: ${{ env.DOCUMENTATION_CNAME }}
           token: ${{ secrets.PYANSYS_CI_BOT_TOKEN }}
           bot-user: ${{ secrets.PYANSYS_CI_BOT_USERNAME }}
-          bot-email: ${{ secrets.PYANSYS_CI_BOT_EMAIL }}
->>>>>>> 39e53411
+          bot-email: ${{ secrets.PYANSYS_CI_BOT_EMAIL }}