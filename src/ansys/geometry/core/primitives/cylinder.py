--- conflicted
+++ resolved
@@ -25,15 +25,9 @@
     radius : Real
         Radius of the cylinder.
     height : Real
-<<<<<<< HEAD
         Height of the cylinder.
-    unit : Unit, optional
-        Units for defining the radius and height. The default is ``UNIT_LENGTH``.
-=======
-        Height of the ``Cylinder``.
     unit : Unit, default: UNIT_LENGTH
-        Units employed to define the radius and height.
->>>>>>> 5e651dbb
+        Units for defining the radius and height.
     """
 
     @check_input_types
