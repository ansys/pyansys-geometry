# Copyright (C) 2023 - 2025 ANSYS, Inc. and/or its affiliates.
# SPDX-License-Identifier: MIT
#
#
# Permission is hereby granted, free of charge, to any person obtaining a copy
# of this software and associated documentation files (the "Software"), to deal
# in the Software without restriction, including without limitation the rights
# to use, copy, modify, merge, publish, distribute, sublicense, and/or sell
# copies of the Software, and to permit persons to whom the Software is
# furnished to do so, subject to the following conditions:
#
# The above copyright notice and this permission notice shall be included in all
# copies or substantial portions of the Software.
#
# THE SOFTWARE IS PROVIDED "AS IS", WITHOUT WARRANTY OF ANY KIND, EXPRESS OR
# IMPLIED, INCLUDING BUT NOT LIMITED TO THE WARRANTIES OF MERCHANTABILITY,
# FITNESS FOR A PARTICULAR PURPOSE AND NONINFRINGEMENT. IN NO EVENT SHALL THE
# AUTHORS OR COPYRIGHT HOLDERS BE LIABLE FOR ANY CLAIM, DAMAGES OR OTHER
# LIABILITY, WHETHER IN AN ACTION OF CONTRACT, TORT OR OTHERWISE, ARISING FROM,
# OUT OF OR IN CONNECTION WITH THE SOFTWARE OR THE USE OR OTHER DEALINGS IN THE
# SOFTWARE.
"""Module containing the Prepare Tools service implementation for v0."""

import grpc

from ansys.geometry.core.errors import protect_grpc

from ..base.conversions import from_measurement_to_server_length
from ..base.prepare_tools import GRPCPrepareToolsService
from .conversions import (
    build_grpc_id,
    from_enclosure_options_to_grpc_enclosure_options,
    serialize_tracker_command_response,
)


class GRPCPrepareToolsServiceV0(GRPCPrepareToolsService):
    """Prepare tools service for gRPC communication with the Geometry server.

    This class provides methods to interact with the Geometry server's
    Prepare Tools service. It is specifically designed for the v0 version
    of the Geometry API.

    Parameters
    ----------
    channel : grpc.Channel
        The gRPC channel to the server.
    """

    @protect_grpc
    def __init__(self, channel: grpc.Channel):  # noqa: D102
        from ansys.api.geometry.v0.preparetools_pb2_grpc import PrepareToolsStub

        self.stub = PrepareToolsStub(channel)

    @protect_grpc
    def extract_volume_from_faces(self, **kwargs) -> dict:  # noqa: D102
        from ansys.api.geometry.v0.preparetools_pb2 import ExtractVolumeFromFacesRequest

        # Create the request - assumes all inputs are valid and of the proper type
        request = ExtractVolumeFromFacesRequest(
            sealing_faces=[build_grpc_id(face) for face in kwargs["sealing_faces"]],
            inside_faces=[build_grpc_id(face) for face in kwargs["inside_faces"]],
        )

        # Call the gRPC service
        response = self.stub.ExtractVolumeFromFaces(request)

        # Return the response - formatted as a dictionary
        return {
            "success": response.success,
            "created_bodies": [body.id for body in response.created_bodies],
        }

    @protect_grpc
    def extract_volume_from_edge_loops(self, **kwargs) -> dict:  # noqa: D102
        from ansys.api.geometry.v0.preparetools_pb2 import ExtractVolumeFromEdgeLoopsRequest

        # Create the request - assumes all inputs are valid and of the proper type
        request = ExtractVolumeFromEdgeLoopsRequest(
            sealing_edges=[build_grpc_id(edge) for edge in kwargs["sealing_edges"]],
            inside_faces=[build_grpc_id(face) for face in kwargs["inside_faces"]],
        )

        # Call the gRPC service
        response = self.stub.ExtractVolumeFromEdgeLoops(request)

        # Return the response - formatted as a dictionary
        return {
            "success": response.success,
            "created_bodies": [body.id for body in response.created_bodies],
        }

    @protect_grpc
    def remove_rounds(self, **kwargs) -> dict:  # noqa: D102
        from ansys.api.geometry.v0.models_pb2 import Face
        from ansys.api.geometry.v0.preparetools_pb2 import RemoveRoundsRequest
        from google.protobuf.wrappers_pb2 import BoolValue

        # Create the request - assumes all inputs are valid and of the proper type
        request = RemoveRoundsRequest(
            selection=[Face(id=round) for round in kwargs["rounds"]],
            auto_shrink=BoolValue(value=kwargs["auto_shrink"]),
        )

        # Call the gRPC service
        response = self.stub.RemoveRounds(request)

        # Return the response - formatted as a dictionary
        return {
            "success": response.result,
        }

    @protect_grpc
    def share_topology(self, **kwargs) -> dict:  # noqa: D102
        from ansys.api.geometry.v0.models_pb2 import Body
        from ansys.api.geometry.v0.preparetools_pb2 import ShareTopologyRequest
        from google.protobuf.wrappers_pb2 import BoolValue, DoubleValue

        # Create the request - assumes all inputs are valid and of the proper type
        request = ShareTopologyRequest(
            selection=[Body(id=body) for body in kwargs["bodies"]],
            tolerance=DoubleValue(value=from_measurement_to_server_length(kwargs["tolerance"])),
            preserve_instances=BoolValue(value=kwargs["preserve_instances"]),
        )

        # Call the gRPC service
        response = self.stub.ShareTopology(request)

        # Return the response - formatted as a dictionary
        return {
            "success": response.result,
        }

    @protect_grpc
    def enhanced_share_topology(self, **kwargs) -> dict:  # noqa: D102
        from ansys.api.geometry.v0.models_pb2 import Body
        from ansys.api.geometry.v0.preparetools_pb2 import ShareTopologyRequest
        from google.protobuf.wrappers_pb2 import BoolValue, DoubleValue

        # Create the request - assumes all inputs are valid and of the proper type
        request = ShareTopologyRequest(
            selection=[Body(id=body) for body in kwargs["bodies"]],
            tolerance=DoubleValue(value=from_measurement_to_server_length(kwargs["tolerance"])),
            preserve_instances=BoolValue(value=kwargs["preserve_instances"]),
        )

        # Call the gRPC service
        response = self.stub.EnhancedShareTopology(request)

        # Return the response - formatted as a dictionary
        return {
            "success": response.success,
            "found": response.found,
            "repaired": response.repaired,
            "created_bodies_monikers": response.created_bodies_monikers,
            "modified_bodies_monikers": response.modified_bodies_monikers,
            "deleted_bodies_monikers": response.deleted_bodies_monikers,
        }

    @protect_grpc
    def find_logos(self, **kwargs) -> dict:  # noqa: D102
        from ansys.api.geometry.v0.models_pb2 import FindLogoOptions
        from ansys.api.geometry.v0.preparetools_pb2 import FindLogosRequest

        # Check height objects
        min_height = (
            from_measurement_to_server_length(kwargs["min_height"])
            if kwargs["min_height"] is not None
            else None
        )
        max_height = (
            from_measurement_to_server_length(kwargs["max_height"])
            if kwargs["max_height"] is not None
            else None
        )

        # Create the request - assumes all inputs are valid and of the proper type
        request = FindLogosRequest(
            bodies=[build_grpc_id(body) for body in kwargs["bodies"]],
            options=FindLogoOptions(
                min_height=min_height,
                max_height=max_height,
            ),
        )

        # Call the gRPC service
        response = self.stub.FindLogos(request)

        # Return the response - formatted as a dictionary
        return {
            "id": response.id,
            "face_ids": [face.id for face in response.logo_faces],
        }

    @protect_grpc
    def find_and_remove_logos(self, **kwargs) -> dict:  # noqa: D102
        from ansys.api.geometry.v0.models_pb2 import FindLogoOptions
        from ansys.api.geometry.v0.preparetools_pb2 import FindLogosRequest

        # Check height objects
        min_height = (
            from_measurement_to_server_length(kwargs["min_height"])
            if kwargs["min_height"] is not None
            else None
        )
        max_height = (
            from_measurement_to_server_length(kwargs["max_height"])
            if kwargs["max_height"] is not None
            else None
        )

        # Create the request - assumes all inputs are valid and of the proper type
        request = FindLogosRequest(
            bodies=[build_grpc_id(body) for body in kwargs["bodies"]],
            options=FindLogoOptions(
                min_height=min_height,
                max_height=max_height,
            ),
        )

        # Call the gRPC service
        response = self.stub.FindAndRemoveLogos(request)

        # Return the response - formatted as a dictionary
        return {"success": response.success}

    @protect_grpc
    def remove_logo(self, **kwargs):  # noqa: D102
        from ansys.api.geometry.v0.preparetools_pb2 import RemoveLogoRequest

        # Create the request - assumes all inputs are valid and of the proper type
        request = RemoveLogoRequest(
            face_ids=[build_grpc_id(id) for id in kwargs["face_ids"]],
        )

        # Call the gRPC service
        response = self.stub.RemoveLogo(request)

        # Return the response - formatted as a dictionary
        return {"success": response.success}

    @protect_grpc
    def detect_helixes(self, **kwargs) -> dict:  # noqa: D102
        from ansys.api.geometry.v0.models_pb2 import DetectHelixesOptions
        from ansys.api.geometry.v0.preparetools_pb2 import DetectHelixesRequest

        from ansys.geometry.core.shapes.parameterization import Interval

        from ..base.conversions import (
            from_measurement_to_server_length,
            to_distance,
        )
        from .conversions import (
            from_grpc_curve_to_curve,
            from_grpc_point_to_point3d,
        )

        # Create the request - assumes all inputs are valid and of the proper type
        request = DetectHelixesRequest(
            body_ids=[build_grpc_id(body) for body in kwargs["bodies"]],
            options=DetectHelixesOptions(
                min_radius=from_measurement_to_server_length(kwargs["min_radius"]),
                max_radius=from_measurement_to_server_length(kwargs["max_radius"]),
                fit_radius_error=from_measurement_to_server_length(kwargs["fit_radius_error"]),
            ),
        )

        # Call the gRPC service
        response = self.stub.DetectHelixes(request)

        # If no helixes, return empty dictionary
        if len(response.helixes) == 0:
            return {"helixes": []}

        # Return the response - formatted as a dictionary
        return {
            "helixes": [
                {
                    "trimmed_curve": {
                        "geometry": from_grpc_curve_to_curve(helix.trimmed_curve.curve),
                        "start": from_grpc_point_to_point3d(helix.trimmed_curve.start),
                        "end": from_grpc_point_to_point3d(helix.trimmed_curve.end),
                        "interval": Interval(
                            helix.trimmed_curve.interval_start, helix.trimmed_curve.interval_end
                        ),
                        "length": to_distance(helix.trimmed_curve.length).value,
                    },
                    "edges": [
                        {
                            "id": edge.id,
                            "parent_id": edge.parent.id,
                            "curve_type": edge.curve_type,
                            "is_reversed": edge.is_reversed,
                        }
                        for edge in helix.edges
                    ],
                }
                for helix in response.helixes
            ]
        }

    @protect_grpc
<<<<<<< HEAD
    def is_body_sweepable(self, **kwargs):  # noqa: D102
        from ansys.api.geometry.v0.preparetools_pb2 import IsBodySweepableRequest

        # Create the request - assumes all inputs are valid and of the proper type
        request = IsBodySweepableRequest(
            body=build_grpc_id(kwargs["body_id"]),
            get_source_target_faces=kwargs["get_source_target_faces"],
        )

        # Call the gRPC service
        response = self.stub.IsBodySweepable(request)

        # Return the response - formatted as a dictionary
        return {
            "result": response.result,
            "faces": [
                {
                    "id": face.id,
                    "surface_type": face.surface_type,
                    "is_reversed": face.is_reversed,
                }
                for face in response.faces
            ],
=======
    def create_box_enclosure(self, **kwargs) -> dict:  # noqa: D102
        from ansys.api.geometry.v0.models_pb2 import Body as GRPCBody
        from ansys.api.geometry.v0.preparetools_pb2 import CreateEnclosureBoxRequest

        grpc_enclosure_options = from_enclosure_options_to_grpc_enclosure_options(
            kwargs["enclosure_options"]
        )

        # Create the request - assumes all inputs are valid and of the proper type
        request = CreateEnclosureBoxRequest(
            bodies=[GRPCBody(id=body.id) for body in kwargs["bodies"]],
            x_low=from_measurement_to_server_length(kwargs["x_low"]),
            x_high=from_measurement_to_server_length(kwargs["x_high"]),
            y_low=from_measurement_to_server_length(kwargs["y_low"]),
            y_high=from_measurement_to_server_length(kwargs["y_high"]),
            z_low=from_measurement_to_server_length(kwargs["z_low"]),
            z_high=from_measurement_to_server_length(kwargs["z_high"]),
            enclosure_options=grpc_enclosure_options,
        )

        # Call the gRPC service
        response = self.stub.CreateEnclosureBox(request)

        # Return the response - formatted as a dictionary
        serialized_tracker_response = serialize_tracker_command_response(
            response=response.command_response
        )
        return {
            "success": response.success,
            "created_bodies": [body.id for body in response.created_bodies],
            "tracker_response": serialized_tracker_response,
        }

    @protect_grpc
    def create_cylinder_enclosure(self, **kwargs) -> dict:  # noqa: D102
        from ansys.api.geometry.v0.models_pb2 import Body as GRPCBody
        from ansys.api.geometry.v0.preparetools_pb2 import CreateEnclosureCylinderRequest

        grpc_enclosure_options = from_enclosure_options_to_grpc_enclosure_options(
            kwargs["enclosure_options"]
        )

        # Create the request - assumes all inputs are valid and of the proper type
        request = CreateEnclosureCylinderRequest(
            bodies=[GRPCBody(id=body.id) for body in kwargs["bodies"]],
            axial_distance_low=from_measurement_to_server_length(kwargs["axial_distance_low"]),
            axial_distance_high=from_measurement_to_server_length(kwargs["axial_distance_high"]),
            radial_distance=from_measurement_to_server_length(kwargs["radial_distance"]),
            enclosure_options=grpc_enclosure_options,
        )

        # Call the gRPC service
        response = self.stub.CreateEnclosureCylinder(request)

        # Return the response - formatted as a dictionary
        serialized_tracker_response = serialize_tracker_command_response(
            response=response.command_response
        )
        return {
            "success": response.success,
            "created_bodies": [body.id for body in response.created_bodies],
            "tracker_response": serialized_tracker_response,
        }

    @protect_grpc
    def create_sphere_enclosure(self, **kwargs) -> dict:  # noqa: D102
        from ansys.api.geometry.v0.models_pb2 import Body as GRPCBody
        from ansys.api.geometry.v0.preparetools_pb2 import CreateEnclosureSphereRequest

        grpc_enclosure_options = from_enclosure_options_to_grpc_enclosure_options(
            kwargs["enclosure_options"]
        )

        # Create the request - assumes all inputs are valid and of the proper type
        request = CreateEnclosureSphereRequest(
            bodies=[GRPCBody(id=body.id) for body in kwargs["bodies"]],
            radial_distance=from_measurement_to_server_length(kwargs["radial_distance"]),
            enclosure_options=grpc_enclosure_options,
        )

        # Call the gRPC service
        response = self.stub.CreateEnclosureSphere(request)

        # Return the response - formatted as a dictionary
        serialized_tracker_response = serialize_tracker_command_response(
            response=response.command_response
        )
        return {
            "success": response.success,
            "created_bodies": [body.id for body in response.created_bodies],
            "tracker_response": serialized_tracker_response,
>>>>>>> a2bdd22e
        }<|MERGE_RESOLUTION|>--- conflicted
+++ resolved
@@ -301,7 +301,100 @@
         }
 
     @protect_grpc
-<<<<<<< HEAD
+    def create_box_enclosure(self, **kwargs) -> dict:  # noqa: D102
+        from ansys.api.geometry.v0.models_pb2 import Body as GRPCBody
+        from ansys.api.geometry.v0.preparetools_pb2 import CreateEnclosureBoxRequest
+
+        grpc_enclosure_options = from_enclosure_options_to_grpc_enclosure_options(
+            kwargs["enclosure_options"]
+        )
+
+        # Create the request - assumes all inputs are valid and of the proper type
+        request = CreateEnclosureBoxRequest(
+            bodies=[GRPCBody(id=body.id) for body in kwargs["bodies"]],
+            x_low=from_measurement_to_server_length(kwargs["x_low"]),
+            x_high=from_measurement_to_server_length(kwargs["x_high"]),
+            y_low=from_measurement_to_server_length(kwargs["y_low"]),
+            y_high=from_measurement_to_server_length(kwargs["y_high"]),
+            z_low=from_measurement_to_server_length(kwargs["z_low"]),
+            z_high=from_measurement_to_server_length(kwargs["z_high"]),
+            enclosure_options=grpc_enclosure_options,
+        )
+
+        # Call the gRPC service
+        response = self.stub.CreateEnclosureBox(request)
+
+        # Return the response - formatted as a dictionary
+        serialized_tracker_response = serialize_tracker_command_response(
+            response=response.command_response
+        )
+        return {
+            "success": response.success,
+            "created_bodies": [body.id for body in response.created_bodies],
+            "tracker_response": serialized_tracker_response,
+        }
+
+    @protect_grpc
+    def create_cylinder_enclosure(self, **kwargs) -> dict:  # noqa: D102
+        from ansys.api.geometry.v0.models_pb2 import Body as GRPCBody
+        from ansys.api.geometry.v0.preparetools_pb2 import CreateEnclosureCylinderRequest
+
+        grpc_enclosure_options = from_enclosure_options_to_grpc_enclosure_options(
+            kwargs["enclosure_options"]
+        )
+
+        # Create the request - assumes all inputs are valid and of the proper type
+        request = CreateEnclosureCylinderRequest(
+            bodies=[GRPCBody(id=body.id) for body in kwargs["bodies"]],
+            axial_distance_low=from_measurement_to_server_length(kwargs["axial_distance_low"]),
+            axial_distance_high=from_measurement_to_server_length(kwargs["axial_distance_high"]),
+            radial_distance=from_measurement_to_server_length(kwargs["radial_distance"]),
+            enclosure_options=grpc_enclosure_options,
+        )
+
+        # Call the gRPC service
+        response = self.stub.CreateEnclosureCylinder(request)
+
+        # Return the response - formatted as a dictionary
+        serialized_tracker_response = serialize_tracker_command_response(
+            response=response.command_response
+        )
+        return {
+            "success": response.success,
+            "created_bodies": [body.id for body in response.created_bodies],
+            "tracker_response": serialized_tracker_response,
+        }
+
+    @protect_grpc
+    def create_sphere_enclosure(self, **kwargs) -> dict:  # noqa: D102
+        from ansys.api.geometry.v0.models_pb2 import Body as GRPCBody
+        from ansys.api.geometry.v0.preparetools_pb2 import CreateEnclosureSphereRequest
+
+        grpc_enclosure_options = from_enclosure_options_to_grpc_enclosure_options(
+            kwargs["enclosure_options"]
+        )
+
+        # Create the request - assumes all inputs are valid and of the proper type
+        request = CreateEnclosureSphereRequest(
+            bodies=[GRPCBody(id=body.id) for body in kwargs["bodies"]],
+            radial_distance=from_measurement_to_server_length(kwargs["radial_distance"]),
+            enclosure_options=grpc_enclosure_options,
+        )
+
+        # Call the gRPC service
+        response = self.stub.CreateEnclosureSphere(request)
+
+        # Return the response - formatted as a dictionary
+        serialized_tracker_response = serialize_tracker_command_response(
+            response=response.command_response
+        )
+        return {
+            "success": response.success,
+            "created_bodies": [body.id for body in response.created_bodies],
+            "tracker_response": serialized_tracker_response,
+        }
+	
+	@protect_grpc
     def is_body_sweepable(self, **kwargs):  # noqa: D102
         from ansys.api.geometry.v0.preparetools_pb2 import IsBodySweepableRequest
 
@@ -325,97 +418,4 @@
                 }
                 for face in response.faces
             ],
-=======
-    def create_box_enclosure(self, **kwargs) -> dict:  # noqa: D102
-        from ansys.api.geometry.v0.models_pb2 import Body as GRPCBody
-        from ansys.api.geometry.v0.preparetools_pb2 import CreateEnclosureBoxRequest
-
-        grpc_enclosure_options = from_enclosure_options_to_grpc_enclosure_options(
-            kwargs["enclosure_options"]
-        )
-
-        # Create the request - assumes all inputs are valid and of the proper type
-        request = CreateEnclosureBoxRequest(
-            bodies=[GRPCBody(id=body.id) for body in kwargs["bodies"]],
-            x_low=from_measurement_to_server_length(kwargs["x_low"]),
-            x_high=from_measurement_to_server_length(kwargs["x_high"]),
-            y_low=from_measurement_to_server_length(kwargs["y_low"]),
-            y_high=from_measurement_to_server_length(kwargs["y_high"]),
-            z_low=from_measurement_to_server_length(kwargs["z_low"]),
-            z_high=from_measurement_to_server_length(kwargs["z_high"]),
-            enclosure_options=grpc_enclosure_options,
-        )
-
-        # Call the gRPC service
-        response = self.stub.CreateEnclosureBox(request)
-
-        # Return the response - formatted as a dictionary
-        serialized_tracker_response = serialize_tracker_command_response(
-            response=response.command_response
-        )
-        return {
-            "success": response.success,
-            "created_bodies": [body.id for body in response.created_bodies],
-            "tracker_response": serialized_tracker_response,
-        }
-
-    @protect_grpc
-    def create_cylinder_enclosure(self, **kwargs) -> dict:  # noqa: D102
-        from ansys.api.geometry.v0.models_pb2 import Body as GRPCBody
-        from ansys.api.geometry.v0.preparetools_pb2 import CreateEnclosureCylinderRequest
-
-        grpc_enclosure_options = from_enclosure_options_to_grpc_enclosure_options(
-            kwargs["enclosure_options"]
-        )
-
-        # Create the request - assumes all inputs are valid and of the proper type
-        request = CreateEnclosureCylinderRequest(
-            bodies=[GRPCBody(id=body.id) for body in kwargs["bodies"]],
-            axial_distance_low=from_measurement_to_server_length(kwargs["axial_distance_low"]),
-            axial_distance_high=from_measurement_to_server_length(kwargs["axial_distance_high"]),
-            radial_distance=from_measurement_to_server_length(kwargs["radial_distance"]),
-            enclosure_options=grpc_enclosure_options,
-        )
-
-        # Call the gRPC service
-        response = self.stub.CreateEnclosureCylinder(request)
-
-        # Return the response - formatted as a dictionary
-        serialized_tracker_response = serialize_tracker_command_response(
-            response=response.command_response
-        )
-        return {
-            "success": response.success,
-            "created_bodies": [body.id for body in response.created_bodies],
-            "tracker_response": serialized_tracker_response,
-        }
-
-    @protect_grpc
-    def create_sphere_enclosure(self, **kwargs) -> dict:  # noqa: D102
-        from ansys.api.geometry.v0.models_pb2 import Body as GRPCBody
-        from ansys.api.geometry.v0.preparetools_pb2 import CreateEnclosureSphereRequest
-
-        grpc_enclosure_options = from_enclosure_options_to_grpc_enclosure_options(
-            kwargs["enclosure_options"]
-        )
-
-        # Create the request - assumes all inputs are valid and of the proper type
-        request = CreateEnclosureSphereRequest(
-            bodies=[GRPCBody(id=body.id) for body in kwargs["bodies"]],
-            radial_distance=from_measurement_to_server_length(kwargs["radial_distance"]),
-            enclosure_options=grpc_enclosure_options,
-        )
-
-        # Call the gRPC service
-        response = self.stub.CreateEnclosureSphere(request)
-
-        # Return the response - formatted as a dictionary
-        serialized_tracker_response = serialize_tracker_command_response(
-            response=response.command_response
-        )
-        return {
-            "success": response.success,
-            "created_bodies": [body.id for body in response.created_bodies],
-            "tracker_response": serialized_tracker_response,
->>>>>>> a2bdd22e
         }