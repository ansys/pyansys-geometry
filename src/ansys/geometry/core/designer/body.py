--- conflicted
+++ resolved
@@ -70,19 +70,8 @@
 
     @property
     def id(self) -> str:
-<<<<<<< HEAD
-        """Service defined unique identifier."""
-        return self._id
-
-    @property
-    def volume(self) -> Quantity:
-        """Calculated volume of the body."""
-        volume_response = self._bodies_stub.GetVolume(BodyIdentifier(id=self._id))
-        return Quantity(volume_response.volume, SERVER_UNIT_VOLUME)
-=======
         """Id of the ``Body``."""
         return self._id
->>>>>>> 95370519
 
     @property
     def name(self) -> str:
