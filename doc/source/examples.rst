Examples
########

These examples demonstrate the behavior and usage of PyAnsys Geometry.

PyAnsys Geometry 101 examples
-----------------------------
These examples demonstrate basic operations you can perform
with PyAnsys Geometry.

.. nbgallery::
    :caption: 101 examples

    examples/01_getting_started/01_math.mystnb
    examples/01_getting_started/02_units.mystnb
    examples/01_getting_started/03_sketching.mystnb
    examples/01_getting_started/04_modeling.mystnb
    examples/01_getting_started/05_plotter_picker.mystnb

Sketching examples
------------------
These examples demonstrate math operations on geometric objects
and sketching capabilities, combined with server-based operations.

.. nbgallery::
    :caption: Sketching examples

    examples/02_sketching/basic_usage.mystnb
    examples/02_sketching/dynamic_sketch_plane.mystnb
    examples/02_sketching/advanced_sketching_gears.mystnb

Modeling examples
-----------------
These examples demonstrate service-based modeling operations.

.. nbgallery::
    :caption: Modeling examples

    examples/03_modeling/add_design_material.mystnb
    examples/03_modeling/plate_with_hole.mystnb
    examples/03_modeling/tessellation_usage.mystnb
    examples/03_modeling/design_organization.mystnb
    examples/03_modeling/boolean_operations.mystnb
    examples/03_modeling/scale_map_mirror_bodies.mystnb
    examples/03_modeling/sweep_chain_profile.mystnb
    examples/03_modeling/revolving.mystnb
    examples/03_modeling/export_design.mystnb
    examples/03_modeling/design_tree.mystnb
    examples/03_modeling/service_colors.mystnb
<<<<<<< HEAD
    examples/03_modeling/design_parameters.mystnb
=======
    examples/03_modeling/surface_bodies.mystnb
>>>>>>> b70e431b

Applied examples
----------------

These examples demonstrate the usage of PyAnsys Geometry for real-world
applications.

.. nbgallery::
    :caption: Applied examples

    examples/04_applied/01_naca_airfoils.mystnb
    examples/04_applied/02_naca_fluent.mystnb<|MERGE_RESOLUTION|>--- conflicted
+++ resolved
@@ -47,11 +47,9 @@
     examples/03_modeling/export_design.mystnb
     examples/03_modeling/design_tree.mystnb
     examples/03_modeling/service_colors.mystnb
-<<<<<<< HEAD
+    examples/03_modeling/surface_bodies.mystnb
     examples/03_modeling/design_parameters.mystnb
-=======
-    examples/03_modeling/surface_bodies.mystnb
->>>>>>> b70e431b
+
 
 Applied examples
 ----------------
