--- conflicted
+++ resolved
@@ -25,11 +25,7 @@
 
 .. code:: bash
 
-<<<<<<< HEAD
-    unzip ansys-geometry-core-v0.9.0-wheelhouse-ubuntu-latest-3.10.zip wheelhouse
-=======
-    unzip ansys-geometry-core-v0.10.dev0-all-wheelhouse-ubuntu-latest-3.10.zip wheelhouse
->>>>>>> cdd6dc40
+    unzip ansys-geometry-core-v0.9.0-all-wheelhouse-ubuntu-latest-3.10.zip wheelhouse
     pip install ansys-geometry-core -f wheelhouse --no-index --upgrade --ignore-installed
 
 If you are on Windows with Python 3.10, unzip to a wheelhouse directory by running ``-d wheelhouse``
