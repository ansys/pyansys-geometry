"""Provides the ``Design`` class module."""

from enum import Enum
from pathlib import Path

from ansys.api.geometry.v0.commands_pb2 import CreateBeamCircularProfileRequest
from ansys.api.geometry.v0.commands_pb2_grpc import CommandsStub
from ansys.api.geometry.v0.designs_pb2 import (
    ExportDesignRequest,
    NewDesignRequest,
    SaveAsDocumentRequest,
)
from ansys.api.geometry.v0.designs_pb2_grpc import DesignsStub
from ansys.api.geometry.v0.materials_pb2 import AddMaterialToDocumentRequest
from ansys.api.geometry.v0.materials_pb2_grpc import MaterialsStub
from ansys.api.geometry.v0.models_pb2 import Empty
from ansys.api.geometry.v0.models_pb2 import Material as GRPCMaterial
from ansys.api.geometry.v0.models_pb2 import MaterialProperty as GRPCMaterialProperty
from ansys.api.geometry.v0.models_pb2 import PartExportFormat
from ansys.api.geometry.v0.namedselections_pb2 import NamedSelectionIdentifier
from ansys.api.geometry.v0.namedselections_pb2_grpc import NamedSelectionsStub
from beartype import beartype as check_input_types
from beartype.typing import List, Optional, Union
import numpy as np
from pint import Quantity

from ansys.geometry.core.connection import GrpcClient
from ansys.geometry.core.connection.conversions import plane_to_grpc_plane, point3d_to_grpc_point
from ansys.geometry.core.designer.beam import BeamCircularProfile, BeamProfile
from ansys.geometry.core.designer.body import Body
from ansys.geometry.core.designer.component import Component, SharedTopologyType
from ansys.geometry.core.designer.edge import Edge
from ansys.geometry.core.designer.face import Face
from ansys.geometry.core.designer.selection import NamedSelection
from ansys.geometry.core.errors import protect_grpc
from ansys.geometry.core.materials import Material
from ansys.geometry.core.math import (
    UNITVECTOR3D_X,
    UNITVECTOR3D_Y,
    ZERO_POINT3D,
    Plane,
    Point3D,
    UnitVector3D,
    Vector3D,
)
from ansys.geometry.core.misc import SERVER_UNIT_LENGTH, Distance
from ansys.geometry.core.typing import RealSequence


class DesignFileFormat(Enum):
    """Provides file formats supported by the ``Design`` class for download."""

    SCDOCX = "SCDOCX", None
    PARASOLID_TEXT = "PARASOLID_TEXT", PartExportFormat.PARTEXPORTFORMAT_PARASOLID_TEXT
    PARASOLID_BIN = "PARASOLID_BIN", PartExportFormat.PARTEXPORTFORMAT_PARASOLID_BINARY
    INVALID = "INVALID", None


class Design(Component):
    """
    Provides the ``Design`` class for organizing geometry assemblies.

    This class synchronizes to a supporting Geometry service instance.

    Parameters
    ----------
    name : str
        User-defined label for the design.
    grpc_client : GrpcClient
        Active supporting Geometry service instance for design modeling.
    """

    # Types of the class instance private attributes
    _materials: List[Material]
    _named_selections: List[NamedSelection]
    _beam_profiles: List[BeamProfile]

    @protect_grpc
    @check_input_types
    def __init__(self, name: str, grpc_client: GrpcClient):
        """Constructor method for ``Design``."""
        super().__init__(name, None, grpc_client)

        self._design_stub = DesignsStub(self._grpc_client.channel)
        self._commands_stub = CommandsStub(self._grpc_client.channel)
        self._materials_stub = MaterialsStub(self._grpc_client.channel)
        self._named_selections_stub = NamedSelectionsStub(self._grpc_client.channel)

        new_design = self._design_stub.New(NewDesignRequest(name=name))
        self._id = new_design.id

        self._materials = []
        self._named_selections = {}
        self._beam_profiles = {}

        self._grpc_client.log.debug("Design object instantiated successfully.")

    @property
    def materials(self) -> List[Material]:
        """List of materials available for the design."""
        return self._materials

    @property
    def named_selections(self) -> List[NamedSelection]:
        """List of named selections available for the design."""
        return list(self._named_selections.values())

    @property
    def beam_profiles(self) -> List[BeamProfile]:
        """List of beam profile available for the design."""
        return list(self._beam_profiles.values())

    # TODO: allow for list of materials
    @protect_grpc
    @check_input_types
    def add_material(self, material: Material) -> None:
        """Add a material to the design.

        Parameters
        ----------
        material : Material
            Material to add.
        """
        # TODO: Add design id to the request
        self._materials_stub.AddMaterialToDocument(
            AddMaterialToDocumentRequest(
                material=GRPCMaterial(
                    name=material.name,
                    materialProperties=[
                        GRPCMaterialProperty(
                            id=property.type.value,
                            displayName=property.name,
                            value=property.quantity.m,
                            units=format(property.quantity.units),
                        )
                        for property in material.properties.values()
                    ],
                )
            )
        )
        self._materials.append(material)

        self._grpc_client.log.debug(f"Material {material.name} is successfully added to design.")

    @protect_grpc
    @check_input_types
    def save(self, file_location: Union[Path, str]) -> None:
        """Save a design to disk on the active Geometry server instance.

        Parameters
        ----------
        file_location : Union[Path, str]
            Location on disk to save the file to.
        """
        # Sanity checks on inputs
        if isinstance(file_location, Path):
            file_location = str(file_location)

        self._design_stub.SaveAs(SaveAsDocumentRequest(filepath=file_location))
        self._grpc_client.log.debug(f"Design is successfully saved at location {file_location}.")

    @protect_grpc
    @check_input_types
    def download(
        self,
        file_location: Union[Path, str],
        format: Optional[DesignFileFormat] = DesignFileFormat.SCDOCX,
        as_stream: Optional[bool] = False,
    ) -> None:
        """Download a design from the active Geometry server instance.

        Parameters
        ----------
        file_location : Union[Path, str]
            Location on disk to save the file to.
        format : Optional[DesignFileFormat]
<<<<<<< HEAD
            Format for the file to save to. The default is an ``SCDOCX`` file.
        as_stream : bool, optional
            Whether to use the gRPC stream functionality (if possible). The default
            is ``False``. If ``True``, the single-message functionality is used.
=======
            Format in which to export the design. By default, as an ``SCDOCX`` file.
        as_stream : bool, default: False
            Boolean indicating whether to use the gRPC stream functionality (if possible).
            or the single message approach.
>>>>>>> 5e651dbb
        """
        # Sanity checks on inputs
        if isinstance(file_location, Path):
            file_location = str(file_location)

        # Process response (as stream or single file)
        stream_msg = f"Downloading design in {format.value[0]} format using the stream mechanism."
        single_msg = (
            f"Downloading design in {format.value[0]} format using the single-message mechanism."
        )
        received_bytes = bytes()
        if format is DesignFileFormat.SCDOCX:
            if as_stream:
                self._grpc_client.log.debug(stream_msg)
                response_iterator = self._commands_stub.DownloadFileStream(Empty())
                for response in response_iterator:
                    received_bytes += response.chunk
            else:
                self._grpc_client.log.debug(single_msg)
                response = self._commands_stub.DownloadFile(Empty())
                received_bytes += response.data
        elif (format is DesignFileFormat.PARASOLID_TEXT) or (
            format is DesignFileFormat.PARASOLID_BIN
        ):
            if as_stream:
                self._grpc_client.log.warning(
                    "Streaming mechanism is not supported for Parasolid format."
                )
            self._grpc_client.log.debug(single_msg)
            response = self._design_stub.ExportDesign(ExportDesignRequest(format=format.value[1]))
            received_bytes += response.data
        else:
            self._grpc_client.log.warning(
                f"{format.value[0]} format requested is not supported. Ignoring download request."
            )
            return

        # Write to file
        downloaded_file = open(file_location, "wb")
        downloaded_file.write(received_bytes)
        downloaded_file.close()

        self._grpc_client.log.debug(
            f"Design is successfully downloaded at location {file_location}."
        )

    @check_input_types
    def create_named_selection(
        self,
        name: str,
        bodies: Optional[List[Body]] = None,
        faces: Optional[List[Face]] = None,
        edges: Optional[List[Edge]] = None,
    ) -> NamedSelection:
        """Create a named selection on the active Geometry server instance.

        Parameters
        ----------
        name : str
<<<<<<< HEAD
            User-defined name for the named selection.
        bodies : List[Body], optional
            All bodies to include in the named selection.
            The default is``None``.
        faces : List[Face], optional
            All faces to include in the named selection.
            The default is ``None``.
        edges : List[Edge], optional
            All edges to include in the named selection.
            The default is ``None``.
=======
            A user-defined name for the named selection.
        bodies : List[Body], default: None
            All bodies that should be included in the named selection.
        faces : List[Face], default: None
            All faces that should be included in the named selection.
        edges : List[Edge], default: None
            All edges that should be included in the named selection.
>>>>>>> 5e651dbb

        Returns
        -------
        NamedSelection
            Newly created named selection maintaining references to all target entities.
        """
        named_selection = NamedSelection(
            name, self._grpc_client, bodies=bodies, faces=faces, edges=edges
        )
        self._named_selections[named_selection.name] = named_selection

        self._grpc_client.log.debug(f"Named selection {named_selection.name} successfully created.")

        return self._named_selections[named_selection.name]

    @protect_grpc
    @check_input_types
    def delete_named_selection(self, named_selection: Union[NamedSelection, str]) -> None:
        """Delete a named selection on the active Geometry server instance.

        Parameters
        ----------
        named_selection : Union[NamedSelection, str]
            Name of the named selection or instance to delete.
        """
        removal_name = (
            named_selection.name if not isinstance(named_selection, str) else named_selection
        )
        self._named_selections_stub.Delete(NamedSelectionIdentifier(name=removal_name))

        try:
            self._named_selections.pop(removal_name)
            self._grpc_client.log.debug(f"Named selection {removal_name} is successfully deleted.")
        except KeyError:
            self._grpc_client.log.warning(
                f"Attempted named selection deletion failed, with name {removal_name}."
                + " Ignoring this request."
            )
            pass

    @check_input_types
    def delete_component(self, component: Union["Component", str]) -> None:
        """Delete a component (itself or its children).

        Notes
        -----
        If the component is not this component (or its children), it
        is not deleted.

        Parameters
        ----------
        id : Union[Component, str]
            Name of the component or instance to delete.

        Raises
        ------
        ValueError
            The design itself cannot be deleted.
        """
        id = component.id if not isinstance(component, str) else component
        if id == self.id:
            raise ValueError("The design itself cannot be deleted.")
        else:
            return super().delete_component(component)

    def set_shared_topology(self, share_type: SharedTopologyType) -> None:
        """Set the shared topology to apply to the component.

        Parameters
        ----------
        share_type : SharedTopologyType
            Shared topology type to assign to the component.

        Raises
        ------
        ValueError
            Shared topology does not apply to a design.
        """
        raise ValueError("The design itself cannot have a shared topology.")

    @protect_grpc
    @check_input_types
    def add_beam_circular_profile(
        self,
        name: str,
        radius: Union[Quantity, Distance],
        center: Union[np.ndarray, RealSequence, Point3D] = ZERO_POINT3D,
        direction_x: Union[np.ndarray, RealSequence, UnitVector3D, Vector3D] = UNITVECTOR3D_X,
        direction_y: Union[np.ndarray, RealSequence, UnitVector3D, Vector3D] = UNITVECTOR3D_Y,
    ) -> BeamCircularProfile:
        """
        Add a new beam circular profile under the design for the future creation of beams.

        Parameters
        ----------
        name : str
            User-defined label dfor the new beam circular profile.
        radius : float
            Radius of the beam circular profile.
        center : Union[~numpy.ndarray, RealSequence, Point3D]
            Center of the beam circular profile.
        direction_x : Union[~numpy.ndarray, RealSequence, UnitVector3D, Vector3D]
            X-plane direction.
        direction_y : Union[~numpy.ndarray, RealSequence, UnitVector3D, Vector3D]
            Y-plane direction.
        """
        dir_x = direction_x if isinstance(direction_x, UnitVector3D) else UnitVector3D(direction_x)
        dir_y = direction_y if isinstance(direction_y, UnitVector3D) else UnitVector3D(direction_y)
        radius = radius if isinstance(radius, Distance) else Distance(radius)

        if radius.value <= 0:
            raise ValueError("Radius must be a real positive value.")

        if not dir_x.is_perpendicular_to(dir_y):
            raise ValueError("Direction X and direction Y must be perpendicular.")

        request = CreateBeamCircularProfileRequest(
            origin=point3d_to_grpc_point(center),
            radius=radius.value.m_as(SERVER_UNIT_LENGTH),
            plane=plane_to_grpc_plane(Plane(center, dir_x, dir_y)),
            name=name,
        )

        self._grpc_client.log.debug(f"Creating a beam circular profile on {self.id}...")

        response = self._commands_stub.CreateBeamCircularProfile(request)
        profile = BeamCircularProfile(response.id, name, radius, center, dir_x, dir_y)
        self._beam_profiles[profile.name] = profile

        self._grpc_client.log.debug(
            f"Beam circular profile {profile.name} is successfully created."
        )

        return self._beam_profiles[profile.name]

    def __repr__(self):
        """String representation of the design."""
        alive_bodies = [1 if body.is_alive else 0 for body in self.bodies]
        alive_comps = [1 if comp.is_alive else 0 for comp in self.components]
        lines = [f"ansys.geometry.core.designer.Design {hex(id(self))}"]
        lines.append(f"  Name                 : {self.name}")
        lines.append(f"  N Bodies             : {sum(alive_bodies)}")
        lines.append(f"  N Components         : {sum(alive_comps)}")
        lines.append(f"  N Coordinate Systems : {len(self.coordinate_systems)}")
        lines.append(f"  N Named Selections   : {len(self.named_selections)}")
        lines.append(f"  N Materials          : {len(self.materials)}")
        lines.append(f"  N Beam Profiles      : {len(self.beam_profiles)}")
        return "\n".join(lines)<|MERGE_RESOLUTION|>--- conflicted
+++ resolved
@@ -174,17 +174,10 @@
         file_location : Union[Path, str]
             Location on disk to save the file to.
         format : Optional[DesignFileFormat]
-<<<<<<< HEAD
             Format for the file to save to. The default is an ``SCDOCX`` file.
-        as_stream : bool, optional
+        as_stream : bool, default: False
             Whether to use the gRPC stream functionality (if possible). The default
             is ``False``. If ``True``, the single-message functionality is used.
-=======
-            Format in which to export the design. By default, as an ``SCDOCX`` file.
-        as_stream : bool, default: False
-            Boolean indicating whether to use the gRPC stream functionality (if possible).
-            or the single message approach.
->>>>>>> 5e651dbb
         """
         # Sanity checks on inputs
         if isinstance(file_location, Path):
@@ -244,26 +237,13 @@
         Parameters
         ----------
         name : str
-<<<<<<< HEAD
             User-defined name for the named selection.
-        bodies : List[Body], optional
+        bodies : List[Body], default: None
             All bodies to include in the named selection.
-            The default is``None``.
-        faces : List[Face], optional
+        faces : List[Face], default: None
             All faces to include in the named selection.
-            The default is ``None``.
-        edges : List[Edge], optional
+        edges : List[Edge], default: None
             All edges to include in the named selection.
-            The default is ``None``.
-=======
-            A user-defined name for the named selection.
-        bodies : List[Body], default: None
-            All bodies that should be included in the named selection.
-        faces : List[Face], default: None
-            All faces that should be included in the named selection.
-        edges : List[Edge], default: None
-            All edges that should be included in the named selection.
->>>>>>> 5e651dbb
 
         Returns
         -------
