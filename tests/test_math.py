--- conflicted
+++ resolved
@@ -1244,10 +1244,7 @@
     intersection = BoundingBox2D.intersect_bboxes(box1, box2)
     assert intersection is None
 
-<<<<<<< HEAD
-=======
-
->>>>>>> 5a9a9b53
+
 def test_bounding_box_evaluates_bounds_comparisons():
     min_point = Point3D([0, 0, 0])
     max_point = Point3D([10, 10, 0])
