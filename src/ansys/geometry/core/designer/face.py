"""``Face`` class module."""

from enum import Enum, unique
from typing import TYPE_CHECKING, List

from ansys.api.geometry.v0.edges_pb2 import EdgeIdentifier
from ansys.api.geometry.v0.edges_pb2_grpc import EdgesStub
from ansys.api.geometry.v0.faces_pb2 import (
    EvaluateFaceRequest,
    FaceIdentifier,
    GetFaceLoopsRequest,
    GetFaceNormalRequest,
)
from ansys.api.geometry.v0.faces_pb2_grpc import FacesStub
from ansys.api.geometry.v0.models_pb2 import Edge as GRPCEdge
from pint import Quantity

from ansys.geometry.core.connection import GrpcClient
from ansys.geometry.core.designer.edge import CurveType, Edge
<<<<<<< HEAD
from ansys.geometry.core.math import Point3D, UnitVector3D
=======
from ansys.geometry.core.errors import protect_grpc
from ansys.geometry.core.math import Point, UnitVector
>>>>>>> a3056ba2
from ansys.geometry.core.misc import SERVER_UNIT_AREA, SERVER_UNIT_LENGTH

if TYPE_CHECKING:  # pragma: no cover
    from ansys.geometry.core.designer.body import Body


@unique
class SurfaceType(Enum):
    """Enum holding the possible values for surface types by the geometry service."""

    SURFACETYPE_UNKNOWN = 0
    SURFACETYPE_PLANE = 1
    SURFACETYPE_CYLINDER = 2
    SURFACETYPE_CONE = 3
    SURFACETYPE_TORUS = 4
    SURFACETYPE_SPHERE = 5
    SURFACETYPE_NURBS = 6
    SURFACETYPE_PROCEDURAL = 7


@unique
class FaceLoopType(Enum):
    """Enum holding the possible values for face loop types."""

    INNER_LOOP = "INNER"
    OUTER_LOOP = "OUTER"


class FaceLoop:
    """Internal class to hold ``Face`` loops defined by the server side.

    Notes
    -----
    This class is to be used only when parsing server side results. It is not
    intended to be instantiated by a user.

    Parameters
    ----------
    type : FaceLoopType
        The type of loop defined.
    length : Quantity
        The length of the loop.
    min_bbox : Point3D
        The minimum point of the bounding box containing the loop.
    max_bbox : Point3D
        The maximum point of the bounding box containing the loop.
    edges : List[Edge]
        The edges contained in the loop.
    """

    def __init__(
        self,
        type: FaceLoopType,
        length: Quantity,
        min_bbox: Point3D,
        max_bbox: Point3D,
        edges: List[Edge],
    ):

        self._type = type
        self._length = length
        self._min_bbox = min_bbox
        self._max_bbox = max_bbox
        self._edges = edges

    @property
    def type(self) -> FaceLoopType:
        """Type of face loop."""
        return self._type

    @property
    def length(self) -> Quantity:
        """Length of the loop."""
        return self._length

    @property
    def min_bbox(self) -> Point3D:
        """Minimum point of the bounding box containing the loop."""
        return self._min_bbox

    @property
    def max_bbox(self) -> Point3D:
        """Maximum point of the bounding box containing the loop."""
        return self._max_bbox

    @property
    def edges(self) -> List[Edge]:
        """Edges contained in the loop."""
        return self._edges


class Face:
    """
    Represents a single face of a body within the design assembly.

    Synchronizes to a design within a supporting geometry service instance.

    Parameters
    ----------
    id : str
        A server defined identifier for the body.
    surface_type : SurfaceType
        Specifies what type of surface the face forms.
    body : Body
        The parent body the face constructs.
    grpc_client : GrpcClient
        An active supporting geometry service instance for design modeling.
    """

    def __init__(self, id: str, surface_type: SurfaceType, body: "Body", grpc_client: GrpcClient):
        """Constructor method for ``Face``."""

        self._id = id
        self._surface_type = surface_type
        self._body = body
        self._grpc_client = grpc_client
        self._faces_stub = FacesStub(grpc_client.channel)
        self._edges_stub = EdgesStub(grpc_client.channel)

    @property
    def id(self) -> str:
        """ID of the face."""
        return self._id

    @property
    def _grpc_id(self) -> FaceIdentifier:
        """gRPC face identifier."""
        return FaceIdentifier(id=self._id)

    @property
    def body(self) -> "Body":
        """The body to which the face belongs."""
        return self._body

    @property
    @protect_grpc
    def area(self) -> Quantity:
        """Calculated area of the face."""
        self._grpc_client.log.debug("Requesting face area from server.")
        area_response = self._faces_stub.GetFaceArea(self._grpc_id)
        return Quantity(area_response.area, SERVER_UNIT_AREA)

    @property
    def surface_type(self) -> SurfaceType:
        """Surface type of the face."""
        return self._surface_type

    @property
    @protect_grpc
    def edges(self) -> List[Edge]:
        """Get all ``Edge`` objects of our ``Face``."""
        self._grpc_client.log.debug("Requesting face edges from server.")
        edges_response = self._faces_stub.GetFaceEdges(self._grpc_id)
        return self.__grpc_edges_to_edges(edges_response.edges)

    @property
    @protect_grpc
    def loops(self) -> List[FaceLoop]:
        """Face loops of the ``Face``."""
        self._grpc_client.log.debug("Requesting face loops from server.")
        grpc_loops = self._faces_stub.GetFaceLoops(GetFaceLoopsRequest(face=self.id)).loops
        loops = []
        for grpc_loop in grpc_loops:
            type = FaceLoopType(grpc_loop.type)
            length = Quantity(grpc_loop.length, SERVER_UNIT_LENGTH)
            min = Point3D(
                [
                    grpc_loop.boundingBox.min.x,
                    grpc_loop.boundingBox.min.y,
                    grpc_loop.boundingBox.min.z,
                ],
                SERVER_UNIT_LENGTH,
            )
            max = Point3D(
                [
                    grpc_loop.boundingBox.max.x,
                    grpc_loop.boundingBox.max.y,
                    grpc_loop.boundingBox.max.z,
                ],
                SERVER_UNIT_LENGTH,
            )
            grpc_edges = [
                self._edges_stub.GetEdge(EdgeIdentifier(id=edge_id)) for edge_id in grpc_loop.edges
            ]
            edges = self.__grpc_edges_to_edges(grpc_edges)
            loops.append(
                FaceLoop(type=type, length=length, min_bbox=min, max_bbox=max, edges=edges)
            )

        return loops

<<<<<<< HEAD
    def face_normal(self, u: float = 0.5, v: float = 0.5) -> UnitVector3D:
=======
    @protect_grpc
    def face_normal(self, u: float = 0.5, v: float = 0.5) -> UnitVector:
>>>>>>> a3056ba2
        """Normal direction to the ``Face`` evaluated at certain UV coordinates.

        Notes
        -----
        In order to properly use this API, please consider that you must
        handle UV coordinates and thus know how these relate to the
        underlying Geometry Service. It is an advanced API for Geometry
        experts only.

        Parameters
        ----------
        u : float
            First coordinate of the 2D representation of a surface in UV space.
            By default, 0.5 (i.e. the center of the surface)
        v : float
            Second coordinate of the 2D representation of a surface in UV space.
            By default, 0.5 (i.e. the center of the surface)

        Returns
        -------
        UnitVector
            The :class:`UnitVector` object evaluated at the given U and V coordinates.
            This :class:`UnitVector` will be perpendicular to the surface at that
            given UV coordinates.
        """
        self._grpc_client.log.debug(f"Requesting face normal from server with (u,v)=({u},{v}).")
        response = self._faces_stub.GetFaceNormal(
            GetFaceNormalRequest(id=self.id, u=u, v=v)
        ).direction
        return UnitVector3D([response.x, response.y, response.z])

<<<<<<< HEAD
    def face_point(self, u: float = 0.5, v: float = 0.5) -> Point3D:
=======
    @protect_grpc
    def face_point(self, u: float = 0.5, v: float = 0.5) -> Point:
>>>>>>> a3056ba2
        """Returns a point of the ``Face`` evaluated with UV coordinates.

        Notes
        -----
        In order to properly use this API, please consider that you must
        handle UV coordinates and thus know how these relate to the
        underlying Geometry Service. It is an advanced API for Geometry
        experts only.

        Parameters
        ----------
        u : float
            First coordinate of the 2D representation of a surface in UV space.
            By default, 0.5.
        v : float
            Second coordinate of the 2D representation of a surface in UV space.
            By default, 0.5.

        Returns
        -------
        Point
            The :class:`Point3D` object evaluated at the given U and V coordinates.
        """
        self._grpc_client.log.debug(f"Requesting face point from server with (u,v)=({u},{v}).")
        response = self._faces_stub.EvaluateFace(EvaluateFaceRequest(face=self.id, u=u, v=v)).point
        return Point3D([response.x, response.y, response.z], SERVER_UNIT_LENGTH)

    def __grpc_edges_to_edges(self, edges_grpc: List[GRPCEdge]) -> List[Edge]:
        """Transform a list of gRPC Edge messages into actual ``Edge`` objects.

        Parameters
        ----------
        edges_grpc : List[GRPCEdge]
            A list of gRPC messages of type Edge.

        Returns
        -------
        List[Edge]
            ``Edge`` objects obtained from gRPC messages.
        """
        edges = []
        for edge_grpc in edges_grpc:
            edges.append(
                Edge(edge_grpc.id, CurveType(edge_grpc.curve_type), self._body, self._grpc_client)
            )
        return edges<|MERGE_RESOLUTION|>--- conflicted
+++ resolved
@@ -17,12 +17,8 @@
 
 from ansys.geometry.core.connection import GrpcClient
 from ansys.geometry.core.designer.edge import CurveType, Edge
-<<<<<<< HEAD
+from ansys.geometry.core.errors import protect_grpc
 from ansys.geometry.core.math import Point3D, UnitVector3D
-=======
-from ansys.geometry.core.errors import protect_grpc
-from ansys.geometry.core.math import Point, UnitVector
->>>>>>> a3056ba2
 from ansys.geometry.core.misc import SERVER_UNIT_AREA, SERVER_UNIT_LENGTH
 
 if TYPE_CHECKING:  # pragma: no cover
@@ -214,12 +210,8 @@
 
         return loops
 
-<<<<<<< HEAD
+    @protect_grpc
     def face_normal(self, u: float = 0.5, v: float = 0.5) -> UnitVector3D:
-=======
-    @protect_grpc
-    def face_normal(self, u: float = 0.5, v: float = 0.5) -> UnitVector:
->>>>>>> a3056ba2
         """Normal direction to the ``Face`` evaluated at certain UV coordinates.
 
         Notes
@@ -251,12 +243,8 @@
         ).direction
         return UnitVector3D([response.x, response.y, response.z])
 
-<<<<<<< HEAD
+    @protect_grpc
     def face_point(self, u: float = 0.5, v: float = 0.5) -> Point3D:
-=======
-    @protect_grpc
-    def face_point(self, u: float = 0.5, v: float = 0.5) -> Point:
->>>>>>> a3056ba2
         """Returns a point of the ``Face`` evaluated with UV coordinates.
 
         Notes
