# Copyright (C) 2023 - 2025 ANSYS, Inc. and/or its affiliates.
# SPDX-License-Identifier: MIT
#
#
# Permission is hereby granted, free of charge, to any person obtaining a copy
# of this software and associated documentation files (the "Software"), to deal
# in the Software without restriction, including without limitation the rights
# to use, copy, modify, merge, publish, distribute, sublicense, and/or sell
# copies of the Software, and to permit persons to whom the Software is
# furnished to do so, subject to the following conditions:
#
# The above copyright notice and this permission notice shall be included in all
# copies or substantial portions of the Software.
#
# THE SOFTWARE IS PROVIDED "AS IS", WITHOUT WARRANTY OF ANY KIND, EXPRESS OR
# IMPLIED, INCLUDING BUT NOT LIMITED TO THE WARRANTIES OF MERCHANTABILITY,
# FITNESS FOR A PARTICULAR PURPOSE AND NONINFRINGEMENT. IN NO EVENT SHALL THE
# AUTHORS OR COPYRIGHT HOLDERS BE LIABLE FOR ANY CLAIM, DAMAGES OR OTHER
# LIABILITY, WHETHER IN AN ACTION OF CONTRACT, TORT OR OTHERWISE, ARISING FROM,
# OUT OF OR IN CONNECTION WITH THE SOFTWARE OR THE USE OR OTHER DEALINGS IN THE
# SOFTWARE.
"""Module containing the bodies service implementation (abstraction layer)."""

from abc import ABC, abstractmethod

import grpc


class GRPCBodyService(ABC):  # pragma: no cover
    """Body service for gRPC communication with the Geometry server.

    Parameters
    ----------
    channel : grpc.Channel
        The gRPC channel to the server.
    """

    def __init__(self, channel: grpc.Channel):
        """Initialize the GRPCBodyService class."""
        pass

    @abstractmethod
    def create_sphere_body(self, **kwargs) -> dict:
        """Create a sphere body."""
        pass

    @abstractmethod
    def create_extruded_body(self, **kwargs) -> dict:
        """Create an extruded body."""
        pass

    @abstractmethod
    def create_sweeping_profile_body(self, **kwargs) -> dict:
        """Create a sweeping profile body."""
        pass

    @abstractmethod
    def create_sweeping_chain(self, **kwargs) -> dict:
        """Create a sweeping chain."""
        pass

    @abstractmethod
    def sweep_with_guide(self, **kwargs) -> dict:
        """Sweep with a guide."""
        pass

    @abstractmethod
    def create_extruded_body_from_face_profile(self, **kwargs) -> dict:
        """Create an extruded body from a face profile."""
        pass

    @abstractmethod
    def create_extruded_body_from_loft_profiles(self, **kwargs) -> dict:
        """Create an extruded body from loft profiles."""
        pass

    @abstractmethod
    def create_planar_body(self, **kwargs) -> dict:
        """Create a planar body."""
        pass

    @abstractmethod
    def create_body_from_face(self, **kwargs) -> dict:
        """Create a body from a face."""
        pass

    @abstractmethod
    def create_surface_body(self, **kwargs) -> dict:
        """Create a surface body."""
        pass

    @abstractmethod
    def create_surface_body_from_trimmed_curves(self, **kwargs) -> dict:
        """Create a surface body from trimmed curves."""
        pass

    @abstractmethod
    def translate(self, **kwargs) -> dict:
        """Translate a body."""
        pass

    @abstractmethod
    def delete(self, **kwargs) -> dict:
        """Delete a body."""
        pass

    @abstractmethod
    def is_suppressed(self, **kwargs) -> dict:
        """Check if a body is suppressed."""
        pass

    @abstractmethod
    def get_color(self, **kwargs) -> dict:
        """Get the color of a body."""
        pass

    @abstractmethod
    def get_faces(self, **kwargs) -> dict:
        """Get the faces of a body."""
        pass

    @abstractmethod
    def get_edges(self, **kwargs) -> dict:
        """Get the edges of a body."""
        pass

    @abstractmethod
    def get_vertices(self, **kwargs) -> dict:
        """Get the vertices of a body."""
        pass

    @abstractmethod
    def get_volume(self, **kwargs) -> dict:
        """Get the volume of a body."""
        pass

    @abstractmethod
    def get_bounding_box(self, **kwargs) -> dict:
        """Get the bounding box of a body."""
        pass

    @abstractmethod
    def set_assigned_material(self, **kwargs) -> dict:
        """Set the assigned material of a body."""
        pass

    @abstractmethod
    def get_assigned_material(self, **kwargs) -> dict:
        """Get the assigned material of a body."""
        pass

    @abstractmethod
    def remove_assigned_material(self, **kwargs) -> dict:
        """Remove the assigned material of a body."""
        pass

    @abstractmethod
    def set_name(self, **kwargs) -> dict:
        """Set the name of a body."""
        pass

    @abstractmethod
    def set_fill_style(self, **kwargs) -> dict:
        """Set the fill style of a body."""
        pass

    @abstractmethod
    def set_suppressed(self, **kwargs) -> dict:
        """Set the suppressed state of a body."""
        pass

    @abstractmethod
    def set_color(self, **kwargs) -> dict:
        """Set the color of a body."""
        pass

    @abstractmethod
    def rotate(self, **kwargs) -> dict:
        """Rotate a body."""
        pass

    @abstractmethod
    def scale(self, **kwargs) -> dict:
        """Scale a body."""
        pass

    @abstractmethod
    def mirror(self, **kwargs) -> dict:
        """Mirror a body."""
        pass

    @abstractmethod
    def map(self, **kwargs) -> dict:
        """Map a body."""
        pass

    @abstractmethod
    def get_collision(self, **kwargs) -> dict:
        """Get the collision of a body."""
        pass

    @abstractmethod
    def copy(self, **kwargs) -> dict:
        """Copy a body."""
        pass

    @abstractmethod
    def get_tesellation(self, **kwargs) -> dict:
        """Get the tessellation of a body."""
        pass

    @abstractmethod
    def get_tesellation_with_options(self, **kwargs) -> dict:
        """Get the tessellation of a body with options."""
        pass

    @abstractmethod
    def boolean(self, **kwargs) -> dict:
        """Boolean operation."""
        pass

    @abstractmethod
<<<<<<< HEAD
    def combine(self, **kwargs) -> dict:
        """Boolean operation through command."""
=======
    def split_body(self, **kwargs) -> dict:
        """Split a body."""
>>>>>>> 538ff146
        pass

    @abstractmethod
    def create_body_from_loft_profiles_with_guides(self, **kwargs) -> dict:
        """Create a body from loft profiles with guides."""
        pass<|MERGE_RESOLUTION|>--- conflicted
+++ resolved
@@ -220,13 +220,11 @@
         pass
 
     @abstractmethod
-<<<<<<< HEAD
     def combine(self, **kwargs) -> dict:
         """Boolean operation through command."""
-=======
+        
     def split_body(self, **kwargs) -> dict:
         """Split a body."""
->>>>>>> 538ff146
         pass
 
     @abstractmethod
