# Copyright (C) 2023 - 2024 ANSYS, Inc. and/or its affiliates.
# SPDX-License-Identifier: MIT
#
#
# Permission is hereby granted, free of charge, to any person obtaining a copy
# of this software and associated documentation files (the "Software"), to deal
# in the Software without restriction, including without limitation the rights
# to use, copy, modify, merge, publish, distribute, sublicense, and/or sell
# copies of the Software, and to permit persons to whom the Software is
# furnished to do so, subject to the following conditions:
#
# The above copyright notice and this permission notice shall be included in all
# copies or substantial portions of the Software.
#
# THE SOFTWARE IS PROVIDED "AS IS", WITHOUT WARRANTY OF ANY KIND, EXPRESS OR
# IMPLIED, INCLUDING BUT NOT LIMITED TO THE WARRANTIES OF MERCHANTABILITY,
# FITNESS FOR A PARTICULAR PURPOSE AND NONINFRINGEMENT. IN NO EVENT SHALL THE
# AUTHORS OR COPYRIGHT HOLDERS BE LIABLE FOR ANY CLAIM, DAMAGES OR OTHER
# LIABILITY, WHETHER IN AN ACTION OF CONTRACT, TORT OR OTHERWISE, ARISING FROM,
# OUT OF OR IN CONNECTION WITH THE SOFTWARE OR THE USE OR OTHER DEALINGS IN THE
# SOFTWARE.
"""Provides tools for preparing geometry for use with simulation."""

from ansys.api.dbu.v0.dbumodels_pb2 import EntityIdentifier
from ansys.api.geometry.v0.models_pb2 import Body as GRPCBody
from ansys.api.geometry.v0.preparetools_pb2 import (
    ExtractVolumeFromEdgeLoopsRequest,
    ExtractVolumeFromFacesRequest,
    ShareTopologyRequest,
)
from ansys.api.geometry.v0.preparetools_pb2_grpc import PrepareToolsStub
from beartype import beartype as check_input_types
from beartype.typing import TYPE_CHECKING, List
from google.protobuf.wrappers_pb2 import BoolValue, DoubleValue

from ansys.geometry.core.connection import GrpcClient
from ansys.geometry.core.errors import protect_grpc
from ansys.geometry.core.misc.auxiliary import (
    get_bodies_from_ids,
    get_design_from_edge,
    get_design_from_face,
)
from ansys.geometry.core.misc.checks import min_backend_version
from ansys.geometry.core.typing import Real

if TYPE_CHECKING:  # pragma: no cover
    from ansys.geometry.core.designer.body import Body
    from ansys.geometry.core.designer.edge import Edge
    from ansys.geometry.core.designer.face import Face


class PrepareTools:
    """Prepare tools for PyAnsys Geometry.

    Parameters
    ----------
    grpc_client : GrpcClient
        Active supporting geometry service instance for design modeling.
    """

    def __init__(self, grpc_client: GrpcClient):
        """Initialize Prepare Tools class."""
        self._grpc_client = grpc_client
        self._prepare_stub = PrepareToolsStub(self._grpc_client.channel)

    @protect_grpc
    @check_input_types
    @min_backend_version(25, 1, 0)
    def extract_volume_from_faces(
        self, sealing_faces: List["Face"], inside_faces: List["Face"]
    ) -> List["Body"]:
        """Extract a volume from input faces.

        Creates a volume (typically a flow volume) from a list of faces that seal the volume
        and one or more faces that define the wetted surface (inside faces of the solid).

        Parameters
        ----------
        sealing_faces : List[Face]
            List of faces that seal the volume.
        inside_faces : List[Face]
            List of faces that define the interior of the solid.

        Returns
        -------
        List[Body]
            List of created bodies.
        """
        if not sealing_faces or not inside_faces:
            self._grpc_client.log.info("No sealing faces or inside faces provided...")
            return []

        parent_design = get_design_from_face(sealing_faces[0])

        response = self._prepare_stub.ExtractVolumeFromFaces(
            ExtractVolumeFromFacesRequest(
                sealing_faces=[EntityIdentifier(id=face.id) for face in sealing_faces],
                inside_faces=[EntityIdentifier(id=face.id) for face in inside_faces],
            )
        )

        if response.success:
            bodies_ids = [created_body.id for created_body in response.created_bodies]
            if len(bodies_ids) > 0:
                parent_design._update_design_inplace()
            return get_bodies_from_ids(parent_design, bodies_ids)
        else:
            self._grpc_client.log.info("Failed to extract volume from faces...")
            return []

    @protect_grpc
    @check_input_types
    @min_backend_version(25, 1, 0)
    def extract_volume_from_edge_loops(
        self, sealing_edges: List["Edge"], inside_faces: List["Face"]
    ) -> List["Body"]:
        """Extract a volume from input edge loops.

        Creates a volume (typically a flow volume) from a list of edge loops that seal the volume.
        and one or more faces that define the wetted surface (inside faces of the solid).

        Parameters
        ----------
        sealing_edges : List[Edge]
            List of faces that seal the volume.
        inside_faces : List[Face]
            List of faces that define the interior of the solid (Not always necessary).

        Returns
        -------
        List[Body]
            List of created bodies.
        """
        if not sealing_edges:
            self._grpc_client.log.info("No sealing edges provided...")
            return []

        parent_design = get_design_from_edge(sealing_edges[0])

        response = self._prepare_stub.ExtractVolumeFromEdgeLoops(
            ExtractVolumeFromEdgeLoopsRequest(
                sealing_edges=[EntityIdentifier(id=face.id) for face in sealing_edges],
                inside_faces=[EntityIdentifier(id=face.id) for face in inside_faces],
            )
        )

        if response.success:
            bodies_ids = [created_body.id for created_body in response.created_bodies]
            if len(bodies_ids) > 0:
                parent_design._update_design_inplace()
            return get_bodies_from_ids(parent_design, bodies_ids)
        else:
            self._grpc_client.log.info("Failed to extract volume from edge loops...")
<<<<<<< HEAD
            return []

    @protect_grpc
    @check_input_types
    @min_backend_version(25, 1, 0)
    def share_topology(
        self, bodies: List["Body"], tol: Real = 0.0, preserve_instances: bool = False
    ) -> bool:
        """Share topology between the chosen bodies.

        Parameters
        ----------
        bodies : List[Body]
            List of bodies to share topology between.
        tol : Real
            Maximum distance between bodies.
        preserve_instances : bool
            Whether instances are preserved.

        Returns
        -------
        bool
            ``True`` if successful, ``False`` if failed.
        """
        if not bodies:
            return False

        share_topo_response = self._prepare_stub.ShareTopology(
            ShareTopologyRequest(
                selection=[GRPCBody(id=body.id) for body in bodies],
                tolerance=DoubleValue(value=tol),
                preserve_instances=BoolValue(value=preserve_instances),
            )
        )
        return share_topo_response.result
=======
            return []
>>>>>>> 519ed991
<|MERGE_RESOLUTION|>--- conflicted
+++ resolved
@@ -151,7 +151,6 @@
             return get_bodies_from_ids(parent_design, bodies_ids)
         else:
             self._grpc_client.log.info("Failed to extract volume from edge loops...")
-<<<<<<< HEAD
             return []
 
     @protect_grpc
@@ -186,7 +185,4 @@
                 preserve_instances=BoolValue(value=preserve_instances),
             )
         )
-        return share_topo_response.result
-=======
-            return []
->>>>>>> 519ed991
+        return share_topo_response.result