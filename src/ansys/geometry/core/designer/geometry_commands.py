# Copyright (C) 2023 - 2025 ANSYS, Inc. and/or its affiliates.
# SPDX-License-Identifier: MIT
#
#
# Permission is hereby granted, free of charge, to any person obtaining a copy
# of this software and associated documentation files (the "Software"), to deal
# in the Software without restriction, including without limitation the rights
# to use, copy, modify, merge, publish, distribute, sublicense, and/or sell
# copies of the Software, and to permit persons to whom the Software is
# furnished to do so, subject to the following conditions:
#
# The above copyright notice and this permission notice shall be included in all
# copies or substantial portions of the Software.
#
# THE SOFTWARE IS PROVIDED "AS IS", WITHOUT WARRANTY OF ANY KIND, EXPRESS OR
# IMPLIED, INCLUDING BUT NOT LIMITED TO THE WARRANTIES OF MERCHANTABILITY,
# FITNESS FOR A PARTICULAR PURPOSE AND NONINFRINGEMENT. IN NO EVENT SHALL THE
# AUTHORS OR COPYRIGHT HOLDERS BE LIABLE FOR ANY CLAIM, DAMAGES OR OTHER
# LIABILITY, WHETHER IN AN ACTION OF CONTRACT, TORT OR OTHERWISE, ARISING FROM,
# OUT OF OR IN CONNECTION WITH THE SOFTWARE OR THE USE OR OTHER DEALINGS IN THE
# SOFTWARE.
"""Provides tools for pulling geometry."""

from enum import Enum, unique
from typing import TYPE_CHECKING, List, Union

from ansys.api.dbu.v0.dbumodels_pb2 import EntityIdentifier
from ansys.api.geometry.v0.commands_pb2 import (
    ChamferRequest,
    CreateCircularPatternRequest,
    CreateFillPatternRequest,
    CreateLinearPatternRequest,
    ExtrudeEdgesRequest,
    ExtrudeEdgesUpToRequest,
    ExtrudeFacesRequest,
    ExtrudeFacesUpToRequest,
    FilletRequest,
    FullFilletRequest,
    ModifyLinearPatternRequest,
<<<<<<< HEAD
    RenameObjectRequest,
=======
    PatternRequest,
>>>>>>> 0ebf4b27
)
from ansys.api.geometry.v0.commands_pb2_grpc import CommandsStub
from ansys.geometry.core.connection import GrpcClient
from ansys.geometry.core.connection.conversions import (
    point3d_to_grpc_point,
    unit_vector_to_grpc_direction,
)
from ansys.geometry.core.errors import protect_grpc
from ansys.geometry.core.math import Point3D, UnitVector3D
from ansys.geometry.core.misc.auxiliary import (
    get_bodies_from_ids,
    get_design_from_edge,
    get_design_from_face,
)
from ansys.geometry.core.misc.checks import (
    check_is_float_int,
    check_type_all_elements_in_iterable,
    min_backend_version,
)
from ansys.geometry.core.typing import Real

if TYPE_CHECKING:  # pragma: no cover
    from ansys.geometry.core.designer.body import Body
    from ansys.geometry.core.designer.edge import Edge
    from ansys.geometry.core.designer.face import Face


@unique
class ExtrudeType(Enum):
    """Provides values for extrusion types."""

    NONE = 0
    ADD = 1
    CUT = 2
    FORCE_ADD = 3
    FORCE_CUT = 4
    FORCE_INDEPENDENT = 5
    FORCE_NEW_SURFACE = 6


@unique
class OffsetMode(Enum):
    """Provides values for offset modes during extrusions."""

    IGNORE_RELATIONSHIPS = 0
    MOVE_FACES_TOGETHER = 1
    MOVE_FACES_APART = 2


@unique
class FillPatternType(Enum):
    """Provides values for types of fill patterns."""

    GRID = 0
    OFFSET = 1
    SKEWED = 2


class GeometryCommands:
    """Provides geometry commands for PyAnsys Geometry.

    Parameters
    ----------
    grpc_client : GrpcClient
        gRPC client to use for the geometry commands.
    """

    @protect_grpc
    def __init__(self, grpc_client: GrpcClient):
        """Initialize an instance of the ``GeometryCommands`` class."""
        self._grpc_client = grpc_client
        self._commands_stub = CommandsStub(self._grpc_client.channel)

    @protect_grpc
    @min_backend_version(25, 2, 0)
    def chamfer(
        self,
        selection: Union["Edge", List["Edge"], "Face", List["Face"]],
        distance: Real,
    ) -> bool:
        """Create a chamfer on an edge or adjust the chamfer of a face.

        Parameters
        ----------
        selection : Edge | list[Edge] | Face | list[Face]
            One or more edges or faces to act on.
        distance : Real
            Chamfer distance.

        Returns
        -------
        bool
            ``True`` when successful, ``False`` when failed.
        """
        from ansys.geometry.core.designer.edge import Edge
        from ansys.geometry.core.designer.face import Face

        selection: list[Edge | Face] = selection if isinstance(selection, list) else [selection]

        check_type_all_elements_in_iterable(selection, (Edge, Face))
        check_is_float_int(distance, "distance")

        for ef in selection:
            ef.body._reset_tessellation_cache()

        result = self._commands_stub.Chamfer(
            ChamferRequest(ids=[ef._grpc_id for ef in selection], distance=distance)
        )

        return result.success

    @protect_grpc
    @min_backend_version(25, 2, 0)
    def fillet(
        self, selection: Union["Edge", List["Edge"], "Face", List["Face"]], radius: Real
    ) -> bool:
        """Create a fillet on an edge or adjust the fillet of a face.

        Parameters
        ----------
        selection : Edge | list[Edge] | Face | list[Face]
            One or more edges or faces to act on.
        radius : Real
            Fillet radius.

        Returns
        -------
        bool
            ``True`` when successful, ``False`` when failed.
        """
        from ansys.geometry.core.designer.edge import Edge
        from ansys.geometry.core.designer.face import Face

        selection: list[Edge | Face] = selection if isinstance(selection, list) else [selection]

        check_type_all_elements_in_iterable(selection, (Edge, Face))
        check_is_float_int(radius, "radius")

        for ef in selection:
            ef.body._reset_tessellation_cache()

        result = self._commands_stub.Fillet(
            FilletRequest(ids=[ef._grpc_id for ef in selection], radius=radius)
        )

        return result.success

    @protect_grpc
    @min_backend_version(25, 2, 0)
    def full_fillet(self, faces: List["Face"]) -> bool:
        """Create a full fillet betweens a collection of faces.

        Parameters
        ----------
        faces : List[Face]
            Faces to round.

        Returns
        -------
        bool
            ``True`` when successful, ``False`` when failed.
        """
        from ansys.geometry.core.designer.face import Face

        check_type_all_elements_in_iterable(faces, Face)

        for face in faces:
            face.body._reset_tessellation_cache()

        result = self._commands_stub.FullFillet(
            FullFilletRequest(faces=[face._grpc_id for face in faces])
        )

        return result.success

    @protect_grpc
    @min_backend_version(25, 2, 0)
    def extrude_faces(
        self,
        faces: Union["Face", List["Face"]],
        distance: Real,
        direction: UnitVector3D = None,
        extrude_type: ExtrudeType = ExtrudeType.ADD,
        offset_mode: OffsetMode = OffsetMode.MOVE_FACES_TOGETHER,
        pull_symmetric: bool = False,
        copy: bool = False,
        force_do_as_extrude: bool = False,
    ) -> List["Body"]:
        """Extrude a selection of faces.

        Parameters
        ----------
        faces : Face | List[Face]
            Faces to extrude.
        distance : Real
            Distance to extrude.
        direction : UnitVector3D, default: None
            Direction of extrusion. If no direction is provided, it will be inferred.
        extrude_type : ExtrudeType, default: ExtrudeType.ADD
            Type of extrusion to be performed.
        offset_mode : OffsetMode, default: OffsetMode.MOVE_FACES_TOGETHER
            Mode of how to handle offset relationships.
        pull_symmetric : bool, default: False
            Pull symmetrically on both sides if ``True``.
        copy : bool, default: False
            Copy the face and move it instead of extruding the original face if ``True``.
        force_do_as_extrude : bool, default: False
            Forces to do as an extrusion if ``True``, if ``False`` allows extrusion by offset.

        Returns
        -------
        List[Body]
            Bodies created by the extrusion if any.
        """
        from ansys.geometry.core.designer.face import Face

        faces: list[Face] = faces if isinstance(faces, list) else [faces]
        check_type_all_elements_in_iterable(faces, Face)
        check_is_float_int(distance, "distance")

        for face in faces:
            face.body._reset_tessellation_cache()

        result = self._commands_stub.ExtrudeFaces(
            ExtrudeFacesRequest(
                faces=[face._grpc_id for face in faces],
                distance=distance,
                direction=None if direction is None else unit_vector_to_grpc_direction(direction),
                extrude_type=extrude_type.value,
                pull_symmetric=pull_symmetric,
                offset_mode=offset_mode.value,
                copy=copy,
                force_do_as_extrude=force_do_as_extrude,
            )
        )

        design = get_design_from_face(faces[0])

        if result.success:
            bodies_ids = [created_body.id for created_body in result.created_bodies]
            design._update_design_inplace()
            return get_bodies_from_ids(design, bodies_ids)
        else:
            self._grpc_client.log.info("Failed to extrude faces.")
            return []

    @protect_grpc
    @min_backend_version(25, 2, 0)
    def extrude_faces_up_to(
        self,
        faces: Union["Face", List["Face"]],
        up_to_selection: Union["Face", "Edge", "Body"],
        seed_point: Point3D,
        direction: UnitVector3D,
        extrude_type: ExtrudeType = ExtrudeType.ADD,
        offset_mode: OffsetMode = OffsetMode.MOVE_FACES_TOGETHER,
        pull_symmetric: bool = False,
        copy: bool = False,
        force_do_as_extrude: bool = False,
    ) -> List["Body"]:
        """Extrude a selection of faces up to another object.

        Parameters
        ----------
        faces : Face | List[Face]
            Faces to extrude.
        up_to_selection : Face | Edge | Body
            The object to pull the faces up to.
        seed_point : Point3D
            Origin to define the extrusion.
        direction : UnitVector3D, default: None
            Direction of extrusion. If no direction is provided, it will be inferred.
        extrude_type : ExtrudeType, default: ExtrudeType.ADD
            Type of extrusion to be performed.
        offset_mode : OffsetMode, default: OffsetMode.MOVE_FACES_TOGETHER
            Mode of how to handle offset relationships.
        pull_symmetric : bool, default: False
            Pull symmetrically on both sides if ``True``.
        copy : bool, default: False
            Copy the face and move it instead of extruding the original face if ``True``.
        force_do_as_extrude : bool, default: False
            Forces to do as an extrusion if ``True``, if ``False`` allows extrusion by offset.

        Returns
        -------
        List[Body]
            Bodies created by the extrusion if any.
        """
        from ansys.geometry.core.designer.face import Face

        faces: list[Face] = faces if isinstance(faces, list) else [faces]
        check_type_all_elements_in_iterable(faces, Face)

        for face in faces:
            face.body._reset_tessellation_cache()

        result = self._commands_stub.ExtrudeFacesUpTo(
            ExtrudeFacesUpToRequest(
                faces=[face._grpc_id for face in faces],
                up_to_selection=up_to_selection._grpc_id,
                seed_point=point3d_to_grpc_point(seed_point),
                direction=unit_vector_to_grpc_direction(direction),
                extrude_type=extrude_type.value,
                pull_symmetric=pull_symmetric,
                offset_mode=offset_mode.value,
                copy=copy,
                force_do_as_extrude=force_do_as_extrude,
            )
        )

        design = get_design_from_face(faces[0])

        if result.success:
            bodies_ids = [created_body.id for created_body in result.created_bodies]
            design._update_design_inplace()
            return get_bodies_from_ids(design, bodies_ids)
        else:
            self._grpc_client.log.info("Failed to extrude faces.")
            return []

    @protect_grpc
    @min_backend_version(25, 2, 0)
    def extrude_edges(
        self,
        edges: Union["Edge", List["Edge"]],
        distance: Real,
        from_face: "Face" = None,
        from_point: Point3D = None,
        direction: UnitVector3D = None,
        extrude_type: ExtrudeType = ExtrudeType.ADD,
        pull_symmetric: bool = False,
        copy: bool = False,
        natural_extension: bool = False,
    ) -> List["Body"]:
        """Extrude a selection of edges. Provide either a face or a direction and point.

        Parameters
        ----------
        edges : Edge | List[Edge]
            Edges to extrude.
        distance : Real
            Distance to extrude.
        from_face : Face, default: None
            Face to pull normal from.
        from_point : Point3D, default: None
            Point to pull from. Must be used with ``direction``.
        direction : UnitVector3D, default: None
            Direction to pull. Must be used with ``from_point``.
        extrude_type : ExtrudeType, default: ExtrudeType.ADD
            Type of extrusion to be performed.
        pull_symmetric : bool, default: False
            Pull symmetrically on both sides if ``True``.
        copy : bool, default: False
            Copy the edge and move it instead of extruding the original edge if ``True``.
        natural_extension : bool, default: False
            Surfaces will extend in a natural or linear shape after exceeding its original range.

        Returns
        -------
        List[Body]
            Bodies created by the extrusion if any.
        """
        from ansys.geometry.core.designer.edge import Edge

        edges: list[Edge] = edges if isinstance(edges, list) else [edges]
        check_type_all_elements_in_iterable(edges, Edge)
        check_is_float_int(distance, "distance")
        if from_face is None and None in (from_point, direction):
            raise ValueError(
                "To extrude edges, either a face or a direction and point must be provided."
            )

        for edge in edges:
            edge.body._reset_tessellation_cache()

        result = self._commands_stub.ExtrudeEdges(
            ExtrudeEdgesRequest(
                edges=[edge._grpc_id for edge in edges],
                distance=distance,
                face=from_face._grpc_id,
                point=None if from_point is None else point3d_to_grpc_point(from_point),
                direction=None if direction is None else unit_vector_to_grpc_direction(direction),
                extrude_type=extrude_type.value,
                pull_symmetric=pull_symmetric,
                copy=copy,
                natural_extension=natural_extension,
            )
        )

        design = get_design_from_edge(edges[0])

        if result.success:
            bodies_ids = [created_body.id for created_body in result.created_bodies]
            design._update_design_inplace()
            return get_bodies_from_ids(design, bodies_ids)
        else:
            self._grpc_client.log.info("Failed to extrude edges.")
            return []

    @protect_grpc
    @min_backend_version(25, 2, 0)
    def extrude_edges_up_to(
        self,
        edges: Union["Edge", List["Edge"]],
        up_to_selection: Union["Face", "Edge", "Body"],
        seed_point: Point3D,
        direction: UnitVector3D,
        extrude_type: ExtrudeType = ExtrudeType.ADD,
    ) -> List["Body"]:
        """Extrude a selection of edges up to another object.

        Parameters
        ----------
        edges : Edge | List[Edge]
            Edges to extrude.
        up_to_selection : Face, default: None
            The object to pull the faces up to.
        seed_point : Point3D
            Origin to define the extrusion.
        direction : UnitVector3D, default: None
            Direction of extrusion.
        extrude_type : ExtrudeType, default: ExtrudeType.ADD
            Type of extrusion to be performed.

        Returns
        -------
        List[Body]
            Bodies created by the extrusion if any.
        """
        from ansys.geometry.core.designer.edge import Edge

        edges: list[Edge] = edges if isinstance(edges, list) else [edges]
        check_type_all_elements_in_iterable(edges, Edge)

        for edge in edges:
            edge.body._reset_tessellation_cache()

        result = self._commands_stub.ExtrudeEdgesUpTo(
            ExtrudeEdgesUpToRequest(
                edges=[edge._grpc_id for edge in edges],
                up_to_selection=up_to_selection._grpc_id,
                seed_point=point3d_to_grpc_point(seed_point),
                direction=unit_vector_to_grpc_direction(direction),
                extrude_type=extrude_type.value,
            )
        )

        design = get_design_from_edge(edges[0])

        if result.success:
            bodies_ids = [created_body.id for created_body in result.created_bodies]
            design._update_design_inplace()
            return get_bodies_from_ids(design, bodies_ids)
        else:
            self._grpc_client.log.info("Failed to extrude edges.")
            return []

    @protect_grpc
    @min_backend_version(25, 2, 0)
    def rename_object(self, selection: List[EntityIdentifier], name: str) -> bool:
        """Rename an object.

        Parameters
        ----------
        selection : List[str]
            Selection of the object to rename.
        name : str
            New name for the object.

        Returns
        -------
        bool
            ``True`` when successful, ``False`` when failed.
        """
        result = self._commands_stub.RenameObject(
            RenameObjectRequest(
                selection=[EntityIdentifier(id=entity_id) for entity_id in selection], name=name
            )
        )
        return result.success

    def create_linear_pattern(
        self,
        selection: Union["Face", List["Face"]],
        linear_direction: Union["Edge", "Face"],
        count_x: int,
        pitch_x: Real,
        two_dimensional: bool = False,
        count_y: int = None,
        pitch_y: Real = None,
    ) -> bool:
        """Create a linear pattern. The pattern can be one or two dimensions.

        Parameters
        ----------
        selection : Face | List[Face]
            Faces to create the pattern out of.
        linear_direction : Edge | Face
            Direction of the linear pattern, determined by the direction of an edge or face normal.
        count_x : int
            How many times the pattern repeats in the x direction.
        pitch_x : Real
            The spacing between each pattern member in the x direction.
        two_dimensional : bool, default: False
            If ``True``, create a pattern in the x and y direction.
        count_y : int, default: None
            How many times the pattern repeats in the y direction.
        pitch_y : Real, default: None
            The spacing between each pattern member in the y direction.
        """
        from ansys.geometry.core.designer.face import Face

        selection: list[Face] = selection if isinstance(selection, list) else [selection]

        check_type_all_elements_in_iterable(selection, Face)

        for object in selection:
            object.body._reset_tessellation_cache()

        if two_dimensional and None in (count_y, pitch_y):
            raise ValueError(
                "If the pattern is two dimensional, count_y and pitch_y must be provided."
            )
        if not two_dimensional and None not in (count_y, pitch_y):
            raise ValueError(
                (
                    "You provided count_y and pitch_y. Ensure two_dimensional is True if a "
                    "two-dimensional pattern is desired."
                )
            )

        result = self._commands_stub.CreateLinearPattern(
            CreateLinearPatternRequest(
                selection=[object._grpc_id for object in selection],
                linear_direction=linear_direction._grpc_id,
                count_x=count_x,
                pitch_x=pitch_x,
                two_dimensional=two_dimensional,
                count_y=count_y,
                pitch_y=pitch_y,
            )
        )

        return result.result.success

    @protect_grpc
    @min_backend_version(25, 2, 0)
    def modify_linear_pattern(
        self,
        selection: Union["Face", List["Face"]],
        count_x: int = 0,
        pitch_x: Real = 0.0,
        count_y: int = 0,
        pitch_y: Real = 0.0,
        new_seed_index: int = 0,
        old_seed_index: int = 0,
    ) -> bool:
        """Modify a linear pattern. Leave an argument at 0 for it to remain unchanged.

        Parameters
        ----------
        selection : Face | List[Face]
            Faces that belong to the pattern.
        count_x : int, default: 0
            How many times the pattern repeats in the x direction.
        pitch_x : Real, default: 0.0
            The spacing between each pattern member in the x direction.
        count_y : int, default: 0
            How many times the pattern repeats in the y direction.
        pitch_y : Real, default: 0.0
            The spacing between each pattern member in the y direction.
        new_seed_index : int, default: 0
            The new seed index of the member.
        old_seed_index : int, default: 0
            The old seed index of the member.

        Returns
        -------
        bool
            ``True`` when successful, ``False`` when failed.
        """
        from ansys.geometry.core.designer.face import Face

        selection: list[Face] = selection if isinstance(selection, list) else [selection]

        check_type_all_elements_in_iterable(selection, Face)

        for object in selection:
            object.body._reset_tessellation_cache()

        result = self._commands_stub.ModifyLinearPattern(
            ModifyLinearPatternRequest(
                selection=[object._grpc_id for object in selection],
                count_x=count_x,
                pitch_x=pitch_x,
                count_y=count_y,
                pitch_y=pitch_y,
                new_seed_index=new_seed_index,
                old_seed_index=old_seed_index,
            )
        )

        return result.result.success

    @protect_grpc
    @min_backend_version(25, 2, 0)
    def create_circular_pattern(
        self,
        selection: Union["Face", List["Face"]],
        circular_axis: "Edge",
        circular_count: int,
        circular_angle: Real,
        two_dimensional: bool = False,
        linear_count: int = None,
        linear_pitch: Real = None,
        radial_direction: UnitVector3D = None,
    ) -> bool:
        """Create a circular pattern. The pattern can be one or two dimensions.

        Parameters
        ----------
        selection : Face | List[Face]
            Faces to create the pattern out of.
        circular_axis : Edge
            The axis of the circular pattern, determined by the direction of an edge.
        circular_count : int
            How many members are in the circular pattern.
        circular_angle : Real
            The angular range of the pattern.
        two_dimensional : bool, default: False
            If ``True``, create a two-dimensional pattern.
        linear_count : int, default: None
            How many times the circular pattern repeats along the radial lines for a
            two-dimensional pattern.
        linear_pitch : Real, default: None
            The spacing along the radial lines for a two-dimensional pattern.
        radial_direction : UnitVector3D, default: None
            The direction from the center out for a two-dimensional pattern.

        Returns
        -------
        bool
            ``True`` when successful, ``False`` when failed.
        """
        from ansys.geometry.core.designer.face import Face

        selection: list[Face] = selection if isinstance(selection, list) else [selection]

        check_type_all_elements_in_iterable(selection, Face)

        for object in selection:
            object.body._reset_tessellation_cache()

        if two_dimensional and None in (linear_count, linear_pitch):
            raise ValueError(
                "If the pattern is two-dimensional, linear_count and linear_pitch must be provided."
            )
        if not two_dimensional and None not in (
            linear_count,
            linear_pitch,
        ):
            raise ValueError(
                (
                    "You provided linear_count and linear_pitch. Ensure two_dimensional is True if "
                    "a two-dimensional pattern is desired."
                )
            )

        result = self._commands_stub.CreateCircularPattern(
            CreateCircularPatternRequest(
                selection=[object._grpc_id for object in selection],
                circular_axis=circular_axis._grpc_id,
                circular_count=circular_count,
                circular_angle=circular_angle,
                two_dimensional=two_dimensional,
                linear_count=linear_count,
                linear_pitch=linear_pitch,
                radial_direction=None
                if radial_direction is None
                else unit_vector_to_grpc_direction(radial_direction),
            )
        )

        return result.result.success

    @protect_grpc
    @min_backend_version(25, 2, 0)
    def create_fill_pattern(
        self,
        selection: Union["Face", List["Face"]],
        linear_direction: Union["Edge", "Face"],
        fill_pattern_type: FillPatternType,
        margin: Real,
        x_spacing: Real,
        y_spacing: Real,
        row_x_offset: Real = 0,
        row_y_offset: Real = 0,
        column_x_offset: Real = 0,
        column_y_offset: Real = 0,
    ) -> bool:
        """Create a fill pattern.

        Parameters
        ----------
        selection : Face | List[Face]
            Faces to create the pattern out of.
        linear_direction : Edge
            Direction of the linear pattern, determined by the direction of an edge.
        fill_pattern_type : FillPatternType
            The type of fill pattern.
        margin : Real
            Margin defining the border of the fill pattern.
        x_spacing : Real
            Spacing between the pattern members in the x direction.
        y_spacing : Real
            Spacing between the pattern members in the x direction.
        row_x_offset : Real, default: 0
            Offset for the rows in the x direction. Only used with ``FillPattern.SKEWED``.
        row_y_offset : Real, default: 0
            Offset for the rows in the y direction. Only used with ``FillPattern.SKEWED``.
        column_x_offset : Real, default: 0
            Offset for the columns in the x direction. Only used with ``FillPattern.SKEWED``.
        column_y_offset : Real, default: 0
            Offset for the columns in the y direction. Only used with ``FillPattern.SKEWED``.

        Returns
        -------
        bool
            ``True`` when successful, ``False`` when failed.
        """
        from ansys.geometry.core.designer.face import Face

        selection: list[Face] = selection if isinstance(selection, list) else [selection]

        check_type_all_elements_in_iterable(selection, Face)

        for object in selection:
            object.body._reset_tessellation_cache()

        result = self._commands_stub.CreateFillPattern(
            CreateFillPatternRequest(
                selection=[object._grpc_id for object in selection],
                linear_direction=linear_direction._grpc_id,
                fill_pattern_type=fill_pattern_type.value,
                margin=margin,
                x_spacing=x_spacing,
                y_spacing=y_spacing,
                row_x_offset=row_x_offset,
                row_y_offset=row_y_offset,
                column_x_offset=column_x_offset,
                column_y_offset=column_y_offset,
            )
        )

        return result.result.success

    @protect_grpc
    @min_backend_version(25, 2, 0)
    def update_fill_pattern(
        self,
        selection: Union["Face", List["Face"]],
    ) -> bool:
        """Update a fill pattern.

        When the face that a fill pattern exists upon changes in size, the
        fill pattern can be updated to fill the new space.

        Parameters
        ----------
        selection : Face | List[Face]
            Face(s) that are part of a fill pattern.

        Returns
        -------
        bool
            ``True`` when successful, ``False`` when failed.
        """
        from ansys.geometry.core.designer.face import Face

        selection: list[Face] = selection if isinstance(selection, list) else [selection]

        check_type_all_elements_in_iterable(selection, Face)

        for object in selection:
            object.body._reset_tessellation_cache()

        result = self._commands_stub.UpdateFillPattern(
            PatternRequest(
                selection=[object._grpc_id for object in selection],
            )
        )

        return result.result.success<|MERGE_RESOLUTION|>--- conflicted
+++ resolved
@@ -37,11 +37,8 @@
     FilletRequest,
     FullFilletRequest,
     ModifyLinearPatternRequest,
-<<<<<<< HEAD
     RenameObjectRequest,
-=======
     PatternRequest,
->>>>>>> 0ebf4b27
 )
 from ansys.api.geometry.v0.commands_pb2_grpc import CommandsStub
 from ansys.geometry.core.connection import GrpcClient
