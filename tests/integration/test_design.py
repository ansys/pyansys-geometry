# Copyright (C) 2023 - 2024 ANSYS, Inc. and/or its affiliates.
# SPDX-License-Identifier: MIT
#
#
# Permission is hereby granted, free of charge, to any person obtaining a copy
# of this software and associated documentation files (the "Software"), to deal
# in the Software without restriction, including without limitation the rights
# to use, copy, modify, merge, publish, distribute, sublicense, and/or sell
# copies of the Software, and to permit persons to whom the Software is
# furnished to do so, subject to the following conditions:
#
# The above copyright notice and this permission notice shall be included in all
# copies or substantial portions of the Software.
#
# THE SOFTWARE IS PROVIDED "AS IS", WITHOUT WARRANTY OF ANY KIND, EXPRESS OR
# IMPLIED, INCLUDING BUT NOT LIMITED TO THE WARRANTIES OF MERCHANTABILITY,
# FITNESS FOR A PARTICULAR PURPOSE AND NONINFRINGEMENT. IN NO EVENT SHALL THE
# AUTHORS OR COPYRIGHT HOLDERS BE LIABLE FOR ANY CLAIM, DAMAGES OR OTHER
# LIABILITY, WHETHER IN AN ACTION OF CONTRACT, TORT OR OTHERWISE, ARISING FROM,
# OUT OF OR IN CONNECTION WITH THE SOFTWARE OR THE USE OR OTHER DEALINGS IN THE
# SOFTWARE.
"""Test design interaction."""

import os

import matplotlib.colors as mcolors
import numpy as np
from pint import Quantity
import pytest
import pyvista as pv
from pyvista.plotting.utilities.regression import compare_images as pv_compare_images

from ansys.geometry.core import Modeler
from ansys.geometry.core.connection import BackendType
from ansys.geometry.core.designer import (
    CurveType,
    DesignFileFormat,
    MidSurfaceOffsetType,
    SharedTopologyType,
    SurfaceType,
)
from ansys.geometry.core.designer.body import CollisionType, FillStyle
from ansys.geometry.core.designer.face import FaceLoopType
from ansys.geometry.core.errors import GeometryExitedError
from ansys.geometry.core.materials import Material, MaterialProperty, MaterialPropertyType
from ansys.geometry.core.math import (
    IDENTITY_MATRIX44,
    UNITVECTOR3D_X,
    UNITVECTOR3D_Y,
    UNITVECTOR3D_Z,
    Frame,
    Plane,
    Point2D,
    Point3D,
    UnitVector3D,
    Vector3D,
)
from ansys.geometry.core.misc import DEFAULT_UNITS, UNITS, Accuracy, Angle, Distance
from ansys.geometry.core.parameters.parameter import ParameterType, ParameterUpdateStatus
from ansys.geometry.core.shapes import (
    Circle,
    Cone,
    Cylinder,
    Ellipse,
    Interval,
    ParamUV,
    Sphere,
    Torus,
)
from ansys.geometry.core.shapes.box_uv import BoxUV
from ansys.geometry.core.sketch import Sketch
from ansys.tools.visualization_interface.utils.color import Color

from .conftest import FILES_DIR, skip_if_linux


def test_design_extrusion_and_material_assignment(modeler: Modeler):
    """Test to validate the extrusion of a simple circle as a cylinder and the
    assignment of materials to it.
    """
    # Create a Sketch and draw a circle (all client side)
    sketch = Sketch()
    sketch.circle(Point2D([10, 10], UNITS.mm), Quantity(10, UNITS.mm))

    # Create your design on the server side
    design_name = "ExtrudeProfile"
    design = modeler.create_design(design_name)
    assert design.name == design_name
    assert design.design_id is not None
    assert design.id is not None
    assert design.parent_component is None
    assert len(design.components) == 0
    assert len(design.bodies) == 0
    assert len(design.materials) == 0
    assert len(design.named_selections) == 0

    # Add a material to your design
    density = Quantity(125, 1000 * UNITS.kg / (UNITS.m * UNITS.m * UNITS.m))
    poisson_ratio = Quantity(0.33, UNITS.dimensionless)
    tensile_strength = Quantity(45)
    material = Material(
        "steel",
        density,
        [MaterialProperty(MaterialPropertyType.POISSON_RATIO, "myPoisson", poisson_ratio)],
    )
    material.add_property(MaterialPropertyType.TENSILE_STRENGTH, "myTensile", Quantity(45))
    design.add_material(material)

    assert len(design.materials) == 1
    assert len(design.materials[0].properties) == 3
    assert (
        design.materials[0].properties[MaterialPropertyType.DENSITY].type
        == MaterialPropertyType.DENSITY
    )
    assert design.materials[0].name == "steel"
    assert design.materials[0].properties[MaterialPropertyType.DENSITY].name == "Density"
    assert design.materials[0].properties[MaterialPropertyType.DENSITY].quantity == density
    assert (
        design.materials[0].properties[MaterialPropertyType.POISSON_RATIO].type
        == MaterialPropertyType.POISSON_RATIO
    )
    assert design.materials[0].properties[MaterialPropertyType.POISSON_RATIO].name == "myPoisson"
    assert (
        design.materials[0].properties[MaterialPropertyType.POISSON_RATIO].quantity == poisson_ratio
    )
    assert (
        design.materials[0].properties[MaterialPropertyType.TENSILE_STRENGTH].type
        == MaterialPropertyType.TENSILE_STRENGTH
    )
    assert design.materials[0].properties[MaterialPropertyType.TENSILE_STRENGTH].name == "myTensile"
    assert (
        design.materials[0].properties[MaterialPropertyType.TENSILE_STRENGTH].quantity
        == tensile_strength
    )

    # Extrude the sketch to create a Body
    body = design.extrude_sketch("JustACircle", sketch, Quantity(10, UNITS.mm))
    assert len(design.components) == 0
    assert len(design.bodies) == 1

    # Assign a material to a Body
    body.assign_material(material)

    # Not possible to save to file from a container (CI/CD)
    # Use download approach when available.
    #
    # design.save(r"C:\temp\shared_volume\MyFile2.scdocx")


def test_face_to_body_creation(modeler: Modeler):
    """Test in charge of validating the extrusion of an existing face."""
    # Create a Sketch and draw a circle (all client side)
    sketch = Sketch()
    sketch.box(Point2D([10, 10], UNITS.mm), Quantity(10, UNITS.mm), Quantity(10, UNITS.mm))

    # Create your design on the server side
    design_name = "BoxExtrusions"
    design = modeler.create_design(design_name)

    # Extrude the sketch to create a Body
    box_body = design.extrude_sketch("JustABox", sketch, Quantity(10, UNITS.mm))

    assert len(design.components) == 0
    assert len(design.bodies) == 1

    longer_body = design.extrude_face(
        "LongerBoxFromFace", box_body.faces[0], Quantity(20, UNITS.mm)
    )

    assert len(design.components) == 0
    assert len(design.bodies) == 2
    assert longer_body.volume.m == pytest.approx(Quantity(2e-6, UNITS.m**3).m, rel=1e-6, abs=1e-8)

    longest_body = design.extrude_face(
        "LongestBoxFromFace", box_body.faces[0], Distance(30, UNITS.mm)
    )

    assert len(design.components) == 0
    assert len(design.bodies) == 3
    assert longest_body.volume.m == pytest.approx(Quantity(3e-6, UNITS.m**3).m, rel=1e-6, abs=1e-8)

    nested_component = design.add_component("NestedComponent")
    surface_body = nested_component.create_surface_from_face(
        "SurfaceFromFace", longer_body.faces[2]
    )

    assert len(design.components) == 1
    assert len(design.bodies) == 3
    assert len(nested_component.components) == 0
    assert len(nested_component.bodies) == 1
    assert surface_body.volume.m == Quantity(0, UNITS.m**3).m
    assert surface_body.faces[0].area.m == pytest.approx(
        Quantity(2e-4, UNITS.m**2).m, rel=1e-6, abs=1e-8
    )


def test_extrude_negative_sketch(modeler: Modeler):
    """Test to check the extrusion of a sketch in the negative direction."""
    # Create a sketch of a rectangle
    sk = Sketch()
    sk.box(Point2D([0, 0]), 10, 20)

    # Create a design
    design = modeler.create_design("mydes")

    # Create a positive extrusion and a negative one
    pos = design.extrude_sketch("positive", sk, 10)
    neg = design.extrude_sketch("negative", sk, 10, direction="-")

    # Verify that the negative extrusion is in the negative direction
    assert neg.faces[0].normal() != pos.faces[0].normal()
    assert np.isclose(neg.faces[0].normal().dot(pos.faces[0].normal()), -1.0)

    # If an invalid direction is given, it should default to the positive direction
    invalid_neg = design.extrude_sketch("invalid", sk, 10, direction="z")
    assert invalid_neg.faces[0].normal() == pos.faces[0].normal()
    assert np.isclose(invalid_neg.faces[0].normal().dot(pos.faces[0].normal()), 1.0)


def test_extrude_negative_sketch_face(modeler: Modeler):
    """Test to check the extrusion of a face in the negative direction."""
    # Create a sketch of a rectangle
    sk = Sketch()
    sk.box(Point2D([0, 0]), 10, 20)

    # Create a design
    design = modeler.create_design("mydes")

    # Create a positive extrusion and a negative one
    body = design.extrude_sketch("positive", sk, 10)
    pos = design.extrude_face("positive_face", body.faces[0], 10)
    neg = design.extrude_face("negative_face", body.faces[0], 10, direction="-")

    # Verify that the negative extrusion is in the negative direction
    assert neg.faces[0].normal() != pos.faces[0].normal()
    assert np.isclose(neg.faces[0].normal().dot(pos.faces[0].normal()), -1.0)

    # If an invalid direction is given, it should default to the positive direction
    invalid_neg = design.extrude_face("invalid_negative_face", body.faces[0], 10, direction="z")
    assert invalid_neg.faces[0].normal() == pos.faces[0].normal()
    assert np.isclose(invalid_neg.faces[0].normal().dot(pos.faces[0].normal()), 1.0)


def test_modeler(modeler: Modeler):
    """Test the ``Modeler`` methods."""
    # Get the modeler's string representation and check it
    repr = str(modeler)
    assert "Ansys Geometry Modeler (" in repr

    design = modeler.create_design("MyNewDesign")
    assert design is not None


def test_component_body(modeler: Modeler):
    """Test the different ``Component`` and ``Body`` creation methods."""
    # Create your design on the server side
    design_name = "ComponentBody_Test"
    design = modeler.create_design(design_name)
    assert design.name == design_name
    assert design.design_id is not None
    assert design.id is not None
    assert design.parent_component is None
    assert len(design.components) == 0
    assert len(design.bodies) == 0
    assert len(design.materials) == 0
    assert len(design.named_selections) == 0
    assert len(design.coordinate_systems) == 0

    # Create a simple sketch of a Polygon (specifically a Pentagon)
    sketch = Sketch()
    sketch.polygon(Point2D([10, 10], UNITS.mm), Quantity(10, UNITS.mm), sides=5)

    # In the "root/base" Component (i.e. Design object) let's extrude the sketch
    name_extruded_body = "ExtrudedPolygon"
    distance_extruded_body = Quantity(50, UNITS.mm)
    body = design.extrude_sketch(
        name=name_extruded_body, sketch=sketch, distance=distance_extruded_body
    )

    assert body.name == name_extruded_body
    assert body.id is not None
    assert body.is_surface is False
    assert len(body.faces) == 7  # 5 sides + top + bottom
    expected_vol = sketch.faces[0].area.m * distance_extruded_body.m * 1e-9  # In mm -factor to m**3
    assert body.volume.m == pytest.approx(expected_vol)
    assert len(design.components) == 0
    assert len(design.bodies) == 1
    assert len(body.edges) == 15  # 5 top + 5 bottom + 5 sides

    # We have created this body on the base component. Let's add a new component
    # and add a planar surface to it
    planar_component_name = "PlanarBody_Component"
    planar_component = design.add_component(planar_component_name)
    assert planar_component.id is not None
    assert planar_component.name == planar_component_name

    planar_sketch = Sketch()
    planar_sketch.ellipse(
        Point2D([50, 50], UNITS.mm), Quantity(30, UNITS.mm), Quantity(10, UNITS.mm)
    )
    planar_component_surface_name = "PlanarBody_Component_Surface"
    planar_body = planar_component.create_surface(planar_component_surface_name, planar_sketch)

    assert planar_body.name == planar_component_surface_name
    assert planar_body.id is not None
    assert planar_body.is_surface is True
    assert len(planar_body.faces) == 1  # top + bottom merged into a single face
    assert planar_body.volume == 0.0
    assert len(planar_component.components) == 0
    assert len(planar_component.bodies) == 1
    assert len(design.components) == 1
    assert len(design.bodies) == 1
    assert (
        len(planar_body.edges) == 1
    )  # top + bottom merged into a single face + ellipse is a single curve

    # Check that the planar component belongs to the design
    assert planar_component.parent_component.id == design.id

    # Let's test the repr method for a component
    comp_str = repr(planar_component)
    assert "ansys.geometry.core.designer.Component" in comp_str
    assert "Exists               : True" in comp_str
    assert "N Bodies             : 1" in comp_str
    assert "N Components         : 0" in comp_str
    assert "N Coordinate Systems : 0" in comp_str


def test_named_selections(modeler: Modeler):
    """Test for verifying the correct creation of ``NamedSelection``."""
    # Create your design on the server side
    design = modeler.create_design("NamedSelection_Test")

    # Create 2 Sketch objects and draw a circle and a polygon (all client side)
    sketch_1 = Sketch()
    sketch_1.circle(Point2D([10, 10], UNITS.mm), Quantity(10, UNITS.mm))
    sketch_2 = Sketch()
    sketch_2.polygon(Point2D([-30, -30], UNITS.mm), Quantity(10, UNITS.mm), sides=5)

    # Build 2 independent components and bodies
    circle_comp = design.add_component("CircleComponent")
    body_circle_comp = circle_comp.extrude_sketch("Circle", sketch_1, Quantity(50, UNITS.mm))
    polygon_comp = design.add_component("PolygonComponent")
    body_polygon_comp = polygon_comp.extrude_sketch("Polygon", sketch_2, Quantity(30, UNITS.mm))

    # Create the NamedSelection
    design.create_named_selection("OnlyCircle", bodies=[body_circle_comp])
    design.create_named_selection("OnlyPolygon", bodies=[body_polygon_comp])
    design.create_named_selection("CircleAndPolygon", bodies=[body_circle_comp, body_polygon_comp])
    dupl_named_selection = design.create_named_selection(
        "CircleAndPolygon_2", bodies=[body_circle_comp, body_polygon_comp]
    )

    # Check that the named selections are available
    assert len(design.named_selections) == 4
    assert all(entry.id is not None for entry in design.named_selections)
    assert design.named_selections[0].name == "OnlyCircle"
    assert design.named_selections[1].name == "OnlyPolygon"
    assert design.named_selections[2].name == "CircleAndPolygon"
    assert design.named_selections[3].name == "CircleAndPolygon_2"

    # Try deleting a non-existing named selection
    design.delete_named_selection("MyInventedNamedSelection")
    assert len(design.named_selections) == 4

    # Now, let's delete the duplicated entry CircleAndPolygon_2
    design.delete_named_selection(dupl_named_selection)
    assert len(design.named_selections) == 3
    assert design.named_selections[0].name == "OnlyCircle"
    assert design.named_selections[1].name == "OnlyPolygon"
    assert design.named_selections[2].name == "CircleAndPolygon"

    # Test also that you can create a named selection out of faces only
    design.create_named_selection("OnlyPolygonFaces", faces=body_polygon_comp.faces)
    assert len(design.named_selections) == 4
    assert design.named_selections[0].name == "OnlyCircle"
    assert design.named_selections[1].name == "OnlyPolygon"
    assert design.named_selections[2].name == "CircleAndPolygon"
    assert design.named_selections[3].name == "OnlyPolygonFaces"

    # Try deleting a named selection by name
    design.delete_named_selection("OnlyCircle")
    assert len(design.named_selections) == 3


def test_add_component_with_instance_name(modeler: Modeler):
    design = modeler.create_design("DesignHierarchyExample")
    circle_sketch = Sketch()
    circle_sketch.circle(Point2D([10, 10], UNITS.mm), Distance(10, UNITS.mm))

    slot_sketch = Sketch()
    slot_sketch.slot(Point2D([40, 10], UNITS.mm), Distance(20, UNITS.mm), Distance(10, UNITS.mm))

    nested_component = design.add_component("NestedComponent")
    nested_component2 = design.add_component("NestedComponent2", instance_name="first instance")

    assert nested_component.name == "NestedComponent"
    assert nested_component.instance_name == ""

    assert nested_component2.name == "NestedComponent2"
    assert nested_component2.instance_name == "first instance"


def test_faces_edges(modeler: Modeler):
    """Test for verifying the correct creation and usage of ``Face`` and
    ``Edge`` objects.
    """
    # Create your design on the server side
    design = modeler.create_design("FacesEdges_Test")

    # Create a Sketch object and draw a polygon (all client side)
    sketch = Sketch()
    sketch.polygon(Point2D([-30, -30], UNITS.mm), Quantity(10, UNITS.mm), sides=5)

    # Build independent components and bodies
    polygon_comp = design.add_component("PolygonComponent")
    body_polygon_comp = polygon_comp.extrude_sketch("Polygon", sketch, Quantity(30, UNITS.mm))

    # Get all its faces
    faces = body_polygon_comp.faces
    assert len(faces) == 7  # top + bottom + sides
    assert all(face.id is not None for face in faces)
    assert all(face.surface_type == SurfaceType.SURFACETYPE_PLANE for face in faces)
    assert all(face.area > 0.0 for face in faces)
    assert abs(faces[0].area.to_base_units().m - sketch.faces[0].area.to_base_units().m) <= 1e-15
    assert all(face.body.id == body_polygon_comp.id for face in faces)

    # Get the normal to some of the faces
    assert faces[0].normal() == UnitVector3D(-UNITVECTOR3D_Z)  # Bottom
    assert faces[1].normal() == UNITVECTOR3D_Z  # Top

    # Get the central point of some of the surfaces
    assert faces[0].point(0.4472135954999579, 0.5) == Point3D([-30, -30, 0], UNITS.mm)
    u, v = faces[1].shape.get_proportional_parameters(ParamUV(-0.03, -0.03))
    assert faces[1].point(u, v) == Point3D([-30, -30, 30], UNITS.mm)

    loops = faces[0].loops
    assert len(loops) == 1
    assert loops[0].type == FaceLoopType.OUTER_LOOP
    assert loops[0].length is not None
    assert loops[0].min_bbox is not None
    assert loops[0].max_bbox is not None
    assert len(loops[0].edges) == 5

    # Now, from one of the lids (i.e. 0 - bottom) get all edges
    edges = faces[0].edges
    assert len(edges) == 5  # pentagon
    assert all(edge.id is not None for edge in edges)
    assert all(edge.curve_type == CurveType.CURVETYPE_LINE for edge in edges)
    assert all(edge.length > 0.0 for edge in edges)
    assert (
        abs(edges[0].length.to_base_units().m - sketch.faces[0].length.to_base_units().m) <= 1e-15
    )

    # Get the faces to which the edge belongs
    faces_of_edge = edges[0].faces
    assert len(faces_of_edge) == 2
    assert any(
        [face.id == faces[0].id for face in faces_of_edge]
    )  # The bottom face must be one of them


def test_coordinate_system_creation(modeler: Modeler):
    """Test for verifying the correct creation of ``CoordinateSystem``."""
    # Create your design on the server side
    design = modeler.create_design("CoordinateSystem_Test")

    # Build independent component
    nested_comp = design.add_component("NestedComponent")

    frame1 = Frame(
        Point3D([10, 200, 3000], UNITS.mm), UnitVector3D([1, 1, 0]), UnitVector3D([1, -1, 0])
    )
    frame2 = Frame(
        Point3D([40, 80, 120], UNITS.mm), UnitVector3D([0, -1, 1]), UnitVector3D([0, 1, 1])
    )

    # Create the CoordinateSystem
    design.create_coordinate_system("DesignCS1", frame1)
    nested_comp.create_coordinate_system("CompCS1", frame1)
    nested_comp.create_coordinate_system("CompCS2", frame2)

    # Check that the named selections are available
    assert len(design.coordinate_systems) == 1
    assert all(entry.id is not None for entry in design.coordinate_systems)
    design_cs = design.coordinate_systems[0]
    assert design_cs.name == "DesignCS1"
    assert design_cs.frame.origin == frame1.origin
    for dir, dir_ref in zip(
        [design_cs.frame.direction_x, design_cs.frame.direction_y, design_cs.frame.direction_z],
        [frame1.direction_x, frame1.direction_y, frame1.direction_z],
    ):
        assert dir.x == pytest.approx(dir_ref.x, rel=1e-8, abs=1e-14)
        assert dir.y == pytest.approx(dir_ref.y, rel=1e-8, abs=1e-14)
        assert dir.z == pytest.approx(dir_ref.z, rel=1e-8, abs=1e-14)
    assert design_cs.parent_component.id == design.id

    assert len(nested_comp.coordinate_systems) == 2
    assert all(entry.id is not None for entry in nested_comp.coordinate_systems)
    nested_comp_cs1 = nested_comp.coordinate_systems[0]
    nested_comp_cs2 = nested_comp.coordinate_systems[1]
    assert nested_comp_cs1.name == "CompCS1"
    for dir, dir_ref in zip(
        [
            nested_comp_cs1.frame.direction_x,
            nested_comp_cs1.frame.direction_y,
            nested_comp_cs1.frame.direction_z,
        ],
        [frame1.direction_x, frame1.direction_y, frame1.direction_z],
    ):
        assert dir.x == pytest.approx(dir_ref.x, rel=1e-8, abs=1e-14)
        assert dir.y == pytest.approx(dir_ref.y, rel=1e-8, abs=1e-14)
        assert dir.z == pytest.approx(dir_ref.z, rel=1e-8, abs=1e-14)
    assert nested_comp_cs1.parent_component.id == nested_comp.id

    assert nested_comp_cs2.name == "CompCS2"
    for dir, dir_ref in zip(
        [
            nested_comp_cs2.frame.direction_x,
            nested_comp_cs2.frame.direction_y,
            nested_comp_cs2.frame.direction_z,
        ],
        [frame2.direction_x, frame2.direction_y, frame2.direction_z],
    ):
        assert dir.x == pytest.approx(dir_ref.x, rel=1e-8, abs=1e-14)
        assert dir.y == pytest.approx(dir_ref.y, rel=1e-8, abs=1e-14)
        assert dir.z == pytest.approx(dir_ref.z, rel=1e-8, abs=1e-14)
    assert nested_comp_cs2.parent_component.id == nested_comp.id

    # Let's check the representation of the coordinate system
    nested_comp_cs1_str = str(nested_comp_cs1)
    assert "ansys.geometry.core.designer.CoordinateSystem" in nested_comp_cs1_str
    assert "  Name                 : CompCS1" in nested_comp_cs1_str
    assert "  Exists               : True" in nested_comp_cs1_str
    assert "  Parent component     : NestedComponent" in nested_comp_cs1_str
    assert "  Frame origin         : [0.01,0.2,3.0] in meters" in nested_comp_cs1_str
    assert "  Frame X-direction    : " in nested_comp_cs1_str
    assert "  Frame Y-direction    : " in nested_comp_cs1_str
    assert "  Frame Z-direction    : " in nested_comp_cs1_str


def test_delete_body_component(modeler: Modeler):
    """Test for verifying the deletion of ``Component`` and ``Body`` objects.

    Notes
    -----
    Requires storing scdocx file and checking manually (for now).
    """
    # Create your design on the server side
    design = modeler.create_design("Deletion_Test")

    # Create a Sketch object and draw a circle (all client side)
    sketch = Sketch()
    sketch.circle(Point2D([-30, -30], UNITS.mm), Quantity(10, UNITS.mm))
    distance = Quantity(30, UNITS.mm)

    #  The following component hierarchy is made
    #
    #           |---> comp_1 ---|---> nested_1_comp_1 ---> nested_1_nested_1_comp_1
    #           |               |
    #           |               |---> nested_2_comp_1
    #           |
    # DESIGN ---|---> comp_2 -------> nested_1_comp_2
    #           |
    #           |
    #           |---> comp_3
    #
    #
    # Now, only "comp_3", "nested_2_comp_1" and "nested_1_nested_1_comp_1"
    # will have a body associated...
    #
    #

    # Create the components
    comp_1 = design.add_component("Component_1")
    comp_2 = design.add_component("Component_2")
    comp_3 = design.add_component("Component_3")
    nested_1_comp_1 = comp_1.add_component("Nested_1_Component_1")
    nested_1_nested_1_comp_1 = nested_1_comp_1.add_component("Nested_1_Nested_1_Component_1")
    nested_2_comp_1 = comp_1.add_component("Nested_2_Component_1")
    _ = comp_2.add_component("Nested_1_Component_2")

    # Create the bodies
    body_1 = comp_3.extrude_sketch(name="comp_3_circle", sketch=sketch, distance=distance)
    body_2 = nested_2_comp_1.extrude_sketch(
        name="nested_2_comp_1_circle", sketch=sketch, distance=distance
    )
    _ = nested_1_nested_1_comp_1.extrude_sketch(
        name="nested_1_nested_1_comp_1_circle", sketch=sketch, distance=distance
    )

    # Let's start by doing something impossible - trying to delete body_1 from comp_1
    comp_1.delete_body(body_1)

    # Check that all the underlying objects are still alive
    assert comp_1.is_alive
    assert comp_1.components[0].is_alive
    assert comp_1.components[0].components[0].is_alive
    assert comp_1.components[0].components[0].bodies[0].is_alive
    assert comp_1.components[1].is_alive
    assert comp_1.components[1].bodies[0].is_alive
    assert comp_2.is_alive
    assert comp_2.components[0].is_alive
    assert comp_3.is_alive
    assert comp_3.bodies[0].is_alive

    # Do the same checks but calling them from the design object
    assert design.is_alive
    assert design.components[0].is_alive
    assert design.components[0].components[0].is_alive
    assert design.components[0].components[0].components[0].is_alive
    assert design.components[0].components[0].components[0].bodies[0].is_alive
    assert design.components[0].components[1].is_alive
    assert design.components[0].components[1].bodies[0].is_alive
    assert design.components[1].is_alive
    assert design.components[1].components[0].is_alive
    assert design.components[2].is_alive
    assert design.components[2].bodies[0].is_alive

    # Let's do another impossible thing - trying to delete comp_3 from comp_1
    comp_1.delete_component(comp_3)

    # Check that all the underlying objects are still alive
    assert comp_1.is_alive
    assert comp_1.components[0].is_alive
    assert comp_1.components[0].components[0].is_alive
    assert comp_1.components[0].components[0].bodies[0].is_alive
    assert comp_1.components[1].is_alive
    assert comp_1.components[1].bodies[0].is_alive
    assert comp_2.is_alive
    assert comp_2.components[0].is_alive
    assert comp_3.is_alive
    assert comp_3.bodies[0].is_alive

    # Do the same checks but calling them from the design object
    assert design.is_alive
    assert design.components[0].is_alive
    assert design.components[0].components[0].is_alive
    assert design.components[0].components[0].components[0].is_alive
    assert design.components[0].components[0].components[0].bodies[0].is_alive
    assert design.components[0].components[1].is_alive
    assert design.components[0].components[1].bodies[0].is_alive
    assert design.components[1].is_alive
    assert design.components[1].components[0].is_alive
    assert design.components[2].is_alive
    assert design.components[2].bodies[0].is_alive

    # Let's delete now the entire comp_2 component
    comp_2.delete_component(comp_2)

    # Check that all the underlying objects are still alive except for comp_2
    assert comp_1.is_alive
    assert comp_1.components[0].is_alive
    assert comp_1.components[0].components[0].is_alive
    assert comp_1.components[0].components[0].bodies[0].is_alive
    assert comp_1.components[1].is_alive
    assert comp_1.components[1].bodies[0].is_alive
    assert not comp_2.is_alive
    assert not comp_2.components[0].is_alive
    assert comp_3.is_alive
    assert comp_3.bodies[0].is_alive

    # Do the same checks but calling them from the design object
    assert design.is_alive
    assert design.components[0].is_alive
    assert design.components[0].components[0].is_alive
    assert design.components[0].components[0].components[0].is_alive
    assert design.components[0].components[0].components[0].bodies[0].is_alive
    assert design.components[0].components[1].is_alive
    assert design.components[0].components[1].bodies[0].is_alive
    assert not design.components[1].is_alive
    assert not design.components[1].components[0].is_alive
    assert design.components[2].is_alive
    assert design.components[2].bodies[0].is_alive

    # Let's delete now the body_2 object
    design.delete_body(body_2)

    # Check that all the underlying objects are still alive except for comp_2 and body_2
    assert comp_1.is_alive
    assert comp_1.components[0].is_alive
    assert comp_1.components[0].components[0].is_alive
    assert comp_1.components[0].components[0].bodies[0].is_alive
    assert comp_1.components[1].is_alive
    assert not body_2.is_alive
    assert not comp_2.is_alive
    assert not comp_2.components[0].is_alive
    assert comp_3.is_alive

    # Do the same checks but calling them from the design object
    assert design.is_alive
    assert design.components[0].is_alive
    assert design.components[0].components[0].is_alive
    assert design.components[0].components[0].components[0].is_alive
    assert design.components[0].components[0].components[0].bodies[0].is_alive
    assert design.components[0].components[1].is_alive
    assert not design.components[1].is_alive
    assert not design.components[1].components[0].is_alive
    assert design.components[2].is_alive
    assert design.components[2].bodies[0].is_alive

    # Finally, let's delete the most complex one - comp_1
    design.delete_component(comp_1)

    # Check that all the underlying objects are still alive except for comp_2, body_2 and comp_1
    assert not comp_1.is_alive
    assert not comp_1.components[0].is_alive
    assert not comp_1.components[0].components[0].is_alive
    assert not comp_1.components[1].is_alive
    assert not comp_2.is_alive
    assert not comp_2.components[0].is_alive
    assert comp_3.is_alive
    assert comp_3.bodies[0].is_alive

    # Do the same checks but calling them from the design object
    assert design.is_alive
    assert not design.components[0].is_alive
    assert not design.components[0].components[0].is_alive
    assert not design.components[0].components[0].components[0].is_alive
    assert not design.components[0].components[1].is_alive
    assert not design.components[1].is_alive
    assert not design.components[1].components[0].is_alive
    assert design.components[2].is_alive
    assert design.components[2].bodies[0].is_alive

    # Finally, let's delete the entire design
    design.delete_component(comp_3)

    # Check everything is dead
    assert design.is_alive
    assert not design.components[0].is_alive
    assert not design.components[0].components[0].is_alive
    assert not design.components[0].components[0].components[0].is_alive
    assert not design.components[0].components[1].is_alive
    assert not design.components[1].is_alive
    assert not design.components[1].components[0].is_alive
    assert not design.components[2].is_alive

    # Try deleting the Design object itself - this is forbidden
    with pytest.raises(ValueError, match="The design itself cannot be deleted."):
        design.delete_component(design)

    # Let's try out the representation methods
    design_str = str(design)
    assert "ansys.geometry.core.designer.Design" in design_str
    assert "Name                 : Deletion_Test" in design_str
    assert "N Bodies             : 0" in design_str
    assert "N Components         : 0" in design_str
    assert "N Coordinate Systems : 0" in design_str
    assert "N Named Selections   : 0" in design_str
    assert "N Materials          : 0" in design_str
    assert "N Beam Profiles      : 0" in design_str
    assert "N Design Points      : 0" in design_str

    comp_1_str = str(comp_1)
    assert "ansys.geometry.core.designer.Component" in comp_1_str
    assert "Name                 : Component_1" in comp_1_str
    assert "Exists               : False" in comp_1_str
    assert "Parent component     : Deletion_Test" in comp_1_str
    assert "N Bodies             : 0" in comp_1_str
    assert "N Beams              : 0" in comp_1_str
    assert "N Components         : 0" in comp_1_str
    assert "N Design Points      : 0" in comp_1_str
    assert "N Coordinate Systems : 0" in comp_1_str

    body_1_str = str(body_1)
    assert "ansys.geometry.core.designer.Body" in body_1_str
    assert "Name                 : comp_3_circle" in body_1_str
    assert "Exists               : False" in body_1_str
    assert "Surface body         : False" in body_1_str
    assert "Parent component     : Component_3" in body_1_str
    assert "Color                : None" in body_1_str


def test_shared_topology(modeler: Modeler):
    """Test for checking the correct setting of shared topology on the server.

    Notes
    -----
    Requires storing scdocx file and checking manually (for now).
    """
    # Create your design on the server side
    design = modeler.create_design("SharedTopology_Test")

    # Create a Sketch object and draw a circle (all client side)
    sketch = Sketch()
    sketch.circle(Point2D([-30, -30], UNITS.mm), Quantity(10, UNITS.mm))
    distance = Quantity(30, UNITS.mm)

    # Create a component
    comp_1 = design.add_component("Component_1")
    comp_1.extrude_sketch(name="Body_1", sketch=sketch, distance=distance)

    # Now that the component is created, let's try to assign a SharedTopology
    assert comp_1.shared_topology is None

    # Set the shared topology
    comp_1.set_shared_topology(SharedTopologyType.SHARETYPE_SHARE)
    assert comp_1.shared_topology == SharedTopologyType.SHARETYPE_SHARE

    # Try to assign it to the entire design
    assert design.shared_topology is None
    with pytest.raises(ValueError, match="The design itself cannot have a shared topology."):
        design.set_shared_topology(SharedTopologyType.SHARETYPE_NONE)


def test_single_body_translation(modeler: Modeler):
    """Test for verifying the correct translation of a ``Body``.

    Notes
    -----
    Requires storing scdocx file and checking manually (for now).
    """
    # Create your design on the server side
    design = modeler.create_design("SingleBodyTranslation_Test")

    # Create 2 Sketch objects and draw a circle and a polygon (all client side)
    sketch_1 = Sketch()
    sketch_1.circle(Point2D([10, 10], UNITS.mm), Quantity(10, UNITS.mm))
    sketch_2 = Sketch()
    sketch_2.polygon(Point2D([-30, -30], UNITS.mm), Quantity(10, UNITS.mm), sides=5)

    # Build 2 independent components and bodies
    circle_comp = design.add_component("CircleComponent")
    body_circle_comp = circle_comp.extrude_sketch("Circle", sketch_1, Quantity(50, UNITS.mm))
    polygon_comp = design.add_component("PolygonComponent")
    body_polygon_comp = polygon_comp.extrude_sketch("Polygon", sketch_2, Quantity(30, UNITS.mm))

    body_circle_comp.translate(UnitVector3D([1, 0, 0]), Distance(50, UNITS.mm))
    body_polygon_comp.translate(UnitVector3D([-1, 1, -1]), Quantity(88, UNITS.mm))
    body_polygon_comp.translate(UnitVector3D([-1, 1, -1]), 101)


def test_bodies_translation(modeler: Modeler):
    """Test for verifying the correct translation of list of ``Body``.

    Notes
    -----
    Requires storing scdocx file and checking manually (for now).
    """
    # Create your design on the server side
    design = modeler.create_design("MultipleBodyTranslation_Test")

    # Create 2 Sketch objects and draw a circle and a polygon (all client side)
    sketch_1 = Sketch()
    sketch_1.circle(Point2D([10, 10], UNITS.mm), Quantity(10, UNITS.mm))
    sketch_2 = Sketch()
    sketch_2.polygon(Point2D([-30, -30], UNITS.mm), Quantity(10, UNITS.mm), sides=5)

    # Build 2 independent components and bodies
    circle_comp = design.add_component("CircleComponent")
    body_circle_comp = circle_comp.extrude_sketch("Circle", sketch_1, Quantity(50, UNITS.mm))
    polygon_comp = design.add_component("PolygonComponent")
    body_polygon_comp = polygon_comp.extrude_sketch("Polygon", sketch_2, Quantity(30, UNITS.mm))

    design.translate_bodies(
        [body_circle_comp, body_polygon_comp], UnitVector3D([1, 0, 0]), Distance(48, UNITS.mm)
    )
    design.translate_bodies(
        [body_circle_comp, body_polygon_comp], UnitVector3D([0, -1, 1]), Quantity(88, UNITS.mm)
    )
    design.translate_bodies([body_circle_comp, body_polygon_comp], UnitVector3D([0, -1, 1]), 101)

    # Try translating a body that does not belong to this component - no error thrown,
    # but no operation performed either.
    circle_comp.translate_bodies(
        [body_polygon_comp], UnitVector3D([0, -1, 1]), Quantity(88, UNITS.mm)
    )


def test_body_rotation(modeler: Modeler):
    """Test for verifying the correct rotation of a ``Body``."""
    # Create your design on the server side
    design = modeler.create_design("BodyRotation_Test")

    body = design.extrude_sketch("box", Sketch().box(Point2D([0, 0]), 1, 1), 1)

    original_vertices = []
    for edge in body.edges:
        original_vertices.extend([edge.shape.start, edge.shape.end])

    body.rotate(Point3D([0, 0, 0]), UnitVector3D([0, 0, 1]), np.pi / 4)

    new_vertices = []
    for edge in body.edges:
        new_vertices.extend([edge.shape.start, edge.shape.end])

    # Make sure no vertices are in the same position as in before rotation
    for old_vertex, new_vertex in zip(original_vertices, new_vertices):
        assert not np.allclose(old_vertex, new_vertex)


def test_download_file(modeler: Modeler, tmp_path_factory: pytest.TempPathFactory):
    """Test for downloading a design in multiple modes and verifying the
    correct download.
    """
    # Create your design on the server side
    design = modeler.create_design("MultipleBodyTranslation_Test")

    # Create a Sketch object and draw a circle
    sketch = Sketch()
    sketch.circle(Point2D([10, 10], UNITS.mm), Quantity(10, UNITS.mm))

    # Extrude the sketch
    design.extrude_sketch(name="MyCylinder", sketch=sketch, distance=Quantity(50, UNITS.mm))

    # Download the design
    file = tmp_path_factory.mktemp("scdoc_files_download") / "dummy_folder" / "cylinder.scdocx"
    design.download(file)

    # Check that the file exists
    assert file.exists()

    # Check that we can also save it (even if it is not accessible on the server)
    if modeler.client.backend_type == BackendType.LINUX_SERVICE:
        file_save = "/tmp/cylinder-temp.scdocx"
    else:
        file_save = tmp_path_factory.mktemp("scdoc_files_save") / "cylinder.scdocx"

    design.save(file_location=file_save)

    # Check for other exports - Windows backend...
    if modeler.client.backend_type != BackendType.LINUX_SERVICE:
        binary_parasolid_file = tmp_path_factory.mktemp("scdoc_files_download") / "cylinder.x_b"
        text_parasolid_file = tmp_path_factory.mktemp("scdoc_files_download") / "cylinder.x_t"

        # Windows-only HOOPS exports for now
        step_file = tmp_path_factory.mktemp("scdoc_files_download") / "cylinder.stp"
        design.download(step_file, format=DesignFileFormat.STEP)
        assert step_file.exists()

        iges_file = tmp_path_factory.mktemp("scdoc_files_download") / "cylinder.igs"
        design.download(iges_file, format=DesignFileFormat.IGES)
        assert iges_file.exists()

    # Linux backend...
    else:
        binary_parasolid_file = tmp_path_factory.mktemp("scdoc_files_download") / "cylinder.xmt_bin"
        text_parasolid_file = tmp_path_factory.mktemp("scdoc_files_download") / "cylinder.xmt_txt"

    # PMDB
    pmdb_file = tmp_path_factory.mktemp("scdoc_files_download") / "cylinder.pmdb"

    # FMD
    fmd_file = tmp_path_factory.mktemp("scdoc_files_download") / "cylinder.fmd"

    design.download(binary_parasolid_file, format=DesignFileFormat.PARASOLID_BIN)
    design.download(text_parasolid_file, format=DesignFileFormat.PARASOLID_TEXT)
    design.download(fmd_file, format=DesignFileFormat.FMD)
    design.download(pmdb_file, format=DesignFileFormat.PMDB)

    assert binary_parasolid_file.exists()
    assert text_parasolid_file.exists()
    assert fmd_file.exists()
    assert pmdb_file.exists()


def test_upload_file(modeler: Modeler, tmp_path_factory: pytest.TempPathFactory):
    """Test uploading a file to the server."""
    file = tmp_path_factory.mktemp("test_design") / "upload_example.scdocx"
    file_size = 1024

    # Write random bytes
    with file.open(mode="wb") as fout:
        fout.write(os.urandom(file_size))

    assert file.exists()

    # Upload file
    path_on_server = modeler._upload_file(file)
    assert path_on_server is not None


def test_slot_extrusion(modeler: Modeler):
    """Test the extrusion of a slot."""
    # Create your design on the server side
    design = modeler.create_design("ExtrudeSlot")

    # Create a Sketch object and draw a slot
    sketch = Sketch()
    sketch.slot(Point2D([10, 10], UNITS.mm), Quantity(10, UNITS.mm), Quantity(5, UNITS.mm))

    # Extrude the sketch
    body = design.extrude_sketch(name="MySlot", sketch=sketch, distance=Distance(50, UNITS.mm))

    # A slot has 6 faces and 12 edges
    assert len(body.faces) == 6
    assert len(body.edges) == 12


def test_project_and_imprint_curves(modeler: Modeler):
    """Test the projection of a set of curves on a body."""
    # Create your design on the server side
    design = modeler.create_design("ExtrudeSlot")
    comp = design.add_component("Comp1")

    # Create a Sketch object and draw a couple of slots
    imprint_sketch = Sketch()
    imprint_sketch.slot(Point2D([10, 10], UNITS.mm), Quantity(10, UNITS.mm), Quantity(5, UNITS.mm))
    imprint_sketch.slot(Point2D([50, 50], UNITS.mm), Quantity(10, UNITS.mm), Quantity(5, UNITS.mm))

    # Extrude the sketch
    sketch = Sketch()
    sketch.box(Point2D([0, 0], UNITS.mm), Quantity(150, UNITS.mm), Quantity(150, UNITS.mm))
    body = comp.extrude_sketch(name="MyBox", sketch=sketch, distance=Quantity(50, UNITS.mm))
    body_faces = body.faces

    body_copy = body.copy(design, "copy")

    # Project the curves on the box
    faces = body.project_curves(direction=UNITVECTOR3D_Z, sketch=imprint_sketch, closest_face=True)
    assert len(faces) == 1
    # With the previous dir, the curves will be imprinted on the
    # bottom face (closest one), i.e. the first one.
    assert faces[0].id == body_faces[0].id

    # If we now draw our curves on a higher plane, the upper face should be selected
    imprint_sketch_2 = Sketch(plane=Plane(Point3D([0, 0, 50], UNITS.mm)))
    imprint_sketch_2.slot(
        Point2D([10, 10], UNITS.mm), Quantity(10, UNITS.mm), Quantity(5, UNITS.mm)
    )
    imprint_sketch_2.slot(
        Point2D([50, 50], UNITS.mm), Quantity(10, UNITS.mm), Quantity(5, UNITS.mm)
    )
    faces = body.project_curves(
        direction=UNITVECTOR3D_Z, sketch=imprint_sketch_2, closest_face=True
    )
    assert len(faces) == 1
    # With the previous dir, the curves will be imprinted on the
    # top face (closest one), i.e. the first one.
    assert faces[0].id == body_faces[1].id

    # Now, let's try projecting only a single curve (i.e. one of the slots only)
    faces = body.project_curves(
        direction=UNITVECTOR3D_Z, sketch=imprint_sketch_2, closest_face=True, only_one_curve=True
    )
    assert len(faces) == 1
    # With the previous dir, the curves will be imprinted on the
    # top face (closest one), i.e. the first one.
    assert faces[0].id == body_faces[1].id

    # Verify that the surface and curve types are of the correct type - related to PR
    # https://github.com/ansys/pyansys-geometry/pull/1096
    assert isinstance(faces[0].surface_type, SurfaceType)

    # Now once the previous curves have been projected, let's try imprinting our sketch
    #
    # It should generate two additional faces to our box = 6 + 2
    new_edges, new_faces = body.imprint_curves(faces=faces, sketch=imprint_sketch_2)

    assert len(new_faces) == 2
    assert len(body.faces) == 8

    # Verify that the surface and curve types are of the correct type - related to PR
    # https://github.com/ansys/pyansys-geometry/pull/1096
    assert isinstance(new_faces[0].surface_type, SurfaceType)
    assert isinstance(new_edges[0].curve_type, CurveType)

    # Make sure we have occurrence faces, not master
    assert faces[0].id not in [face.id for face in body._template.faces]
    assert new_faces[0].id not in [face.id for face in body._template.faces]

    faces = body_copy.imprint_projected_curves(
        direction=UNITVECTOR3D_Z, sketch=imprint_sketch, closest_face=True
    )
    assert len(faces) == 2
    assert len(body_copy.faces) == 8


def test_copy_body(modeler: Modeler):
    """Test copying a body."""
    # Create your design on the server side
    design = modeler.create_design("Design")

    sketch_1 = Sketch().circle(Point2D([10, 10], UNITS.mm), Quantity(10, UNITS.mm))
    body = design.extrude_sketch("Original", sketch_1, Distance(1, UNITS.mm))

    # Copy body at same design level
    copy = body.copy(design, "Copy")
    assert len(design.bodies) == 2
    assert design.bodies[-1].id == copy.id

    # Bodies should be distinct
    assert body.id != copy.id
    assert body != copy

    # Copy body into sub-component
    comp1 = design.add_component("comp1")
    copy2 = body.copy(comp1, "Subcopy")
    assert len(comp1.bodies) == 1
    assert comp1.bodies[-1].id == copy2.id

    # Bodies should be distinct
    assert body.id != copy2.id
    assert body != copy2

    # Copy a copy
    comp2 = comp1.add_component("comp2")
    copy3 = copy2.copy(comp2, "Copy3")
    assert len(comp2.bodies) == 1
    assert comp2.bodies[-1].id == copy3.id

    # Bodies should be distinct
    assert copy2.id != copy3.id
    assert copy2 != copy3

    # Ensure deleting original doesn't affect the copies
    design.delete_body(body)
    assert not body.is_alive
    assert copy.is_alive


def test_beams(modeler: Modeler):
    """Test beam creation."""
    # Skip on Linux
    skip_if_linux(modeler, test_beams.__name__, "create_beam")

    # Create your design on the server side
    design = modeler.create_design("BeamCreation")

    circle_profile_1 = design.add_beam_circular_profile(
        "CircleProfile1", Quantity(10, UNITS.mm), Point3D([0, 0, 0]), UNITVECTOR3D_X, UNITVECTOR3D_Y
    )

    assert circle_profile_1.id is not None
    assert circle_profile_1.center == Point3D([0, 0, 0])
    assert circle_profile_1.radius.value.m_as(DEFAULT_UNITS.LENGTH) == 0.01
    assert circle_profile_1.direction_x == UNITVECTOR3D_X
    assert circle_profile_1.direction_y == UNITVECTOR3D_Y

    circle_profile_2 = design.add_beam_circular_profile(
        "CircleProfile2",
        Distance(20, UNITS.mm),
        Point3D([10, 20, 30], UNITS.mm),
        UnitVector3D([1, 1, 1]),
        UnitVector3D([0, -1, 1]),
    )

    assert circle_profile_2.id is not None
    assert circle_profile_2.id is not circle_profile_1.id

    with pytest.raises(ValueError, match="Radius must be a real positive value."):
        design.add_beam_circular_profile(
            "InvalidProfileRadius",
            Quantity(-10, UNITS.mm),
            Point3D([0, 0, 0]),
            UNITVECTOR3D_X,
            UNITVECTOR3D_Y,
        )

    with pytest.raises(ValueError, match="Direction X and direction Y must be perpendicular."):
        design.add_beam_circular_profile(
            "InvalidUnitVectorAlignment",
            Quantity(10, UNITS.mm),
            Point3D([0, 0, 0]),
            UNITVECTOR3D_X,
            UnitVector3D([-1, -1, -1]),
        )

    # Create a beam at the root component level
    beam_1 = design.create_beam(
        Point3D([9, 99, 999], UNITS.mm), Point3D([8, 88, 888], UNITS.mm), circle_profile_1
    )

    assert beam_1.id is not None
    assert beam_1.start == Point3D([9, 99, 999], UNITS.mm)
    assert beam_1.end == Point3D([8, 88, 888], UNITS.mm)
    assert beam_1.profile == circle_profile_1
    assert beam_1.parent_component.id == design.id
    assert beam_1.is_alive
    assert len(design.beams) == 1
    assert design.beams[0] == beam_1

    beam_1_str = str(beam_1)
    assert "ansys.geometry.core.designer.Beam" in beam_1_str
    assert "  Exists               : True" in beam_1_str
    assert "  Start                : [0.009" in beam_1_str
    assert "  End                  : [0.008" in beam_1_str
    assert "  Parent component     : BeamCreation" in beam_1_str
    assert "  Beam Profile info" in beam_1_str
    assert "  -----------------" in beam_1_str
    assert "ansys.geometry.core.designer.BeamCircularProfile " in beam_1_str
    assert "  Name                 : CircleProfile1" in beam_1_str
    assert "  Radius               : 10.0 millimeter" in beam_1_str
    assert "  Center               : [0.0,0.0,0.0] in meters" in beam_1_str
    assert "  Direction x          : [1.0,0.0,0.0]" in beam_1_str
    assert "  Direction y          : [0.0,1.0,0.0]" in beam_1_str

    # Now, let's create two beams at a nested component, with the same profile
    nested_component = design.add_component("NestedComponent")
    beam_2 = nested_component.create_beam(
        Point3D([7, 77, 777], UNITS.mm), Point3D([6, 66, 666], UNITS.mm), circle_profile_2
    )
    beam_3 = nested_component.create_beam(
        Point3D([8, 88, 888], UNITS.mm), Point3D([7, 77, 777], UNITS.mm), circle_profile_2
    )

    assert beam_2.id is not None
    assert beam_2.profile == circle_profile_2
    assert beam_2.parent_component.id == nested_component.id
    assert beam_2.is_alive
    assert beam_3.id is not None
    assert beam_3.profile == circle_profile_2
    assert beam_3.parent_component.id == nested_component.id
    assert beam_3.is_alive
    assert beam_2.id != beam_3.id
    assert len(nested_component.beams) == 2
    assert nested_component.beams[0] == beam_2
    assert nested_component.beams[1] == beam_3

    # Once the beams are created, let's try deleting it.
    # For example, we shouldn't be able to delete beam_1 from the nested component.
    nested_component.delete_beam(beam_1)

    assert beam_2.is_alive
    assert nested_component.beams[0].is_alive
    assert beam_3.is_alive
    assert nested_component.beams[1].is_alive
    assert beam_1.is_alive
    assert design.beams[0].is_alive

    # Let's try deleting one of the beams from the nested component
    nested_component.delete_beam(beam_2)
    assert not beam_2.is_alive
    assert not nested_component.beams[0].is_alive
    assert beam_3.is_alive
    assert nested_component.beams[1].is_alive
    assert beam_1.is_alive
    assert design.beams[0].is_alive

    # Now, let's try deleting it from the design directly - this should be possible
    design.delete_beam(beam_3)
    assert not beam_2.is_alive
    assert not nested_component.beams[0].is_alive
    assert not beam_3.is_alive
    assert not nested_component.beams[1].is_alive
    assert beam_1.is_alive
    assert design.beams[0].is_alive

    # Finally, let's delete the beam from the root component
    design.delete_beam(beam_1)
    assert not beam_2.is_alive
    assert not nested_component.beams[0].is_alive
    assert not beam_3.is_alive
    assert not nested_component.beams[1].is_alive
    assert not beam_1.is_alive
    assert not design.beams[0].is_alive

    # Now, let's try deleting the beam profiles!
    assert len(design.beam_profiles) == 2
    design.delete_beam_profile("MyInventedBeamProfile")
    assert len(design.beam_profiles) == 2
    design.delete_beam_profile(circle_profile_1)
    assert len(design.beam_profiles) == 1
    design.delete_beam_profile(circle_profile_2)
    assert len(design.beam_profiles) == 0


def test_midsurface_properties(modeler: Modeler):
    """Test mid-surface properties assignment."""
    # Create your design on the server side
    design = modeler.create_design("MidSurfaceProperties")

    # Create a Sketch object and draw a slot
    sketch = Sketch()
    sketch.slot(Point2D([10, 10], UNITS.mm), Quantity(10, UNITS.mm), Quantity(5, UNITS.mm))

    # Create an actual body from the slot, and translate it
    slot_body = design.extrude_sketch("MySlot", sketch, Quantity(10, UNITS.mm))
    slot_body.translate(UNITVECTOR3D_X, Quantity(40, UNITS.mm))

    # Create a surface body as well
    slot_surf = design.create_surface("MySlotSurface", sketch)

    surf_repr = str(slot_surf)
    assert "ansys.geometry.core.designer.Body" in surf_repr
    assert "Name                 : MySlotSurface" in surf_repr
    assert "Exists               : True" in surf_repr
    assert "Parent component     : MidSurfaceProperties" in surf_repr
    assert "Surface body         : True" in surf_repr
    assert "Surface thickness    : None" in surf_repr
    assert "Surface offset       : None" in surf_repr
    assert f"Color                : {Color.DEFAULT.value}" in surf_repr

    # Let's assign a thickness to both bodies
    design.add_midsurface_thickness(
        thickness=Quantity(10, UNITS.mm),
        bodies=[slot_body, slot_surf],
    )

    # Let's also assign a mid-surface offset to both bodies
    design.add_midsurface_offset(
        offset_type=MidSurfaceOffsetType.TOP, bodies=[slot_body, slot_surf]
    )

    # Let's check the values now
    assert slot_body.surface_thickness is None
    assert slot_body.surface_offset is None
    assert slot_surf.surface_thickness == Quantity(10, UNITS.mm)
    assert slot_surf.surface_offset == MidSurfaceOffsetType.TOP

    # Let's check that the design-stored values are also updated
    assert design.bodies[0].surface_thickness is None
    assert design.bodies[0].surface_offset is None
    assert design.bodies[1].surface_thickness == Quantity(10, UNITS.mm)
    assert design.bodies[1].surface_offset == MidSurfaceOffsetType.TOP

    surf_repr = str(slot_surf)
    assert "ansys.geometry.core.designer.Body" in surf_repr
    assert "Name                 : MySlotSurface" in surf_repr
    assert "Exists               : True" in surf_repr
    assert "Parent component     : MidSurfaceProperties" in surf_repr
    assert "Surface body         : True" in surf_repr
    assert "Surface thickness    : 10 millimeter" in surf_repr
    assert "Surface offset       : MidSurfaceOffsetType.TOP" in surf_repr
    assert f"Color                : {Color.DEFAULT.value}" in surf_repr

    # Let's try reassigning values directly to slot_body - this shouldn't do anything
    slot_body.add_midsurface_thickness(Quantity(10, UNITS.mm))
    slot_body.add_midsurface_offset(MidSurfaceOffsetType.TOP)

    body_repr = str(slot_body)
    assert "ansys.geometry.core.designer.Body" in body_repr
    assert "Name                 : MySlot" in body_repr
    assert "Exists               : True" in body_repr
    assert "Parent component     : MidSurfaceProperties" in body_repr
    assert "Surface body         : False" in body_repr
    assert f"Color                : {Color.DEFAULT.value}" in surf_repr
    assert slot_body.surface_thickness is None
    assert slot_body.surface_offset is None

    # Let's try reassigning values directly to slot_surf - this should work
    # TODO :  at the moment the server does not allow to reassign - put in try/catch block
    # https://github.com/ansys/pyansys-geometry/issues/1146
    try:
        slot_surf.add_midsurface_thickness(Quantity(30, UNITS.mm))
        slot_surf.add_midsurface_offset(MidSurfaceOffsetType.BOTTOM)

        surf_repr = str(slot_surf)
        assert "ansys.geometry.core.designer.Body" in surf_repr
        assert "Name                 : MySlotSurface" in surf_repr
        assert "Exists               : True" in surf_repr
        assert "Parent component     : MidSurfaceProperties" in surf_repr
        assert "Surface body         : True" in surf_repr
        assert "Surface thickness    : 30 millimeter" in surf_repr
        assert "Surface offset       : MidSurfaceOffsetType.BOTTOM" in surf_repr
        assert f"Color                : {Color.DEFAULT.value}" in surf_repr
    except GeometryExitedError:
        pass

    # Let's create a new surface body and assign them from body methods directly
    slot_surf2 = design.create_surface("MySlotSurface2", sketch)

    slot_surf2.add_midsurface_thickness(Quantity(30, UNITS.mm))
    slot_surf2.add_midsurface_offset(MidSurfaceOffsetType.BOTTOM)

    surf_repr = str(slot_surf2)
    assert "ansys.geometry.core.designer.Body" in surf_repr
    assert "Name                 : MySlotSurface2" in surf_repr
    assert "Exists               : True" in surf_repr
    assert "Parent component     : MidSurfaceProperties" in surf_repr
    assert "Surface body         : True" in surf_repr
    assert "Surface thickness    : 30 millimeter" in surf_repr
    assert "Surface offset       : MidSurfaceOffsetType.BOTTOM" in surf_repr
    assert f"Color                : {Color.DEFAULT.value}" in surf_repr


def test_design_points(modeler: Modeler):
    """Test for verifying the ``DesignPoints``"""
    # Create your design on the server side
    design = modeler.create_design("DesignPoints")
    point = Point3D([6, 66, 666], UNITS.mm)
    design_points_1 = design.add_design_point("FirstPointSet", point)

    # Check the design points
    assert len(design.design_points) == 1
    assert design_points_1.id is not None
    assert design_points_1.name == "FirstPointSet"
    assert design_points_1.value == point

    # Create another set of design points
    point_set_2 = [Point3D([10, 10, 10], UNITS.m), Point3D([20, 20, 20], UNITS.m)]
    design_points_2 = design.add_design_points("SecondPointSet", point_set_2)

    assert len(design.design_points) == 3

    nested_component = design.add_component("NestedComponent")
    design_point_3 = nested_component.add_design_point("Nested", Point3D([7, 77, 777], UNITS.mm))

    assert design_point_3.id is not None
    assert design_point_3.value == Point3D([7, 77, 777], UNITS.mm)
    assert design_point_3.parent_component.id == nested_component.id
    assert len(nested_component.design_points) == 1
    assert nested_component.design_points[0] == design_point_3

    design_point_1_str = str(design_points_1)
    assert "ansys.geometry.core.designer.DesignPoint" in design_point_1_str
    assert "  Name                 : FirstPointSet" in design_point_1_str
    assert "  Design Point         : [0.006 0.066 0.666]" in design_point_1_str

    design_point_2_str = str(design_points_2)
    assert "ansys.geometry.core.designer.DesignPoint" in design_point_2_str
    assert "  Name                 : SecondPointSet" in design_point_2_str
    assert "  Design Point         : [10. 10. 10.]" in design_point_2_str
    assert "ansys.geometry.core.designer.DesignPoint" in design_point_2_str
    assert "  Name                 : SecondPointSet" in design_point_2_str
    assert "  Design Point         : [20. 20. 20.]" in design_point_2_str

    # make sure it can create polydata
    pd = design_points_1._to_polydata()
    assert isinstance(pd, pv.PolyData)


def test_named_selections_beams(modeler: Modeler):
    """Test for verifying the correct creation of ``NamedSelection`` with
    beams.
    """
    # Skip on Linux
    skip_if_linux(modeler, test_named_selections_beams.__name__, "create_beam")

    # Create your design on the server side
    design = modeler.create_design("NamedSelectionBeams_Test")

    # Test creating a named selection out of beams
    circle_profile_1 = design.add_beam_circular_profile(
        "CircleProfile1", Quantity(10, UNITS.mm), Point3D([0, 0, 0]), UNITVECTOR3D_X, UNITVECTOR3D_Y
    )
    beam_1 = design.create_beam(
        Point3D([9, 99, 999], UNITS.mm), Point3D([8, 88, 888], UNITS.mm), circle_profile_1
    )
    ns_beams = design.create_named_selection("CircleProfile", beams=[beam_1])
    assert len(design.named_selections) == 1
    assert design.named_selections[0].name == "CircleProfile"

    # Try deleting this named selection
    design.delete_named_selection(ns_beams)
    assert len(design.named_selections) == 0


def test_named_selections_design_points(modeler: Modeler):
    """Test for verifying the correct creation of ``NamedSelection`` with
    design points.
    """
    # Create your design on the server side
    design = modeler.create_design("NamedSelectionBeams_Test")

    # Test creating a named selection out of design_points
    point_set_1 = Point3D([10, 10, 0], UNITS.m)
    design_points_1 = design.add_design_point("FirstPointSet", point_set_1)
    ns_despoint = design.create_named_selection("FirstPointSet", design_points=[design_points_1])
    assert len(design.named_selections) == 1
    assert design.named_selections[0].name == "FirstPointSet"

    # Try deleting this named selection
    design.delete_named_selection(ns_despoint)
    assert len(design.named_selections) == 0


def test_component_instances(modeler: Modeler):
    """Test creation of ``Component`` instances and the effects this has."""
    design_name = "ComponentInstance_Test"
    design = modeler.create_design(design_name)

    # Create a car
    car1 = design.add_component("Car1")
    comp1 = car1.add_component("A")
    comp2 = car1.add_component("B")
    wheel1 = comp2.add_component("Wheel1")

    # Create car base frame
    sketch = Sketch().box(Point2D([5, 10]), 10, 20)
    comp2.extrude_sketch("Base", sketch, 5)

    # Create first wheel
    sketch = Sketch(Plane(direction_x=Vector3D([0, 1, 0]), direction_y=Vector3D([0, 0, 1])))
    sketch.circle(Point2D([0, 0]), 5)
    wheel1.extrude_sketch("Wheel", sketch, -5)

    # Create 3 other wheels and move them into position
    rotation_origin = Point3D([0, 0, 0])
    rotation_direction = UnitVector3D([0, 0, 1])

    wheel2 = comp2.add_component("Wheel2", wheel1)
    wheel2.modify_placement(Vector3D([0, 20, 0]))

    wheel3 = comp2.add_component("Wheel3", wheel1)
    wheel3.modify_placement(Vector3D([10, 0, 0]), rotation_origin, rotation_direction, np.pi)

    wheel4 = comp2.add_component("Wheel4", wheel1)
    wheel4.modify_placement(Vector3D([10, 20, 0]), rotation_origin, rotation_direction, np.pi)

    # Assert all components have unique IDs
    comp_ids = [wheel1.id, wheel2.id, wheel3.id, wheel4.id]
    assert len(comp_ids) == len(set(comp_ids))

    # Assert all bodies have unique IDs
    body_ids = [wheel1.bodies[0].id, wheel2.bodies[0].id, wheel3.bodies[0].id, wheel4.bodies[0].id]
    assert len(body_ids) == len(set(body_ids))

    # Assert all instances have unique MasterComponents
    comp_templates = [wheel2._master_component, wheel3._master_component, wheel4._master_component]
    assert len(comp_templates) == len(set(comp_templates))

    # Assert all instances have the same Part
    comp_parts = [
        wheel2._master_component.part,
        wheel3._master_component.part,
        wheel4._master_component.part,
    ]
    assert len(set(comp_parts)) == 1

    assert wheel1.get_world_transform() == IDENTITY_MATRIX44
    assert wheel2.get_world_transform() != IDENTITY_MATRIX44

    # Create 2nd car
    car2 = design.add_component("Car2", car1)
    car2.modify_placement(Vector3D([30, 0, 0]))

    # Create top of car - applies to BOTH cars
    sketch = Sketch(Plane(Point3D([0, 5, 5]))).box(Point2D([5, 2.5]), 10, 5)
    comp1.extrude_sketch("Top", sketch, 5)

    # Show the body also got added to Car2, and they are distinct, but
    # not independent
    assert car1.components[0].bodies[0].id != car2.components[0].bodies[0].id

    # If monikers were formatted properly, you should be able to use them
    assert len(car2.components[1].components[1].bodies[0].faces) > 0


def test_boolean_body_operations(modeler: Modeler):
    """
    Test cases:

    1) master/master
        a) intersect
            i) normal
                x) identity
                y) transform
            ii) empty failure
        b) subtract
            i) normal
                x) identity
                y) transform
            ii) empty failure
            iii) disjoint
        c) unite
            i) normal
                x) identity
                y) transform
            ii) disjoint
    2) instance/instance
        a) intersect
            i) normal
                x) identity
                y) transform
            ii) empty failure
        b) subtract
            i) normal
                x) identity
                y) transform
            ii) empty failure
        c) unite
            i) normal
                x) identity
                y) transform
    """
    design = modeler.create_design("TestBooleanOperations")

    comp1 = design.add_component("Comp1")
    comp2 = design.add_component("Comp2")
    comp3 = design.add_component("Comp3")

    body1 = comp1.extrude_sketch("Body1", Sketch().box(Point2D([0, 0]), 1, 1), 1)
    body2 = comp2.extrude_sketch("Body2", Sketch().box(Point2D([0.5, 0]), 1, 1), 1)
    body3 = comp3.extrude_sketch("Body3", Sketch().box(Point2D([5, 0]), 1, 1), 1)

    # 1.a.i.x
    copy1 = body1.copy(comp1, "Copy1")
    copy2 = body2.copy(comp2, "Copy2")
    copy1.intersect(copy2)

    assert not copy2.is_alive
    assert body2.is_alive
    assert Accuracy.length_is_equal(copy1.volume.m, 0.5)

    # 1.a.i.y
    copy1 = body1.copy(comp1, "Copy1")
    copy2 = body2.copy(comp2, "Copy2")
    copy2.translate(UnitVector3D([1, 0, 0]), 0.25)
    copy1.intersect(copy2)

    assert not copy2.is_alive
    assert Accuracy.length_is_equal(copy1.volume.m, 0.25)

    # 1.a.ii
    copy1 = body1.copy(comp1, "Copy1")
    copy3 = body3.copy(comp3, "Copy3")
    with pytest.raises(ValueError, match="bodies do not intersect"):
        copy1.intersect(copy3)

    assert copy1.is_alive
    assert copy3.is_alive

    # 1.b.i.x
    copy1 = body1.copy(comp1, "Copy1")
    copy2 = body2.copy(comp2, "Copy2")
    copy1.subtract(copy2)

    assert not copy2.is_alive
    assert body2.is_alive
    assert Accuracy.length_is_equal(copy1.volume.m, 0.5)

    # 1.b.i.y
    copy1 = body1.copy(comp1, "Copy1")
    copy2 = body2.copy(comp2, "Copy2")
    copy2.translate(UnitVector3D([1, 0, 0]), 0.25)
    copy1.subtract(copy2)

    assert not copy2.is_alive
    assert Accuracy.length_is_equal(copy1.volume.m, 0.75)

    # 1.b.ii
    copy1 = body1.copy(comp1, "Copy1")
    copy1a = body1.copy(comp1, "Copy1a")
    with pytest.raises(ValueError):
        copy1.subtract(copy1a)

    assert copy1.is_alive
    assert copy1a.is_alive

    # 1.b.iii
    copy1 = body1.copy(comp1, "Copy1")
    copy3 = body3.copy(comp3, "Copy3")
    copy1.subtract(copy3)

    assert Accuracy.length_is_equal(copy1.volume.m, 1)
    assert copy1.volume
    assert not copy3.is_alive

    # 1.c.i.x
    copy1 = body1.copy(comp1, "Copy1")
    copy2 = body2.copy(comp2, "Copy2")
    copy1.unite(copy2)

    assert not copy2.is_alive
    assert body2.is_alive
    assert Accuracy.length_is_equal(copy1.volume.m, 1.5)

    # 1.c.i.y
    copy1 = body1.copy(comp1, "Copy1")
    copy2 = body2.copy(comp2, "Copy2")
    copy2.translate(UnitVector3D([1, 0, 0]), 0.25)
    copy1.unite(copy2)

    assert not copy2.is_alive
    assert Accuracy.length_is_equal(copy1.volume.m, 1.75)

    # 1.c.ii
    copy1 = body1.copy(comp1, "Copy1")
    copy3 = body3.copy(comp3, "Copy3")
    copy1.unite(copy3)

    assert not copy3.is_alive
    assert body3.is_alive
    assert Accuracy.length_is_equal(copy1.volume.m, 1)

    # Test instance/instance
    comp1_i = design.add_component("Comp1_i", comp1)
    comp2_i = design.add_component("Comp2_i", comp2)
    comp3_i = design.add_component("Comp3_i", comp3)

    comp1_i.modify_placement(
        Vector3D([52, 61, -43]), Point3D([-4, 26, 66]), UnitVector3D([-21, 20, 87]), np.pi / 4
    )
    comp2_i.modify_placement(
        Vector3D([52, 61, -43]), Point3D([-4, 26, 66]), UnitVector3D([-21, 20, 87]), np.pi / 4
    )
    comp3_i.modify_placement(
        Vector3D([52, 61, -43]), Point3D([-4, 26, 66]), UnitVector3D([-21, 20, 87]), np.pi / 4
    )

    body1 = comp1_i.bodies[0]
    body2 = comp2_i.bodies[0]
    body3 = comp3_i.bodies[0]

    # 2.a.i.x
    copy1 = body1.copy(comp1_i, "Copy1")
    copy2 = body2.copy(comp2_i, "Copy2")
    copy1.intersect(copy2)

    assert not copy2.is_alive
    assert body2.is_alive
    assert Accuracy.length_is_equal(copy1.volume.m, 0.5)

    # 2.a.i.y
    copy1 = body1.copy(comp1_i, "Copy1")
    copy2 = body2.copy(comp2_i, "Copy2")
    copy2.translate(UnitVector3D([1, 0, 0]), 0.25)
    copy1.intersect(copy2)

    assert not copy2.is_alive
    assert Accuracy.length_is_equal(copy1.volume.m, 0.25)

    # 2.a.ii
    copy1 = body1.copy(comp1_i, "Copy1")
    copy3 = body3.copy(comp3_i, "Copy3")
    with pytest.raises(ValueError, match="bodies do not intersect"):
        copy1.intersect(copy3)

    assert copy1.is_alive
    assert copy3.is_alive

    # 2.b.i.x
    copy1 = body1.copy(comp1_i, "Copy1")
    copy2 = body2.copy(comp2_i, "Copy2")
    copy1.subtract(copy2)

    assert not copy2.is_alive
    assert body2.is_alive
    assert Accuracy.length_is_equal(copy1.volume.m, 0.5)

    # 2.b.i.y
    copy1 = body1.copy(comp1_i, "Copy1")
    copy2 = body2.copy(comp2_i, "Copy2")
    copy2.translate(UnitVector3D([1, 0, 0]), 0.25)
    copy1.subtract(copy2)

    assert not copy2.is_alive
    assert Accuracy.length_is_equal(copy1.volume.m, 0.75)

    # 2.b.ii
    copy1 = body1.copy(comp1_i, "Copy1")
    copy1a = body1.copy(comp1_i, "Copy1a")
    with pytest.raises(ValueError):
        copy1.subtract(copy1a)

    assert copy1.is_alive
    assert copy1a.is_alive

    # 2.b.iii
    copy1 = body1.copy(comp1_i, "Copy1")
    copy3 = body3.copy(comp3_i, "Copy3")
    copy1.subtract(copy3)

    assert Accuracy.length_is_equal(copy1.volume.m, 1)
    assert copy1.volume
    assert not copy3.is_alive

    # 2.c.i.x
    copy1 = body1.copy(comp1_i, "Copy1")
    copy2 = body2.copy(comp2_i, "Copy2")
    copy1.unite(copy2)

    assert not copy2.is_alive
    assert body2.is_alive
    assert Accuracy.length_is_equal(copy1.volume.m, 1.5)

    # 2.c.i.y
    copy1 = body1.copy(comp1_i, "Copy1")
    copy2 = body2.copy(comp2_i, "Copy2")
    copy2.translate(UnitVector3D([1, 0, 0]), 0.25)
    copy1.unite(copy2)

    assert not copy2.is_alive
    assert Accuracy.length_is_equal(copy1.volume.m, 1.75)

    # 2.c.ii
    copy1 = body1.copy(comp1_i, "Copy1")
    copy3 = body3.copy(comp3_i, "Copy3")
    copy1.unite(copy3)

    assert not copy3.is_alive
    assert body3.is_alive
    assert Accuracy.length_is_equal(copy1.volume.m, 1)


def test_multiple_bodies_boolean_operations(modeler: Modeler):
    """Test boolean operations with multiple bodies."""
    design = modeler.create_design("TestBooleanOperationsMultipleBodies")

    comp1 = design.add_component("Comp1")
    comp2 = design.add_component("Comp2")
    comp3 = design.add_component("Comp3")

    body1 = comp1.extrude_sketch("Body1", Sketch().box(Point2D([0, 0]), 1, 1), 1)
    body2 = comp2.extrude_sketch("Body2", Sketch().box(Point2D([0.5, 0]), 1, 1), 1)
    body3 = comp3.extrude_sketch("Body3", Sketch().box(Point2D([5, 0]), 1, 1), 1)

    ################# Check subtract operation #################
    copy1_sub = body1.copy(comp1, "Copy1_subtract")
    copy2_sub = body2.copy(comp2, "Copy2_subtract")
    copy3_sub = body3.copy(comp3, "Copy3_subtract")
    copy1_sub.subtract([copy2_sub, copy3_sub])

    assert not copy2_sub.is_alive
    assert not copy3_sub.is_alive
    assert body2.is_alive
    assert body3.is_alive
    assert len(comp1.bodies) == 2
    assert len(comp2.bodies) == 1
    assert len(comp3.bodies) == 1

    # Cleanup previous subtest
    comp1.delete_body(copy1_sub)
    assert len(comp1.bodies) == 1

    ################# Check unite operation #################
    copy1_uni = body1.copy(comp1, "Copy1_unite")
    copy2_uni = body2.copy(comp2, "Copy2_unite")
    copy3_uni = body3.copy(comp3, "Copy3_unite")
    copy1_uni.unite([copy2_uni, copy3_uni])

    assert not copy2_uni.is_alive
    assert not copy3_uni.is_alive
    assert body2.is_alive
    assert body3.is_alive
    assert len(comp1.bodies) == 2
    assert len(comp2.bodies) == 1
    assert len(comp3.bodies) == 1

    # Cleanup previous subtest
    comp1.delete_body(copy1_uni)
    assert len(comp1.bodies) == 1

    ################# Check intersect operation #################
    copy1_int = body1.copy(comp1, "Copy1_intersect")
    copy2_int = body2.copy(comp2, "Copy2_intersect")
    copy3_int = body3.copy(comp3, "Copy3_intersect")  # Body 3 does not intersect them
    copy1_int.intersect([copy2_int])

    assert not copy2_int.is_alive
    assert copy3_int.is_alive
    assert body2.is_alive
    assert body3.is_alive
    assert len(comp1.bodies) == 2
    assert len(comp2.bodies) == 1
    assert len(comp3.bodies) == 2

    # Cleanup previous subtest
    comp1.delete_body(copy1_int)
    comp3.delete_body(copy3_int)
    assert len(comp1.bodies) == 1
    assert len(comp3.bodies) == 1


def test_bool_operations_with_keep_other(modeler: Modeler):
    """Test boolean operations with keep other option."""
    # Create the design and bodies
    design = modeler.create_design("TestBooleanOperationsWithKeepOther")

    comp1 = design.add_component("Comp1")
    comp2 = design.add_component("Comp2")
    comp3 = design.add_component("Comp3")

    body1 = comp1.extrude_sketch("Body1", Sketch().box(Point2D([0, 0]), 1, 1), 1)
    body2 = comp2.extrude_sketch("Body2", Sketch().box(Point2D([0.5, 0]), 1, 1), 1)
    body3 = comp3.extrude_sketch("Body3", Sketch().box(Point2D([5, 0]), 1, 1), 1)

    # ---- Verify subtract operation ----
    body1.subtract([body2, body3], keep_other=True)

    assert body2.is_alive
    assert body3.is_alive
    assert len(comp1.bodies) == 1
    assert len(comp2.bodies) == 1
    assert len(comp3.bodies) == 1

    # ---- Verify unite operation ----
    body1.unite([body2, body3], keep_other=True)

    assert body2.is_alive
    assert body3.is_alive
    assert len(comp1.bodies) == 1
    assert len(comp2.bodies) == 1
    assert len(comp3.bodies) == 1

    # ---- Verify intersect operation ----
    body1.intersect(body2, keep_other=True)

    assert body2.is_alive
    assert len(comp1.bodies) == 1
    assert len(comp2.bodies) == 1
    assert len(comp3.bodies) == 1


def test_child_component_instances(modeler: Modeler):
    """Test creation of child ``Component`` instances and check the data model
    reflects that.
    """
    design_name = "ChildComponentInstances_Test"
    design = modeler.create_design(design_name)
    # Create a base component
    base1 = design.add_component("Base1")
    comp1 = base1.add_component("A")
    comp2 = base1.add_component("B")

    # Create the solid body for the base
    sketch = Sketch().box(Point2D([5, 10]), 10, 20)
    comp2.extrude_sketch("Bottom", sketch, 5)

    # Create the 2nd base
    base2 = design.add_component("Base2", base1)
    base2.modify_placement(Vector3D([30, 0, 0]))

    # Create top part (applies to both Base1 and Base2)
    sketch = Sketch(Plane(Point3D([0, 5, 5]))).box(Point2D([5, 2.5]), 10, 5)
    comp1.extrude_sketch("Top", sketch, 5)

    # create the first child component
    comp1.add_component("Child1")
    comp1.extrude_sketch("Child1_body", Sketch(Plane([5, 7.5, 10])).box(Point2D([0, 0]), 1, 1), 1)

    assert len(comp1.components) == 1
    assert len(base2.components[0].components) == 1
    assert len(comp1.components) == len(base2.components[0].components)

    # create the second child component
    comp1.add_component("Child2")
    comp1.extrude_sketch("Child2_body", Sketch(Plane([5, 7.5, 10])).box(Point2D([0, 0]), 1, 1), -1)

    assert len(comp1.components) == 2
    assert len(base2.components[0].components) == 2
    assert len(comp1.components) == len(base2.components[0].components)


def test_multiple_designs(modeler: Modeler, tmp_path_factory: pytest.TempPathFactory):
    """Generate multiple designs, make sure they are all separate, and activate
    them when needed.
    """
    # Check backend first
    if modeler.client.backend_type in (
        BackendType.SPACECLAIM,
        BackendType.WINDOWS_SERVICE,
    ):
        pass
    else:
        # Test is only available for DMS and SpaceClaim
        pytest.skip("Test only available on DMS and SpaceClaim")

    # Create your design on the server side
    design1 = modeler.create_design("Design1")

    # Create a Sketch object and draw a slot
    sketch1 = Sketch()
    sketch1.slot(Point2D([10, 10], UNITS.mm), Quantity(10, UNITS.mm), Quantity(5, UNITS.mm))

    # Extrude the sketch to create a body
    design1.extrude_sketch("MySlot", sketch1, Quantity(10, UNITS.mm))

    # Create a second design
    design2 = modeler.create_design("Design2")

    # Create a Sketch object and draw a rectangle
    sketch2 = Sketch()
    sketch2.box(Point2D([-30, -30], UNITS.mm), 5 * UNITS.mm, 8 * UNITS.mm)

    # Extrude the sketch to create a body
    design2.extrude_sketch("MyRectangle", sketch2, Quantity(10, UNITS.mm))

    # Initiate expected output images
    scshot_dir = tmp_path_factory.mktemp("test_multiple_designs")
    scshot_1 = scshot_dir / "design1.png"
    scshot_2 = scshot_dir / "design2.png"

    # Request plotting and store images
    design2.plot(screenshot=scshot_1)
    design1.plot(screenshot=scshot_2)

    # Check that the images are different
    assert scshot_1.exists()
    assert scshot_2.exists()
    err = pv_compare_images(str(scshot_1), str(scshot_2))
    assert not err < 0.1

    # Check that design2 is not active
    assert not design2.is_active
    assert design1.is_active

    # Check the same thing inside the modeler
    assert not modeler.designs[design2.design_id].is_active
    assert modeler.designs[design1.design_id].is_active


def test_get_active_design(modeler: Modeler):
    """Return the active design from the designs dictionary of the modeler."""
    design1 = modeler.create_design("Design1")
    d1_id = design1.design_id
    active_design = modeler.get_active_design()
    assert active_design.design_id == d1_id


def test_get_collision(modeler: Modeler):
    """Test the collision state between two bodies."""
    skip_if_linux(modeler, test_get_collision.__name__, "get_collision")  # Skip test on Linux
    design = modeler.open_file(FILES_DIR / "MixingTank.scdocx")
    body1 = design.bodies[0]
    body2 = design.bodies[1]
    body3 = design.bodies[2]

    assert body1.get_collision(body2) == CollisionType.TOUCH
    assert body2.get_collision(body3) == CollisionType.NONE


def test_set_body_name(modeler: Modeler):
    """Test the setting the name of a body."""
    skip_if_linux(modeler, test_set_body_name.__name__, "set_name")  # Skip test on Linux

    design = modeler.create_design("simple_cube")
    unit = DEFAULT_UNITS.LENGTH
    plane = Plane(
        Point3D([1 / 2, 1 / 2, 0.0], unit=unit),
        UNITVECTOR3D_X,
        UNITVECTOR3D_Y,
    )
    box_plane = Sketch(plane)
    box_plane.box(Point2D([0.0, 0.0]), width=1 * unit, height=1 * unit)
    box = design.extrude_sketch("first_name", box_plane, 1 * unit)
    assert box.name == "first_name"
    box.set_name("updated_name")
    assert box.name == "updated_name"
    box.name = "updated_name2"
    assert box.name == "updated_name2"


def test_set_fill_style(modeler: Modeler):
    """Test the setting the fill style of a body."""
    skip_if_linux(modeler, test_set_fill_style.__name__, "set_fill_style")  # Skip test on Linux

    design = modeler.create_design("RVE")
    unit = DEFAULT_UNITS.LENGTH

    plane = Plane(
        Point3D([1 / 2, 1 / 2, 0.0], unit=unit),
        UNITVECTOR3D_X,
        UNITVECTOR3D_Y,
    )

    box_plane = Sketch(plane)
    box_plane.box(Point2D([0.0, 0.0]), width=1 * unit, height=1 * unit)
    box = design.extrude_sketch("Matrix", box_plane, 1 * unit)

    assert box.fill_style == FillStyle.DEFAULT
    box.set_fill_style(FillStyle.TRANSPARENT)
    assert box.fill_style == FillStyle.TRANSPARENT
    box.fill_style = FillStyle.OPAQUE
    assert box.fill_style == FillStyle.OPAQUE


def test_set_body_color(modeler: Modeler):
    """Test the getting and setting of body color."""

    design = modeler.create_design("RVE2")
    unit = DEFAULT_UNITS.LENGTH

    plane = Plane(
        Point3D([1 / 2, 1 / 2, 0.0], unit=unit),
        UNITVECTOR3D_X,
        UNITVECTOR3D_Y,
    )
    box_plane = Sketch(plane)
    box_plane.box(Point2D([0.0, 0.0]), width=1 * unit, height=1 * unit)
    box = design.extrude_sketch("Block", box_plane, 1 * unit)

    # Default body color is if it is not set on server side.
    assert box.color == Color.DEFAULT.value

    # Set the color of the body using hex code.
    box.color = "#0000ff"
    assert box.color == "#0000ff"

    box.color = "#ffc000"
    assert box.color == "#ffc000"

    # Set the color of the body using color name.
    box.set_color("green")
    box.color == "#008000"

    # Set the color of the body using RGB values between (0,1) as floats.
    box.set_color((1.0, 0.0, 0.0))
    box.color == "#ff0000"

    # Set the color of the body using RGB values between (0,255) as integers).
    box.set_color((0, 255, 0))
    box.color == "#00ff00"

    # Assigning color object directly
    blue_color = mcolors.to_rgba("#0000FF")
    box.color = blue_color
    assert box.color == "#0000ff"


def test_body_scale(modeler: Modeler):
    """Verify the correct scaling of a body."""
    design = modeler.create_design("BodyScale_Test")

    body = design.extrude_sketch("box", Sketch().box(Point2D([0, 0]), 1, 1), 1)
    assert Accuracy.length_is_equal(body.volume.m, 1)

    body.scale(2)
    assert Accuracy.length_is_equal(body.volume.m, 8)

    body.scale(0.25)
    assert Accuracy.length_is_equal(body.volume.m, 1 / 8)


def test_body_mapping(modeler: Modeler):
    """Verify the correct mapping of a body."""
    design = modeler.create_design("BodyMap_Test")

    # non-symmetric shape to allow determination of mirroring
    body = design.extrude_sketch(
        "box",
        Sketch()
        .segment(Point2D([1, 1]), Point2D([-1, 1]))
        .segment_to_point(Point2D([0, 0.5]))
        .segment_to_point(Point2D([-1, -1]))
        .segment_to_point(Point2D([1, -1]))
        .segment_to_point(Point2D([1, 1])),
        1,
    )

    # Test 1: identity mapping - everything should be the same
    copy = body.copy(body.parent_component, "copy")
    copy.map(Frame(Point3D([0, 0, 0]), UnitVector3D([1, 0, 0]), UnitVector3D([0, 1, 0])))

    vertices = []
    for edge in body.edges:
        vertices.extend([edge.shape.start, edge.shape.end])

    copy_vertices = []
    for edge in copy.edges:
        copy_vertices.extend([edge.shape.start, edge.shape.end])

    assert np.allclose(vertices, copy_vertices)

    # Test 2: mirror the body - flips only the x direction
    copy = body.copy(body.parent_component, "copy")
    copy.map(Frame(Point3D([-4, 0, 1]), UnitVector3D([-1, 0, 0]), UnitVector3D([0, 1, 0])))

    copy_vertices = []
    for edge in copy.edges:
        copy_vertices.extend([edge.shape.start, edge.shape.end])

    # expected vertices from confirmed mirror
    expected_vertices = [
        Point3D([-3.0, -1.0, 0.0]),
        Point3D([-5.0, -1.0, 0.0]),
        Point3D([-3.0, -1.0, 1.0]),
        Point3D([-3.0, -1.0, 0.0]),
        Point3D([-4.0, 0.5, 0.0]),
        Point3D([-3.0, -1.0, 0.0]),
        Point3D([-4.0, 0.5, 1.0]),
        Point3D([-4.0, 0.5, 0.0]),
        Point3D([-3.0, 1.0, 0.0]),
        Point3D([-4.0, 0.5, 0.0]),
        Point3D([-3.0, 1.0, 1.0]),
        Point3D([-3.0, 1.0, 0.0]),
        Point3D([-5.0, 1.0, 0.0]),
        Point3D([-3.0, 1.0, 0.0]),
        Point3D([-5.0, 1.0, 1.0]),
        Point3D([-5.0, 1.0, 0.0]),
        Point3D([-5.0, -1.0, 0.0]),
        Point3D([-5.0, 1.0, 0.0]),
        Point3D([-5.0, -1.0, 1.0]),
        Point3D([-5.0, -1.0, 0.0]),
        Point3D([-3.0, -1.0, 1.0]),
        Point3D([-5.0, -1.0, 1.0]),
        Point3D([-4.0, 0.5, 1.0]),
        Point3D([-3.0, -1.0, 1.0]),
        Point3D([-3.0, 1.0, 1.0]),
        Point3D([-4.0, 0.5, 1.0]),
        Point3D([-5.0, 1.0, 1.0]),
        Point3D([-3.0, 1.0, 1.0]),
        Point3D([-5.0, -1.0, 1.0]),
        Point3D([-5.0, 1.0, 1.0]),
    ]

    assert np.allclose(expected_vertices, copy_vertices)

    # Test 3: rotate body 180 degrees - flip x and y direction
    map_copy = body.copy(body.parent_component, "copy")
    map_copy.map(Frame(Point3D([0, 0, 0]), UnitVector3D([-1, 0, 0]), UnitVector3D([0, -1, 0])))

    rotate_copy = body.copy(body.parent_component, "copy")
    rotate_copy.rotate(Point3D([0, 0, 0]), UnitVector3D([0, 0, 1]), np.pi)

    map_vertices = []
    for edge in map_copy.edges:
        map_vertices.extend([edge.shape.start, edge.shape.end])

    rotate_vertices = []
    for edge in rotate_copy.edges:
        rotate_vertices.extend([edge.shape.start, edge.shape.end])

    assert np.allclose(map_vertices, rotate_vertices)


def test_sphere_creation(modeler: Modeler):
    """Test the creation of a sphere body with a given radius."""
    skip_if_linux(modeler, test_sphere_creation.__name__, "create_sphere")
    design = modeler.create_design("Spheretest")
    center_point = Point3D([10, 10, 10], UNITS.m)
    radius = Distance(1, UNITS.m)
    spherebody = design.create_sphere("testspherebody", center_point, radius)
    assert spherebody.name == "testspherebody"
    assert len(spherebody.faces) == 1
    assert round(spherebody.volume._magnitude, 3) == round(4.1887902, 3)


def test_body_mirror(modeler: Modeler):
    """Test the mirroring of a body."""
    skip_if_linux(modeler, test_body_mirror.__name__, "mirror")
    design = modeler.create_design("Design1")

    # Create shape with no lines of symmetry in any axis
    body = design.extrude_sketch(
        "box",
        Sketch()
        .segment(Point2D([1, 1]), Point2D([-1, 1]))
        .segment_to_point(Point2D([0, 0.5]))
        .segment_to_point(Point2D([-1, -1]))
        .segment_to_point(Point2D([1, -1]))
        .segment_to_point(Point2D([1, 1])),
        1,
    )
    top = design.extrude_sketch(
        "top", Sketch(Plane(Point3D([0, 0, 1]))).box(Point2D([0.5, 0.5]), 0.1, 0.1), 0.1
    )
    body.unite(top)

    # Mirror across YZ plane
    copy1 = body.copy(body.parent_component, "box2")
    copy1.mirror(Plane(Point3D([2, 0, 0]), UnitVector3D([0, 0, 1]), UnitVector3D([0, 1, 0])))

    # results from SpaceClaim
    expected_vertices = [
        Point3D([5.0, -1.0, 1.0]),
        Point3D([5.0, -1.0, 0.0]),
        Point3D([4.0, 0.5, 1.0]),
        Point3D([4.0, 0.5, 0.0]),
        Point3D([5.0, 1.0, 1.0]),
        Point3D([5.0, 1.0, 0.0]),
        Point3D([3.0, 1.0, 1.0]),
        Point3D([3.0, 1.0, 0.0]),
        Point3D([3.0, -1.0, 1.0]),
        Point3D([3.0, -1.0, 0.0]),
        Point3D([3.55, 0.45, 1.1]),
        Point3D([3.55, 0.45, 1.0]),
        Point3D([3.55, 0.55, 1.1]),
        Point3D([3.55, 0.55, 1.0]),
        Point3D([3.45, 0.55, 1.1]),
        Point3D([3.45, 0.55, 1.0]),
        Point3D([3.45, 0.45, 1.1]),
        Point3D([3.45, 0.45, 1.0]),
    ]

    copy_vertices = []
    for edge in copy1.edges:
        if edge.shape.start not in copy_vertices:
            copy_vertices.append(edge.shape.start)
    assert np.allclose(expected_vertices, copy_vertices)

    # Mirror across XY plane
    copy2 = body.copy(body.parent_component, "box3")
    copy2.mirror(Plane(Point3D([0, 0, -5]), UnitVector3D([1, 0, 0]), UnitVector3D([0, 1, 0])))

    # results from SpaceClaim
    expected_vertices = [
        Point3D([-1.0, -1.0, -11.0]),
        Point3D([-1.0, -1.0, -10.0]),
        Point3D([0.0, 0.5, -11.0]),
        Point3D([0.0, 0.5, -10.0]),
        Point3D([-1.0, 1.0, -11.0]),
        Point3D([-1.0, 1.0, -10.0]),
        Point3D([1.0, 1.0, -11.0]),
        Point3D([1.0, 1.0, -10.0]),
        Point3D([1.0, -1.0, -11.0]),
        Point3D([1.0, -1.0, -10.0]),
        Point3D([0.45, 0.45, -11.1]),
        Point3D([0.45, 0.45, -11.0]),
        Point3D([0.45, 0.55, -11.1]),
        Point3D([0.45, 0.55, -11.0]),
        Point3D([0.55, 0.55, -11.1]),
        Point3D([0.55, 0.55, -11.0]),
        Point3D([0.55, 0.45, -11.1]),
        Point3D([0.55, 0.45, -11.0]),
    ]

    copy_vertices = []
    for edge in copy2.edges:
        if edge.shape.start not in copy_vertices:
            copy_vertices.append(edge.shape.start)
    assert np.allclose(expected_vertices, copy_vertices)

    # Mirror across XZ plane
    copy3 = body.copy(body.parent_component, "box4")
    copy3.mirror(Plane(Point3D([0, 3, 0]), UnitVector3D([1, 0, 0]), UnitVector3D([0, 0, 1])))

    # results from SpaceClaim
    expected_vertices = [
        Point3D([-1.0, 7.0, 1.0]),
        Point3D([-1.0, 7.0, 0.0]),
        Point3D([0.0, 5.5, 1.0]),
        Point3D([0.0, 5.5, 0.0]),
        Point3D([-1.0, 5.0, 1.0]),
        Point3D([-1.0, 5.0, 0.0]),
        Point3D([1.0, 5.0, 1.0]),
        Point3D([1.0, 5.0, 0.0]),
        Point3D([1.0, 7.0, 1.0]),
        Point3D([1.0, 7.0, 0.0]),
        Point3D([0.45, 5.55, 1.1]),
        Point3D([0.45, 5.55, 1.0]),
        Point3D([0.45, 5.45, 1.1]),
        Point3D([0.45, 5.45, 1.0]),
        Point3D([0.55, 5.45, 1.1]),
        Point3D([0.55, 5.45, 1.0]),
        Point3D([0.55, 5.55, 1.1]),
        Point3D([0.55, 5.55, 1.0]),
    ]

    copy_vertices = []
    for edge in copy3.edges:
        if edge.shape.start not in copy_vertices:
            copy_vertices.append(edge.shape.start)
    assert np.allclose(expected_vertices, copy_vertices)


def test_sweep_sketch(modeler: Modeler):
    """Test revolving a circle profile around a circular axis to make a
    donut.
    """
    design_sketch = modeler.create_design("donut")

    path_radius = 5
    profile_radius = 2

    # create a circle on the XZ-plane centered at (5, 0, 0) with radius 2
    profile = Sketch(plane=Plane(direction_x=[1, 0, 0], direction_y=[0, 0, 1])).circle(
        Point2D([path_radius, 0]), profile_radius
    )

    # create a circle on the XY-plane centered at (0, 0, 0) with radius 5
    path = [Circle(Point3D([0, 0, 0]), path_radius).trim(Interval(0, 2 * np.pi))]

    body = design_sketch.sweep_sketch("donutsweep", profile, path)

    assert body.is_surface is False

    # check edges
    assert len(body.edges) == 0

    # check faces
    assert len(body.faces) == 1

    # check area of face
    # compute expected area (torus with r < R) where r2 is inner radius and r1 is outer radius
    r1 = path_radius + profile_radius
    r2 = path_radius - profile_radius
    expected_face_area = (np.pi**2) * (r1**2 - r2**2)
    assert body.faces[0].area.m == pytest.approx(expected_face_area)

    assert Accuracy.length_is_equal(body.volume.m, 394.7841760435743)


def test_sweep_chain(modeler: Modeler):
    """Test revolving a semi-elliptical profile around a circular axis to make
    a bowl.
    """
    design_chain = modeler.create_design("bowl")

    radius = 10

    # create quarter-ellipse profile with major radius = 10, minor radius = 5
    profile = [
        Ellipse(
            Point3D([0, 0, radius / 2]), radius, radius / 2, reference=[1, 0, 0], axis=[0, 1, 0]
        ).trim(Interval(0, np.pi / 2))
    ]

    # create circle on the plane parallel to the XY-plane but moved up by 5 units with radius 10
    path = [Circle(Point3D([0, 0, radius / 2]), radius).trim(Interval(0, 2 * np.pi))]

    # create the bowl body
    body = design_chain.sweep_chain("bowlsweep", path, profile)

    assert body.is_surface is True

    # check edges
    assert len(body.edges) == 1

    # check length of edge
    # compute expected circumference (circle with radius 10)
    expected_edge_cirumference = 2 * np.pi * 10
    assert body.edges[0].length.m == pytest.approx(expected_edge_cirumference)

    # check faces
    assert len(body.faces) == 1

    # check area of face
    # compute expected area (half a spheroid)
    minor_rad = radius / 2
    e_squared = 1 - (minor_rad**2 / radius**2)
    e = np.sqrt(e_squared)
    expected_face_area = (
        2 * np.pi * radius**2 + (minor_rad**2 / e) * np.pi * np.log((1 + e) / (1 - e))
    ) / 2
    assert body.faces[0].area.m == pytest.approx(expected_face_area)

    # check volume of body
    # expected is 0 since it's not a closed surface
    assert body.volume.m == 0


def test_create_body_from_loft_profile(modeler: Modeler):
    """Test the ``create_body_from_loft_profile()`` method to create a vase
    shape.
    """
    skip_if_linux(
        modeler, test_create_body_from_loft_profile.__name__, "'create_body_from_loft_profile'"
    )
    design_sketch = modeler.create_design("loftprofile")

    profile1 = Circle(origin=[0, 0, 0], radius=8).trim(Interval(0, 2 * np.pi))
    profile2 = Circle(origin=[0, 0, 10], radius=10).trim(Interval(0, 2 * np.pi))
    profile3 = Circle(origin=[0, 0, 20], radius=5).trim(Interval(0, 2 * np.pi))

    # Call the method
    result = design_sketch.create_body_from_loft_profile(
        "vase", [[profile1], [profile2], [profile3]], False, False
    )

    # Assert that the resulting body has only one face.
    assert len(result.faces) == 1

    # check volume of body
    # expected is 0 since it's not a closed surface
    assert result.volume.m == 0


def test_revolve_sketch(modeler: Modeler):
    """Test revolving a circular profile for a quarter donut."""
    # Initialize the donut sketch design
    design = modeler.create_design("quarter-donut")

    # Donut parameters
    path_radius = 5
    profile_radius = 2

    # Create the circular profile on the XZ plane centered at (5, 0, 0)
    # with a radius of 2
    plane_profile = Plane(
        origin=Point3D([path_radius, 0, 0]), direction_x=UNITVECTOR3D_X, direction_y=UNITVECTOR3D_Z
    )
    profile = Sketch(plane=plane_profile)
    profile.circle(Point2D([0, 0]), profile_radius)

    # Revolve the profile around the Z axis and center in the absolute origin
    # for an angle of 90 degrees
    body = design.revolve_sketch(
        "donut-body",
        sketch=profile,
        axis=UNITVECTOR3D_Z,
        angle=Angle(90, unit=UNITS.degrees),
        rotation_origin=Point3D([0, 0, 0]),
    )

    assert body.is_surface is False
    assert body.name == "donut-body"
    assert np.isclose(body.volume.m, np.pi**2 * 2 * 5, rtol=1e-3)  # quarter of a torus volume


def test_revolve_sketch_coincident_origins(modeler: Modeler):
    """Test demonstrating revolving a sketch when it is located
    in the same origin does not fail.
    """
    # Initialize a sphere sketch design given a semicircle profile
    design = modeler.create_design("revolve-coincident-origins")

    # Create an XZ plane centered at (0, 0, 0)
    plane_profile = Plane(
        origin=Point3D([0, 0, 0]), direction_x=UNITVECTOR3D_X, direction_y=UNITVECTOR3D_Z
    )
    profile = Sketch(plane=plane_profile)
    (
        profile.segment_to_point(Point2D([1, 0]))
        .arc_to_point(Point2D([-1, 0]), Point2D([0, 0]))
        .segment_to_point(Point2D([0, 0]))
    )

    # Try revolving the profile... coincident origins is not a problem anymore
    body = design.revolve_sketch(
        "cross-section-sphere",
        sketch=profile,
        axis=UNITVECTOR3D_X,
        angle=Angle(90, unit=UNITS.degrees),
        rotation_origin=Point3D([0, 0, 0]),
    )

    assert body.is_surface is False
    assert body.name == "cross-section-sphere"
    assert np.isclose(
        body.volume.m, np.pi / 3, rtol=1e-3
    )  # quarter of a sphere volume (4/3 * pi * r^3) / 4
    # 1/3 * pi * r^3 --> r = 1 --> 1/3 * pi


def test_revolve_sketch_fail_invalid_path(modeler: Modeler):
    """Test demonstrating the failure of revolving a sketch when an invalid path is provided."""
    # Initialize the donut sketch design
    design = modeler.create_design("revolve-fail")

    # Create an XZ plane centered at (0, 0, 0)
    plane_profile = Plane(
        origin=Point3D([0, 0, 0]), direction_x=UNITVECTOR3D_X, direction_y=UNITVECTOR3D_Z
    )
    profile = Sketch(plane=plane_profile)
    profile.circle(Point2D([0, 0]), 1)

    # Try revolving the profile...
    with pytest.raises(
        GeometryExitedError, match="The path is invalid, or it is unsuitable for the profile."
    ):
        design.revolve_sketch(
            "cross-section-sphere",
            sketch=profile,
            axis=UNITVECTOR3D_Z,
            angle=Angle(90, unit=UNITS.degrees),
            rotation_origin=Point3D([0, 0, 0]),
        )


def test_component_tree_print(modeler: Modeler):
    """Test for verifying the tree print for ``Component`` objects."""
    # Skip on Linux
    skip_if_linux(modeler, test_component_tree_print.__name__, "create_beam")

    def check_list_equality(lines, expected_lines):
        # By doing "a in b" rather than "a == b", we can check for substrings
        # which, in the case of beam ids, is necessary since they are unique
        # and will not be the same in different runs.
        return all([expected_line in line for line, expected_line in zip(lines, expected_lines)])

    # Create your design on the server side
    design = modeler.create_design("TreePrintComponent")

    # Create a Sketch object and draw a circle (all client side)
    sketch = Sketch()
    sketch.circle(Point2D([-30, -30], UNITS.mm), Quantity(10, UNITS.mm))
    distance = Quantity(30, UNITS.mm)
    #  The following component hierarchy is made
    #
    #           |---> comp_1 ---|---> nested_1_comp_1 ---> nested_1_nested_1_comp_1
    #           |               |
    #           |               |---> nested_2_comp_1
    #           |
    # DESIGN ---|---> comp_2 -------> nested_1_comp_2
    #           |
    #           |
    #           |---> comp_3
    #
    #
    # Now, only "comp_3", "nested_2_comp_1" and "nested_1_nested_1_comp_1"
    # will have a body associated.
    #

    # Create the components
    comp_1 = design.add_component("Component_1")
    comp_2 = design.add_component("Component_2")
    comp_3 = design.add_component("Component_3")
    nested_1_comp_1 = comp_1.add_component("Nested_1_Component_1")
    nested_1_nested_1_comp_1 = nested_1_comp_1.add_component("Nested_1_Nested_1_Component_1")
    nested_2_comp_1 = comp_1.add_component("Nested_2_Component_1")
    _ = comp_2.add_component("Nested_1_Component_2")

    # Create the bodies
    _ = comp_3.extrude_sketch(name="comp_3_circle", sketch=sketch, distance=distance)
    _ = nested_2_comp_1.extrude_sketch(
        name="nested_2_comp_1_circle", sketch=sketch, distance=distance
    )
    _ = nested_1_nested_1_comp_1.extrude_sketch(
        name="nested_1_nested_1_comp_1_circle", sketch=sketch, distance=distance
    )

    # Create beams (in design)
    circle_profile_1 = design.add_beam_circular_profile(
        "CircleProfile1", Quantity(10, UNITS.mm), Point3D([0, 0, 0]), UNITVECTOR3D_X, UNITVECTOR3D_Y
    )
    _ = design.create_beam(
        Point3D([9, 99, 999], UNITS.mm), Point3D([8, 88, 888], UNITS.mm), circle_profile_1
    )

    # Test the tree print - by default
    ##################################
    lines = design.tree_print(return_list=True)
    ref = [
        ">>> Tree print view of component 'TreePrintComponent'",
        "",
        "Location",
        "--------",
        "Root component (Design)",
        "",
        "Subtree",
        "-------",
        "(comp) TreePrintComponent",
        "|---(beam) 0:",
        "|---(comp) Component_1",
        ":   |---(comp) Nested_1_Component_1",
        ":   :   |---(comp) Nested_1_Nested_1_Component_1",
        ":   :       |---(body) nested_1_nested_1_comp_1_circle",
        ":   |---(comp) Nested_2_Component_1",
        ":       |---(body) nested_2_comp_1_circle",
        "|---(comp) Component_2",
        ":   |---(comp) Nested_1_Component_2",
        "|---(comp) Component_3",
        "    |---(body) comp_3_circle",
    ]
    assert check_list_equality(lines, ref) is True

    # Test - request depth 1, and show only components
    ##################################################
    lines = design.tree_print(
        return_list=True, depth=1, consider_bodies=False, consider_beams=False
    )
    ref = [
        ">>> Tree print view of component 'TreePrintComponent'",
        "",
        "Location",
        "--------",
        "Root component (Design)",
        "",
        "Subtree",
        "-------",
        "(comp) TreePrintComponent",
        "|---(comp) Component_1",
        "|---(comp) Component_2",
        "|---(comp) Component_3",
    ]
    assert check_list_equality(lines, ref) is True

    # Test - request depth 2, indent 1 (which will default to 2)
    # and sort the components alphabetically
    ############################################################
    lines = design.tree_print(return_list=True, depth=2, indent=1, sort_keys=True)
    ref = [
        ">>> Tree print view of component 'TreePrintComponent'",
        "",
        "Location",
        "--------",
        "Root component (Design)",
        "",
        "Subtree",
        "-------",
        "(comp) TreePrintComponent",
        "|-(beam) 0:",
        "|-(comp) Component_1",
        ": |-(comp) Nested_1_Component_1",
        ": |-(comp) Nested_2_Component_1",
        "|-(comp) Component_2",
        ": |-(comp) Nested_1_Component_2",
        "|-(comp) Component_3",
        "  |-(body) comp_3_circle",
    ]
    assert check_list_equality(lines, ref) is True

    # Test - request from Nested_1_Component_1
    ##########################################
    lines = nested_1_comp_1.tree_print(return_list=True)
    ref = [
        ">>> Tree print view of component 'Nested_1_Component_1'",
        "",
        "Location",
        "--------",
        "TreePrintComponent > Component_1 > Nested_1_Component_1",
        "",
        "Subtree",
        "-------",
        "(comp) Nested_1_Component_1",
        "|---(comp) Nested_1_Nested_1_Component_1",
        "    |---(body) nested_1_nested_1_comp_1_circle",
    ]
    assert check_list_equality(lines, ref) is True


def test_surface_body_creation(modeler: Modeler):
    """Test surface body creation from trimmed surfaces."""
    design = modeler.create_design("Design1")

    # half sphere
    surface = Sphere([0, 0, 0], 1)
    trimmed_surface = surface.trim(BoxUV(Interval(0, np.pi * 2), Interval(0, np.pi / 2)))
    body = design.create_body_from_surface("sphere", trimmed_surface)
    assert len(design.bodies) == 1
    assert body.is_surface
    assert body.faces[0].area.m == pytest.approx(np.pi * 2)

    # cylinder
    surface = Cylinder([0, 0, 0], 1)
    trimmed_surface = surface.trim(BoxUV(Interval(0, np.pi * 2), Interval(0, 1)))
    body = design.create_body_from_surface("cylinder", trimmed_surface)

    assert len(design.bodies) == 2
    assert body.is_surface
    assert body.faces[0].area.m == pytest.approx(np.pi * 2)

    # cone
    surface = Cone([0, 0, 0], 1, np.pi / 4)
    trimmed_surface = surface.trim(BoxUV(Interval(0, np.pi * 2), Interval(surface.apex.z.m, 0)))
    body = design.create_body_from_surface("cone", trimmed_surface)

    assert len(design.bodies) == 3
    assert body.is_surface
    assert body.faces[0].area.m == pytest.approx(4.44288293816)

    # half torus
    surface = Torus([0, 0, 0], 2, 1)
    trimmed_surface = surface.trim(BoxUV(Interval(0, np.pi), Interval(0, np.pi * 2)))
    body = design.create_body_from_surface("torus", trimmed_surface)

    assert len(design.bodies) == 4
    assert body.is_surface
    assert body.faces[0].area.m == pytest.approx(39.4784176044)

    # SOLID BODIES

    # sphere
    surface = Sphere([0, 0, 0], 1)
    trimmed_surface = surface.trim(BoxUV(Interval(0, np.pi * 2), Interval(-np.pi / 2, np.pi / 2)))
    body = design.create_body_from_surface("sphere_solid", trimmed_surface)
    assert len(design.bodies) == 5
    assert not body.is_surface
    assert body.faces[0].area.m == pytest.approx(np.pi * 4)

    # torus
    surface = Torus([0, 0, 0], 2, 1)
    trimmed_surface = surface.trim(BoxUV(Interval(0, np.pi * 2), Interval(0, np.pi * 2)))
    body = design.create_body_from_surface("torus_solid", trimmed_surface)

    assert len(design.bodies) == 6
    assert not body.is_surface
    assert body.faces[0].area.m == pytest.approx(39.4784176044 * 2)


<<<<<<< HEAD
def test_design_parameters(modeler: Modeler):
    """Test the design parameters functionality."""

    design = modeler.open_file(FILES_DIR / "blockswithparameters.dsco")
    test_parameters = design.get_all_parameters()

    # Verify the initial parameters
    assert len(test_parameters) == 2
    assert test_parameters[0].name == "p1"
    assert abs(test_parameters[0].dimension_value - 0.00010872999999999981) < 1e-8
    assert test_parameters[0].dimension_type == ParameterType.DIMENSIONTYPE_AREA

    assert test_parameters[1].name == "p2"
    assert abs(test_parameters[1].dimension_value - 0.0002552758322160813) < 1e-8
    assert test_parameters[1].dimension_type == ParameterType.DIMENSIONTYPE_AREA

    # Update the second parameter and verify the status
    test_parameters[1].dimension_value = 0.0006
    status = design.set_parameter(test_parameters[1])
    assert status == ParameterUpdateStatus.SUCCESS

    # Attempt to update the first parameter and expect a constrained status
    test_parameters[0].dimension_value = 0.0006
    status = design.set_parameter(test_parameters[0])
    assert status == ParameterUpdateStatus.CONSTRAINED_PARAMETERS
=======
def test_cached_bodies(modeler: Modeler):
    """Test verifying that bodies are cached correctly.

    Whenever a new body is created, modified etc. we should make sure that the cache is updated.
    """
    design = modeler.create_design("ModelingDemo")

    # Define a sketch
    origin = Point3D([0, 0, 10])
    plane = Plane(origin, direction_x=[1, 0, 0], direction_y=[0, 1, 0])

    # Create a sketch
    sketch_box = Sketch(plane)
    sketch_box.box(Point2D([20, 20]), 30 * UNITS.m, 30 * UNITS.m)

    sketch_cylinder = Sketch(plane)
    sketch_cylinder.circle(Point2D([20, 20]), 5 * UNITS.m)

    design.extrude_sketch(name="BoxBody", sketch=sketch_box, distance=Distance(30, unit=UNITS.m))
    design.extrude_sketch(
        name="CylinderBody",
        sketch=sketch_cylinder,
        distance=Distance(60, unit=UNITS.m),
    )

    my_bodies = design.bodies
    my_bodies_2 = design.bodies

    # We should make sure that the object memory addresses are the same
    for body1, body2 in zip(my_bodies, my_bodies_2):
        assert body1 is body2  # We are comparing the memory addresses
        assert id(body1) == id(body2)

    design.extrude_sketch(
        name="CylinderBody2",
        sketch=sketch_cylinder,
        distance=Distance(20, unit=UNITS.m),
        direction="-",
    )
    my_bodies_3 = design.bodies

    for body1, body3 in zip(my_bodies, my_bodies_3):
        assert body1 is not body3
        assert id(body1) != id(body3)
>>>>>>> 2998d664
<|MERGE_RESOLUTION|>--- conflicted
+++ resolved
@@ -2741,7 +2741,6 @@
     assert body.faces[0].area.m == pytest.approx(39.4784176044 * 2)
 
 
-<<<<<<< HEAD
 def test_design_parameters(modeler: Modeler):
     """Test the design parameters functionality."""
 
@@ -2767,7 +2766,8 @@
     test_parameters[0].dimension_value = 0.0006
     status = design.set_parameter(test_parameters[0])
     assert status == ParameterUpdateStatus.CONSTRAINED_PARAMETERS
-=======
+
+
 def test_cached_bodies(modeler: Modeler):
     """Test verifying that bodies are cached correctly.
 
@@ -2811,5 +2811,4 @@
 
     for body1, body3 in zip(my_bodies, my_bodies_3):
         assert body1 is not body3
-        assert id(body1) != id(body3)
->>>>>>> 2998d664
+        assert id(body1) != id(body3)