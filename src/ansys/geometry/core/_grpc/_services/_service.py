# Copyright (C) 2023 - 2025 ANSYS, Inc. and/or its affiliates.
# SPDX-License-Identifier: MIT
#
#
# Permission is hereby granted, free of charge, to any person obtaining a copy
# of this software and associated documentation files (the "Software"), to deal
# in the Software without restriction, including without limitation the rights
# to use, copy, modify, merge, publish, distribute, sublicense, and/or sell
# copies of the Software, and to permit persons to whom the Software is
# furnished to do so, subject to the following conditions:
#
# The above copyright notice and this permission notice shall be included in all
# copies or substantial portions of the Software.
#
# THE SOFTWARE IS PROVIDED "AS IS", WITHOUT WARRANTY OF ANY KIND, EXPRESS OR
# IMPLIED, INCLUDING BUT NOT LIMITED TO THE WARRANTIES OF MERCHANTABILITY,
# FITNESS FOR A PARTICULAR PURPOSE AND NONINFRINGEMENT. IN NO EVENT SHALL THE
# AUTHORS OR COPYRIGHT HOLDERS BE LIABLE FOR ANY CLAIM, DAMAGES OR OTHER
# LIABILITY, WHETHER IN AN ACTION OF CONTRACT, TORT OR OTHERWISE, ARISING FROM,
# OUT OF OR IN CONNECTION WITH THE SOFTWARE OR THE USE OR OTHER DEALINGS IN THE
# SOFTWARE.

import grpc

from .._version import GeometryApiProtos, set_proto_version
from .base.admin import GRPCAdminService
from .base.bodies import GRPCBodyService
from .base.dbuapplication import GRPCDbuApplicationService
from .base.measurement_tools import GRPCMeasurementToolsService
from .base.named_selection import GRPCNamedSelectionService
<<<<<<< HEAD
from .base.repair_tools import GRPCRepairToolsService
=======
from .base.prepare_tools import GRPCPrepareToolsService
>>>>>>> a903bfd0


class _GRPCServices:
    """
    Placeholder for the gRPC services (i.e. stubs).

    Notes
    -----
    This class provides a unified interface to access the different
    gRPC services available in the Geometry API. It allows for easy
    switching between different versions of the API by using the
    `version` parameter in the constructor. The services are lazy-loaded
    to avoid unnecessary imports and to improve performance.

    Parameters
    ----------
    channel : grpc.Channel
        The gRPC channel to the server.
    version : GeometryApiProtos | str | None
        The version of the gRPC API protocol to use. If None, the latest
        version is used.
    """

    def __init__(self, channel: grpc.Channel, version: GeometryApiProtos | str | None = None):
        """
        Initialize the GRPCServices class.

        Parameters
        ----------
        channel : grpc.Channel
            The gRPC channel to the server.
        version : GeometryApiProtos | str | None
            The version of the gRPC API protocol to use. If None, the latest
            version is used.
        """
        # Set the proto version to be used
        self.version = set_proto_version(channel, version)
        self.channel = channel

        # Lazy load all the services
        self._admin = None
        self._bodies = None
        self._dbu_application = None
        self._named_selection = None
        self._measurement_tools = None
<<<<<<< HEAD
        self._repair_tools = None
=======
        self._prepare_tools = None
>>>>>>> a903bfd0

    @property
    def bodies(self) -> GRPCBodyService:
        """
        Get the body service for the specified version.

        Returns
        -------
        BodyServiceBase
            The body service for the specified version.
        """
        if not self._bodies:
            # Import the appropriate body service based on the version
            from .v0.bodies import GRPCBodyServiceV0
            from .v1.bodies import GRPCBodyServiceV1

            if self.version == GeometryApiProtos.V0:
                self._bodies = GRPCBodyServiceV0(self.channel)
            elif self.version == GeometryApiProtos.V1:  # pragma: no cover
                # V1 is not implemented yet
                self._bodies = GRPCBodyServiceV1(self.channel)
            else:  # pragma: no cover
                # This should never happen as the version is set in the constructor
                raise ValueError(f"Unsupported version: {self.version}")

        return self._bodies

    @property
    def admin(self) -> GRPCAdminService:
        """
        Get the admin service for the specified version.

        Returns
        -------
        AdminServiceBase
            The admin service for the specified version.
        """
        if not self._admin:
            # Import the appropriate admin service based on the version
            from .v0.admin import GRPCAdminServiceV0
            from .v1.admin import GRPCAdminServiceV1

            if self.version == GeometryApiProtos.V0:
                self._admin = GRPCAdminServiceV0(self.channel)
            elif self.version == GeometryApiProtos.V1:  # pragma: no cover
                # V1 is not implemented yet
                self._admin = GRPCAdminServiceV1(self.channel)
            else:  # pragma: no cover
                # This should never happen as the version is set in the constructor
                raise ValueError(f"Unsupported version: {self.version}")

        return self._admin

    @property
    def dbu_application(self) -> GRPCDbuApplicationService:
        """
        Get the DBU application service for the specified version.

        Returns
        -------
        DbuApplicationServiceBase
            The DBU application service for the specified version.
        """
        if not self._dbu_application:
            # Import the appropriate DBU application service based on the version
            from .v0.dbuapplication import GRPCDbuApplicationServiceV0
            from .v1.dbuapplication import GRPCDbuApplicationServiceV1

            if self.version == GeometryApiProtos.V0:
                self._dbu_application = GRPCDbuApplicationServiceV0(self.channel)
            elif self.version == GeometryApiProtos.V1:  # pragma: no cover
                # V1 is not implemented yet
                self._dbu_application = GRPCDbuApplicationServiceV1(self.channel)
            else:  # pragma: no cover
                # This should never happen as the version is set in the constructor
                raise ValueError(f"Unsupported version: {self.version}")

        return self._dbu_application

    @property
    def named_selection(self) -> GRPCNamedSelectionService:
        """
        Get the named selection service for the specified version.

        Returns
        -------
        NamedSelectionServiceBase
            The named selection service for the specified version.
        """
        if not self._named_selection:
            # Import the appropriate named selection service based on the version
            from .v0.named_selection import GRPCNamedSelectionServiceV0
            from .v1.named_selection import GRPCNamedSelectionServiceV1

            if self.version == GeometryApiProtos.V0:
                self._named_selection = GRPCNamedSelectionServiceV0(self.channel)
            elif self.version == GeometryApiProtos.V1:  # pragma: no cover
                # V1 is not implemented yet
                self._named_selection = GRPCNamedSelectionServiceV1(self.channel)
            else:  # pragma: no cover
                # This should never happen as the version is set in the constructor
                raise ValueError(f"Unsupported version: {self.version}")

        return self._named_selection

    @property
    def measurement_tools(self) -> GRPCMeasurementToolsService:
        """
        Get the measurement tools service for the specified version.

        Returns
        -------
        MeasurementToolsServiceBase
            The measurement tools service for the specified version.
        """
        if not self._measurement_tools:
            # Import the appropriate measurement tools service based on the version
            from .v0.measurement_tools import GRPCMeasurementToolsServiceV0
            from .v1.measurement_tools import GRPCMeasurementToolsServiceV1

            if self.version == GeometryApiProtos.V0:
                self._measurement_tools = GRPCMeasurementToolsServiceV0(self.channel)
            elif self.version == GeometryApiProtos.V1:  # pragma: no cover
                # V1 is not implemented yet
                self._measurement_tools = GRPCMeasurementToolsServiceV1(self.channel)
            else:  # pragma: no cover
                # This should never happen as the version is set in the constructor
                raise ValueError(f"Unsupported version: {self.version}")

        return self._measurement_tools

    @property
<<<<<<< HEAD
    def repair_tools(self) -> GRPCRepairToolsService:
        if not self._repair_tools:
            from .v0.repair_tools import GRPCRepairToolsServiceV0

            # TODO: Add V1 later
            self._repair_tools = GRPCRepairToolsServiceV0(self.channel)
        return self._repair_tools
=======
    def prepare_tools(self) -> GRPCPrepareToolsService:
        """
        Get the prepare tools service for the specified version.

        Returns
        -------
        NamedSelectionServiceBase
            The prepare tools service for the specified version.
        """
        if not self._prepare_tools:
            # Import the appropriate prepare tools service based on the version
            from .v0.prepare_tools import GRPCPrepareToolsServiceV0
            from .v1.prepare_tools import GRPCPrepareToolsServiceV1

            if self.version == GeometryApiProtos.V0:
                self._prepare_tools = GRPCPrepareToolsServiceV0(self.channel)
            elif self.version == GeometryApiProtos.V1:  # pragma: no cover
                # V1 is not implemented yet
                self._prepare_tools = GRPCPrepareToolsServiceV1(self.channel)
            else:  # pragma: no cover
                # This should never happen as the version is set in the constructor
                raise ValueError(f"Unsupported version: {self.version}")

        return self._prepare_tools
>>>>>>> a903bfd0
<|MERGE_RESOLUTION|>--- conflicted
+++ resolved
@@ -28,11 +28,8 @@
 from .base.dbuapplication import GRPCDbuApplicationService
 from .base.measurement_tools import GRPCMeasurementToolsService
 from .base.named_selection import GRPCNamedSelectionService
-<<<<<<< HEAD
 from .base.repair_tools import GRPCRepairToolsService
-=======
 from .base.prepare_tools import GRPCPrepareToolsService
->>>>>>> a903bfd0
 
 
 class _GRPCServices:
@@ -78,11 +75,8 @@
         self._dbu_application = None
         self._named_selection = None
         self._measurement_tools = None
-<<<<<<< HEAD
         self._repair_tools = None
-=======
         self._prepare_tools = None
->>>>>>> a903bfd0
 
     @property
     def bodies(self) -> GRPCBodyService:
@@ -215,7 +209,6 @@
         return self._measurement_tools
 
     @property
-<<<<<<< HEAD
     def repair_tools(self) -> GRPCRepairToolsService:
         if not self._repair_tools:
             from .v0.repair_tools import GRPCRepairToolsServiceV0
@@ -223,7 +216,6 @@
             # TODO: Add V1 later
             self._repair_tools = GRPCRepairToolsServiceV0(self.channel)
         return self._repair_tools
-=======
     def prepare_tools(self) -> GRPCPrepareToolsService:
         """
         Get the prepare tools service for the specified version.
@@ -247,5 +239,4 @@
                 # This should never happen as the version is set in the constructor
                 raise ValueError(f"Unsupported version: {self.version}")
 
-        return self._prepare_tools
->>>>>>> a903bfd0
+        return self._prepare_tools