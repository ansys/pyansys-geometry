# Copyright (C) 2023 - 2025 ANSYS, Inc. and/or its affiliates.
# SPDX-License-Identifier: MIT
#
#
# Permission is hereby granted, free of charge, to any person obtaining a copy
# of this software and associated documentation files (the "Software"), to deal
# in the Software without restriction, including without limitation the rights
# to use, copy, modify, merge, publish, distribute, sublicense, and/or sell
# copies of the Software, and to permit persons to whom the Software is
# furnished to do so, subject to the following conditions:
#
# The above copyright notice and this permission notice shall be included in all
# copies or substantial portions of the Software.
#
# THE SOFTWARE IS PROVIDED "AS IS", WITHOUT WARRANTY OF ANY KIND, EXPRESS OR
# IMPLIED, INCLUDING BUT NOT LIMITED TO THE WARRANTIES OF MERCHANTABILITY,
# FITNESS FOR A PARTICULAR PURPOSE AND NONINFRINGEMENT. IN NO EVENT SHALL THE
# AUTHORS OR COPYRIGHT HOLDERS BE LIABLE FOR ANY CLAIM, DAMAGES OR OTHER
# LIABILITY, WHETHER IN AN ACTION OF CONTRACT, TORT OR OTHERWISE, ARISING FROM,
# OUT OF OR IN CONNECTION WITH THE SOFTWARE OR THE USE OR OTHER DEALINGS IN THE
# SOFTWARE.
"""Module containing the repair tools service implementation.

This module defines an abstract base class for a gRPC-based repair tools service.
The class provides a set of abstract methods for identifying and repairing various
geometry issues, such as split edges, extra edges, duplicate faces etc.
"""

import grpc

from ansys.geometry.core.errors import protect_grpc

from ..base.repair_tools import GRPCRepairToolsService


class GRPCRepairToolsServiceV0(GRPCRepairToolsService):  # noqa: D102
    """Repair tools service for gRPC communication with the Geometry server.

    This class provides methods to interact with the Geometry server's
    Repair Tools service. It is specifically designed for the v0 version
    of the Geometry API.

    Parameters
    ----------
    channel : grpc.Channel
        The gRPC channel to the server.
    """

    @protect_grpc
    def __init__(self, channel: grpc.Channel):
        from ansys.api.geometry.v0.repairtools_pb2_grpc import RepairToolsStub

        self.stub = RepairToolsStub(channel)

    @protect_grpc
    def find_split_edges(self, **kwargs) -> dict:  # noqa: D102
        from ansys.api.geometry.v0.repairtools_pb2 import FindSplitEdgesRequest

        # Create the request - assumes all inputs are valid and of the proper type
        request = FindSplitEdgesRequest(
            bodies_or_faces=kwargs["bodies_or_faces"],
            angle=kwargs["angle"],
            distance=kwargs["distance"],
        )

        # Call the gRPC service
        response = self.stub.FindSplitEdges(request)

        # Return the response - formatted as a dictionary
        return {
            "problems": [
                {
                    "id": res.id,
                    "edges": res.edge_monikers,
                }
                for res in response.result
            ]
        }

    @protect_grpc
    def find_extra_edges(self, **kwargs) -> dict:  # noqa: D102
        from ansys.api.geometry.v0.repairtools_pb2 import FindExtraEdgesRequest

        # Create the request - assumes all inputs are valid and of the proper type
        request = FindExtraEdgesRequest(selection=kwargs["selection"])

        # Return the response - formatted as a dictionary
        response = self.stub.FindExtraEdges(request)

        # Return the response - formatted as a dictionary
        return {
            "problems": [
                {
                    "id": res.id,
                    "edges": res.edge_monikers,
                }
                for res in response.result
            ]
        }

    @protect_grpc
    def find_inexact_edges(self, **kwargs) -> dict:  # noqa: D102
        from ansys.api.geometry.v0.repairtools_pb2 import FindInexactEdgesRequest

        request = FindInexactEdgesRequest(selection=kwargs["selection"])

        # Call the gRPC service
        response = self.stub.FindInexactEdges(request)

        # Return the response - formatted as a dictionary
        return {
            "problems": [
                {
                    "id": res.id,
                    "edges": res.edge_monikers,
                }
                for res in response.result
            ]
        }

    @protect_grpc
    def find_short_edges(self, **kwargs) -> dict:  # noqa: D102
        from google.protobuf.wrappers_pb2 import DoubleValue

        from ansys.api.geometry.v0.repairtools_pb2 import FindShortEdgesRequest

        # Create the request - assumes all inputs are valid and of the proper type
        request = FindShortEdgesRequest(
            selection=kwargs["selection"],
            max_edge_length=DoubleValue(value=kwargs["length"]),
        )

        # Call the gRPC service
        response = self.stub.FindShortEdges(request)

        # Return the response - formatted as a dictionary
        return {
            "problems": [
                {
                    "id": res.id,
                    "edges": res.edge_monikers,
                }
                for res in response.result
            ]
        }

    @protect_grpc
    def find_duplicate_faces(self, **kwargs) -> dict:  # noqa: D102
        from ansys.api.geometry.v0.repairtools_pb2 import FindDuplicateFacesRequest

        request = FindDuplicateFacesRequest(faces=kwargs["faces"])

        # Call the gRPC service
        response = self.stub.FindDuplicateFaces(request)

        # Return the response - formatted as a dictionary
        return {
            "problems": [
                {
                    "id": res.id,
                    "faces": res.face_monikers,
                }
                for res in response.result
            ]
        }

    @protect_grpc
    def find_missing_faces(self, **kwargs) -> dict:  # noqa: D102
        from ansys.api.geometry.v0.repairtools_pb2 import FindMissingFacesRequest

        request = FindMissingFacesRequest(faces=kwargs["faces"])
        # Call the gRPC service
        response = self.stub.FindMissingFaces(request)
        # Return the response - formatted as a dictionary
        return {
            "problems": [
                {
                    "id": res.id,
                    "edges": res.edge_monikers,
                }
                for res in response.result
            ]
        }

    @protect_grpc
    def find_small_faces(self, **kwargs) -> dict:  # noqa: D102
        from ansys.api.geometry.v0.repairtools_pb2 import FindSmallFacesRequest

        request = FindSmallFacesRequest(selection=kwargs["selection"])
        # Call the gRPC service
        response = self.stub.FindSmallFaces(request)
        # Return the response - formatted as a dictionary
        return {
            "problems": [
                {
                    "id": res.id,
                    "faces": res.face_monikers,
                }
                for res in response.result
            ]
        }

    @protect_grpc
    def find_stitch_faces(self, **kwargs) -> dict:  # noqa: D102
        from ansys.api.geometry.v0.repairtools_pb2 import FindStitchFacesRequest

        request = FindStitchFacesRequest(faces=kwargs["faces"])
        # Call the gRPC service
        response = self.stub.FindStitchFaces(request)
        # Return the response - formatted as a dictionary
        return {
            "problems": [
                {
                    "id": res.id,
                    "bodies": res.body_monikers,
                }
                for res in response.result
            ]
        }

    @protect_grpc
    def find_simplify(self, **kwargs) -> dict:  # noqa: D102
        from ansys.api.geometry.v0.repairtools_pb2 import FindAdjustSimplifyRequest

        request = FindAdjustSimplifyRequest(selection=kwargs["selection"])

        # Call the gRPC service
        response = self.stub.FindAdjustSimplify(request)
        # Return the response - formatted as a dictionary
        return {
            "problems": [
                {
                    "id": res.id,
                    "bodies": res.body_monikers,
                }
                for res in response.result
            ]
        }

    @protect_grpc
    def find_and_fix_simplify(self, **kwargs) -> dict:  # noqa: D102
        from ansys.api.geometry.v0.repairtools_pb2 import FindAdjustSimplifyRequest

        request = FindAdjustSimplifyRequest(
            selection=kwargs["selection"],
            comprehensive=kwargs["comprehensive_result"],
        )
        # Call the gRPC service
        response = self.stub.FindAndSimplify(request)
        # Return the response - formatted as a dictionary
        return {
            "success": response.success,
            "found": response.found,
            "repaired": response.repaired,
            "created_bodies_monikers": [],
            "modified_bodies_monikers": [],
        }

    @protect_grpc
    def inspect_geometry(self, **kwargs) -> dict:  # noqa: D102
        from ansys.api.geometry.v0.repairtools_pb2 import InspectGeometryRequest

        request = InspectGeometryRequest(bodies=kwargs.get("bodies", []))
        # Call the gRPC service
        inspect_result_response = self.stub.InspectGeometry(request)
        # Return the response - formatted as a dictionary

<<<<<<< HEAD
        return self.serialize_inspect_result_response(inspect_result_response)
=======
        return inspect_result_response
>>>>>>> 68e10471

    @protect_grpc
    def repair_geometry(self, **kwargs) -> dict:  # noqa: D102
        from ansys.api.geometry.v0.repairtools_pb2 import RepairGeometryRequest

        request = RepairGeometryRequest(bodies=kwargs.get("bodies", []))
        # Call the gRPC service
        response = self.stub.RepairGeometry(request)
        # Return the response - formatted as a dictionary
        return {
            "success": response.result.success,
        }

    @protect_grpc
    def find_interferences(self, **kwargs) -> dict:  # noqa: D102
        from google.protobuf.wrappers_pb2 import BoolValue

        from ansys.api.geometry.v0.repairtools_pb2 import FindInterferenceRequest

        request = FindInterferenceRequest(
            bodies=kwargs["bodies"],
            cut_smaller_body=BoolValue(value=kwargs["cut_smaller_body"]),
        )
        # Call the gRPC service
        response = self.stub.FindInterference(request)

        # Return the response - formatted as a dictionary
        return {
            "problems": [
                {
                    "id": res.id,
                    "bodies": res.body_monikers,
                }
                for res in response.result
            ]
        }

    @protect_grpc
    def find_and_fix_short_edges(self, **kwargs):  # noqa: D102
        from google.protobuf.wrappers_pb2 import DoubleValue

        from ansys.api.geometry.v0.repairtools_pb2 import FindShortEdgesRequest

        request = FindShortEdgesRequest(
            selection=kwargs["selection"],
            max_edge_length=DoubleValue(value=kwargs["length"]),
            comprehensive=kwargs["comprehensive_result"],
        )
        # Call the gRPC service
        response = self.stub.FindAndFixShortEdges(request)

        # Return the response - formatted as a dictionary
        return {
            "success": response.success,
            "found": response.found,
            "repaired": response.repaired,
            "created_bodies_monikers": [],
            "modified_bodies_monikers": [],
        }

    @protect_grpc
    def find_and_fix_extra_edges(self, **kwargs) -> dict:  # noqa: D102
        from ansys.api.geometry.v0.repairtools_pb2 import FindExtraEdgesRequest

        request = FindExtraEdgesRequest(
            selection=kwargs["selection"],
            comprehensive=kwargs["comprehensive_result"],
        )
        # Call the gRPC service
        response = self.stub.FindAndFixExtraEdges(request)

        # Return the response - formatted as a dictionary
        return {
            "success": response.success,
            "found": response.found,
            "repaired": response.repaired,
            "created_bodies_monikers": response.created_bodies_monikers,
            "modified_bodies_monikers": response.modified_bodies_monikers,
        }

    @protect_grpc
    def find_and_fix_split_edges(self, **kwargs) -> dict:  # noqa: D102
        from ansys.api.geometry.v0.repairtools_pb2 import FindSplitEdgesRequest

        request = FindSplitEdgesRequest(
            bodies_or_faces=kwargs["bodies_or_faces"],
            angle=kwargs["angle"],
            distance=kwargs["length"],
            comprehensive=kwargs["comprehensive_result"],
        )

        # Call the gRPC service
        response = self.stub.FindAndFixSplitEdges(request)

        # Return the response - formatted as a dictionary
        return {
            "success": response.success,
            "found": response.found,
            "repaired": response.repaired,
            "created_bodies_monikers": [],
            "modified_bodies_monikers": [],
        }

    @staticmethod
    def serialize_inspect_result_response(response) -> dict:
        """Serialize the InspectGeometryResponse to a dictionary."""

        def serialize_body(body):
            return {
                "id": body.id,
                "name": body.name,
                "can_suppress": body.can_suppress,
                "transform_to_master": {
                    "m00": body.transform_to_master.m00,
                    "m11": body.transform_to_master.m11,
                    "m22": body.transform_to_master.m22,
                    "m33": body.transform_to_master.m33,
                },
                "master_id": body.master_id,
                "parent_id": body.parent_id,
            }

        def serialize_face(face):
            return {
                "id": face.id,
                "surface_type": face.surface_type,
                "export_id": face.export_id,
                "is_reversed": getattr(face, "is_reversed", False),
                "parent_id": face.parent_id.id,
            }

        def serialize_edge(edge):
            return {
                "id": edge.id,
                "curve_type": edge.curve_type,
                "export_id": edge.export_id,
                "length": edge.length,
                "owner_id": edge.owner_id,
                "parent": serialize_body(edge.parent) if hasattr(edge, "parent") else None,
            }

        def serialize_issue(issue):
            return {
                "message_type": issue.message_type,
                "message_id": issue.message_id,
                "message": issue.message,
                "faces": [serialize_face(f) for f in issue.faces],
                "edges": [serialize_edge(e) for e in issue.edges],
            }

        return {
            "issues_by_body": [
                {
                    "body": serialize_body(body_issues.body),
                    "issues": [serialize_issue(i) for i in body_issues.issues],
                }
                for body_issues in response.issues_by_body
            ]
        }<|MERGE_RESOLUTION|>--- conflicted
+++ resolved
@@ -265,12 +265,7 @@
         inspect_result_response = self.stub.InspectGeometry(request)
         # Return the response - formatted as a dictionary
 
-<<<<<<< HEAD
         return self.serialize_inspect_result_response(inspect_result_response)
-=======
-        return inspect_result_response
->>>>>>> 68e10471
-
     @protect_grpc
     def repair_geometry(self, **kwargs) -> dict:  # noqa: D102
         from ansys.api.geometry.v0.repairtools_pb2 import RepairGeometryRequest
