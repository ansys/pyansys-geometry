# Copyright (C) 2023 - 2025 ANSYS, Inc. and/or its affiliates.
# SPDX-License-Identifier: MIT
#
#
# Permission is hereby granted, free of charge, to any person obtaining a copy
# of this software and associated documentation files (the "Software"), to deal
# in the Software without restriction, including without limitation the rights
# to use, copy, modify, merge, publish, distribute, sublicense, and/or sell
# copies of the Software, and to permit persons to whom the Software is
# furnished to do so, subject to the following conditions:
#
# The above copyright notice and this permission notice shall be included in all
# copies or substantial portions of the Software.
#
# THE SOFTWARE IS PROVIDED "AS IS", WITHOUT WARRANTY OF ANY KIND, EXPRESS OR
# IMPLIED, INCLUDING BUT NOT LIMITED TO THE WARRANTIES OF MERCHANTABILITY,
# FITNESS FOR A PARTICULAR PURPOSE AND NONINFRINGEMENT. IN NO EVENT SHALL THE
# AUTHORS OR COPYRIGHT HOLDERS BE LIABLE FOR ANY CLAIM, DAMAGES OR OTHER
# LIABILITY, WHETHER IN AN ACTION OF CONTRACT, TORT OR OTHERWISE, ARISING FROM,
# OUT OF OR IN CONNECTION WITH THE SOFTWARE OR THE USE OR OTHER DEALINGS IN THE
# SOFTWARE.
"""Testing of geometry commands."""

import numpy as np
from pint import Quantity
import pytest

from ansys.geometry.core.designer.geometry_commands import (
    ExtrudeType,
    FillPatternType,
    OffsetMode,
)
from ansys.geometry.core.math import Plane, Point2D, Point3D, UnitVector3D
from ansys.geometry.core.math.constants import UNITVECTOR3D_Z
from ansys.geometry.core.misc import UNITS
from ansys.geometry.core.misc.measurements import Angle, Distance
from ansys.geometry.core.modeler import Modeler
from ansys.geometry.core.shapes.curves.line import Line
from ansys.geometry.core.sketch.sketch import Sketch

from .conftest import FILES_DIR


def test_chamfer(modeler: Modeler):
    """Test chamfer on edges and faces."""
    design = modeler.create_design("chamfer")

    body = design.extrude_sketch("box", Sketch().box(Point2D([0, 0]), 1, 1), 1)
    assert len(body.faces) == 6
    assert len(body.edges) == 12
    assert body.volume.m == pytest.approx(Quantity(1, UNITS.m**3).m, rel=1e-6, abs=1e-8)

    modeler.geometry_commands.chamfer(body.edges[0], 0.1)
    assert len(body.faces) == 7
    assert len(body.edges) == 15
    assert body.volume.m == pytest.approx(Quantity(0.995, UNITS.m**3).m, rel=1e-6, abs=1e-8)

    modeler.geometry_commands.chamfer(body.faces[-1], 0.5)
    assert len(body.faces) == 7
    assert len(body.edges) == 15
    assert body.volume.m == pytest.approx(Quantity(0.875, UNITS.m**3).m, rel=1e-6, abs=1e-8)

    # multiple edges
    body2 = design.extrude_sketch("box2", Sketch().box(Point2D([0, 0]), 1, 1), 1)
    assert len(body2.faces) == 6
    assert len(body2.edges) == 12
    assert body2.volume.m == pytest.approx(Quantity(1, UNITS.m**3).m, rel=1e-6, abs=1e-8)

    modeler.geometry_commands.chamfer(body2.edges, 0.1)
    assert len(body2.faces) == 26
    assert len(body2.edges) == 48
    assert body2.volume.m == pytest.approx(
        Quantity(0.945333333333333333, UNITS.m**3).m, rel=1e-6, abs=1e-8
    )


def test_fillet(modeler: Modeler):
    """Test fillet on edge and face."""
    design = modeler.create_design("fillet")

    body = design.extrude_sketch("box", Sketch().box(Point2D([0, 0]), 1, 1), 1)
    assert len(body.faces) == 6
    assert len(body.edges) == 12
    assert body.volume.m == pytest.approx(Quantity(1, UNITS.m**3).m, rel=1e-6, abs=1e-8)

    modeler.geometry_commands.fillet(body.edges[0], 0.1)
    assert len(body.faces) == 7
    assert len(body.edges) == 15
    assert body.volume.m == pytest.approx(
        Quantity(0.9978539816339744, UNITS.m**3).m, rel=1e-6, abs=1e-8
    )

    modeler.geometry_commands.fillet(body.faces[-1], 0.5)
    assert len(body.faces) == 7
    assert len(body.edges) == 15
    assert body.volume.m == pytest.approx(
        Quantity(0.946349540849362, UNITS.m**3).m, rel=1e-6, abs=1e-8
    )

    # multiple edges
    body2 = design.extrude_sketch("box2", Sketch().box(Point2D([0, 0]), 1, 1), 1)
    assert len(body2.faces) == 6
    assert len(body2.edges) == 12
    assert body2.volume.m == pytest.approx(Quantity(1, UNITS.m**3).m, rel=1e-6, abs=1e-8)

    modeler.geometry_commands.fillet(body2.edges, 0.1)
    assert len(body2.faces) == 26
    assert len(body2.edges) == 48
    assert body2.volume.m == pytest.approx(
        Quantity(0.9755870138909422, UNITS.m**3).m, rel=1e-6, abs=1e-8
    )

    modeler.geometry_commands.fillet(body2.faces, 0.3)
    assert len(body2.faces) == 26
    assert len(body2.edges) == 48
    assert body2.volume.m == pytest.approx(
        Quantity(0.8043893421169303, UNITS.m**3).m, rel=1e-6, abs=1e-8
    )

    modeler.geometry_commands.fillet(body2.faces, 0.05)
    assert len(body2.faces) == 26
    assert len(body2.edges) == 48
    assert body2.volume.m == pytest.approx(
        Quantity(0.9937293491873294, UNITS.m**3).m, rel=1e-6, abs=1e-8
    )


def test_full_fillet(modeler: Modeler):
    """Test full fillet on faces."""
    design = modeler.create_design("full_fillet")

    body = design.extrude_sketch("box", Sketch().box(Point2D([0, 0]), 1, 1), 1)
    assert len(body.faces) == 6
    assert len(body.edges) == 12
    assert body.volume.m == pytest.approx(Quantity(1, UNITS.m**3).m, rel=1e-6, abs=1e-8)

    modeler.geometry_commands.full_fillet(body.faces[0:3])
    assert len(body.faces) == 6
    assert len(body.edges) == 12
    assert body.volume.m == pytest.approx(
        Quantity(0.8926990816987, UNITS.m**3).m, rel=1e-6, abs=1e-8
    )


def test_extrude_faces_and_offset_relationships(modeler: Modeler):
    """Test extrude faces and offset relationships."""
    design = modeler.create_design("extrude_faces")
    body = design.extrude_sketch("box", Sketch().box(Point2D([0, 0]), 1, 1), 1)
    assert body.volume.m == pytest.approx(Quantity(1, UNITS.m**3).m, rel=1e-6, abs=1e-8)

    # extrude out, double volume
    modeler.geometry_commands.extrude_faces(body.faces[1], 1)
    assert body.volume.m == pytest.approx(Quantity(2, UNITS.m**3).m, rel=1e-6, abs=1e-8)

    # extrude in, cut in half
    modeler.geometry_commands.extrude_faces(
        body.faces[1],
        -1,
        None,
        ExtrudeType.FORCE_CUT,
        OffsetMode.IGNORE_RELATIONSHIPS,
        False,
        False,
        True,
    )
    assert body.volume.m == pytest.approx(Quantity(1, UNITS.m**3).m, rel=1e-6, abs=1e-8)

    # setup offset relationship, faces will move together, volume won't change
    body.faces[0].setup_offset_relationship(body.faces[1], True)
    modeler.geometry_commands.extrude_faces(
        body.faces[1],
        1,
        None,
        ExtrudeType.ADD,
        OffsetMode.MOVE_FACES_TOGETHER,
        False,
        False,
        False,
    )
    assert body.volume.m == pytest.approx(Quantity(1, UNITS.m**3).m, rel=1e-6, abs=1e-8)

    # move apart, volume should double
    modeler.geometry_commands.extrude_faces(
        body.faces[1],
        0.5,
        None,
        ExtrudeType.ADD,
        OffsetMode.MOVE_FACES_APART,
        False,
        False,
        False,
    )
    assert body.volume.m == pytest.approx(Quantity(2, UNITS.m**3).m, rel=1e-6, abs=1e-8)


def test_extrude_faces_up_to(modeler: Modeler):
    """Test extrude faces up to."""
    design = modeler.create_design("extrude_faces_up_to")
    up_to = design.extrude_sketch("up_to", Sketch().box(Point2D([0, 0]), 1, 1), 1)
    up_to.translate(UnitVector3D([0, 0, 1]), 4)
    assert up_to.volume.m == pytest.approx(Quantity(1, UNITS.m**3).m, rel=1e-6, abs=1e-8)

    body = design.extrude_sketch("box", Sketch().box(Point2D([0, 0]), 1, 1), 1)
    assert body.volume.m == pytest.approx(Quantity(1, UNITS.m**3).m, rel=1e-6, abs=1e-8)

    # extrude up to other block's face, force independent or else they would merge into one body
    bodies = modeler.geometry_commands.extrude_faces_up_to(
        body.faces[1],
        up_to.faces[0],
        Point3D([0, 0, 0]),
        UnitVector3D([0, 0, 1]),
        ExtrudeType.FORCE_INDEPENDENT,
        OffsetMode.IGNORE_RELATIONSHIPS,
    )
    assert len(bodies) == 0
    assert len(design.bodies) == 2
    assert body.volume.m == pytest.approx(Quantity(4, UNITS.m**3).m, rel=1e-6, abs=1e-8)
    body.parent_component.delete_body(body)

    body = design.extrude_sketch("box", Sketch().box(Point2D([0, 0]), 1, 1), 1)
    assert body.volume.m == pytest.approx(Quantity(1, UNITS.m**3).m, rel=1e-6, abs=1e-8)

    # extrude up to other block's edge, add so they merge into one body
    bodies = modeler.geometry_commands.extrude_faces_up_to(
        body.faces[1],
        up_to.edges[0],
        Point3D([0, 0, 0]),
        UnitVector3D([0, 0, 1]),
        ExtrudeType.ADD,
    )
    assert len(bodies) == 0
    assert len(design.bodies) == 1
    assert body.volume.m == pytest.approx(Quantity(5, UNITS.m**3).m, rel=1e-6, abs=1e-8)


def test_extrude_edges_and_up_to(modeler: Modeler):
    """Test extrude edges and up to."""
    design = modeler.create_design("extrude_edges")
    upto = design.extrude_sketch("box", Sketch().box(Point2D([0, 0]), 1, 1), 1)
    upto.translate(UnitVector3D([0, 0, 1]), 5)
    assert upto.volume.m == pytest.approx(Quantity(1, UNITS.m**3).m, rel=1e-6, abs=1e-8)

    body = design.extrude_sketch("box2", Sketch().box(Point2D([0, 0]), 1, 1), 1)
    assert body.volume.m == pytest.approx(Quantity(1, UNITS.m**3).m, rel=1e-6, abs=1e-8)

    # extrude edge
    created_bodies = modeler.geometry_commands.extrude_edges(
        body.edges[0], 1, body.edges[0].faces[1]
    )
    assert len(created_bodies) == 1
    assert created_bodies[0].is_surface
    assert created_bodies[0].faces[0].area.m == pytest.approx(
        Quantity(1, UNITS.m**2).m, rel=1e-6, abs=1e-8
    )

    # extrude edge up to face
    created_bodies = modeler.geometry_commands.extrude_edges_up_to(
        body.edges[0], upto.faces[0], Point3D([0, 0, 0]), UnitVector3D([0, 0, 1])
    )
    assert len(created_bodies) == 1
    assert created_bodies[0].is_surface
    assert created_bodies[0].faces[0].area.m == pytest.approx(
        Quantity(4, UNITS.m**2).m, rel=1e-6, abs=1e-8
    )

    # extrude multiple edges up to
    created_bodies = modeler.geometry_commands.extrude_edges_up_to(
        body.edges, upto.faces[1], Point3D([0, 0, 0]), UnitVector3D([0, 0, 1])
    )
    assert created_bodies[0].is_surface
    assert created_bodies[0].faces[0].area.m == pytest.approx(
        Quantity(6, UNITS.m**2).m, rel=1e-6, abs=1e-8
    )
    assert created_bodies[0].faces[1].area.m == pytest.approx(
        Quantity(6, UNITS.m**2).m, rel=1e-6, abs=1e-8
    )
    assert created_bodies[0].faces[2].area.m == pytest.approx(
        Quantity(6, UNITS.m**2).m, rel=1e-6, abs=1e-8
    )
    assert created_bodies[0].faces[3].area.m == pytest.approx(
        Quantity(6, UNITS.m**2).m, rel=1e-6, abs=1e-8
    )


def test_rename_body_object(modeler: Modeler):
    """Test renaming body objects."""
    design = modeler.create_design("rename")
    body = design.extrude_sketch("box", Sketch().box(Point2D([0, 0]), 1, 1), 1)

    selection = [body]
    result = modeler.geometry_commands.rename_object(selection, "new_name")
    design._update_design_inplace()

    body = design.bodies[0]
    assert result
    assert body.name == "new_name"

    result = modeler.geometry_commands.rename_object(selection, "new_name2")
    design._update_design_inplace()

    body = design.bodies[0]
    assert result
    assert body.name == "new_name2"


def test_rename_component_object(modeler: Modeler):
    """Test renaming component objects."""
    design = modeler.create_design("rename_component")
    body = design.extrude_sketch("box", Sketch().box(Point2D([0, 0]), 1, 1), 1)

    selection = [body.parent_component]
    result = modeler.geometry_commands.rename_object(selection, "new_name")
    design._update_design_inplace()

    component = body.parent_component
    assert result
    assert component.name == "new_name"

    result = modeler.geometry_commands.rename_object(selection, "new_name2")
    design._update_design_inplace()

    component = body.parent_component
    assert result
    assert component.name == "new_name2"


def test_linear_pattern(modeler: Modeler):
    """Test linear pattern."""
    design = modeler.create_design("linear_pattern")
    body = design.extrude_sketch("box", Sketch().box(Point2D([0, 0]), 1, 1), 1)
    cutout = design.extrude_sketch("cylinder", Sketch().circle(Point2D([-0.4, -0.4]), 0.05), 1)
    body.subtract(cutout)

    # two dimensional
    success = modeler.geometry_commands.create_linear_pattern(
        body.faces[-1], body.edges[2], 5, 0.2, True, 5, 0.2
    )
    assert success
    assert body.volume.m == pytest.approx(
        Quantity(0.803650459151, UNITS.m**3).m, rel=1e-6, abs=1e-8
    )
    assert len(body.faces) == 31

    # modify linear pattern
    success = modeler.geometry_commands.modify_linear_pattern(body.faces[-1], 8, 0.11, 8, 0.11)
    assert success
    assert body.volume.m == pytest.approx(
        Quantity(0.497345175426, UNITS.m**3).m, rel=1e-6, abs=1e-8
    )
    assert len(body.faces) == 70

    # try keeping some old values
    success = modeler.geometry_commands.modify_linear_pattern(body.faces[-1], 4, 0, 4, 0, 1, 1)
    assert success
    assert body.volume.m == pytest.approx(
        Quantity(0.874336293856, UNITS.m**3).m, rel=1e-6, abs=1e-8
    )
    assert len(body.faces) == 22

    # back to creating - one dimensional
    body = design.extrude_sketch("box", Sketch().box(Point2D([0, 0]), 1, 1), 1)
    cutout = design.extrude_sketch("cylinder", Sketch().circle(Point2D([-0.4, -0.4]), 0.05), 1)
    body.subtract(cutout)

    success = modeler.geometry_commands.create_linear_pattern(body.faces[-1], body.edges[2], 5, 0.2)
    assert success
    assert body.volume.m == pytest.approx(Quantity(0.96073009183, UNITS.m**3).m, rel=1e-6, abs=1e-8)
    assert len(body.faces) == 11

    # intentional failure to create pattern
    body = design.extrude_sketch("box", Sketch().box(Point2D([0, 0]), 1, 1), 1)
    cutout = design.extrude_sketch("cylinder", Sketch().circle(Point2D([-0.4, -0.4]), 0.05), 1)
    body.subtract(cutout)

    success = modeler.geometry_commands.create_linear_pattern(body.faces[-1], body.edges[0], 5, 0.2)
    assert not success
    assert body.volume.m == pytest.approx(
        Quantity(0.992146018366, UNITS.m**3).m, rel=1e-6, abs=1e-8
    )
    assert len(body.faces) == 7

    # input validation test
    with pytest.raises(
        ValueError,
        match="If the pattern is two dimensional, count_y and pitch_y must be provided.",
    ):
        modeler.geometry_commands.create_linear_pattern(body.faces[-1], body.edges[0], 5, 0.2, True)
    with pytest.raises(
        ValueError,
        match="If the pattern is two dimensional, count_y and pitch_y must be provided.",
    ):
        modeler.geometry_commands.create_linear_pattern(
            body.faces[-1], body.edges[0], 5, 0.2, True, 5
        )
    with pytest.raises(
        ValueError,
        match=(
            "You provided count_y and pitch_y. Ensure two_dimensional is True if a "
            "two-dimensional pattern is desired."
        ),
    ):
        modeler.geometry_commands.create_linear_pattern(
            body.faces[-1], body.edges[0], 5, 0.2, False, 5, 0.2
        )


def test_circular_pattern(modeler: Modeler):
    """Test circular pattern."""
    design = modeler.create_design("d1")
    base = design.extrude_sketch("box", Sketch().box(Point2D([0, 0]), 1, 1), 1)
    axis = design.extrude_sketch("box", Sketch().box(Point2D([0, 0]), 0.01, 0.01), 1)
    base.subtract(axis)
    axis = base.edges[20]

    cutout = design.extrude_sketch("cylinder", Sketch().circle(Point2D([-0.2, 0]), 0.005), 1)
    base.subtract(cutout)

    assert base.volume.m == pytest.approx(
        Quantity(0.999821460184, UNITS.m**3).m, rel=1e-6, abs=1e-8
    )
    assert len(base.faces) == 11

    # full two-dimensional test - creates 3 rings around the center
    success = modeler.geometry_commands.create_circular_pattern(
        base.faces[-1], axis, 12, np.pi * 2, True, 3, 0.05, UnitVector3D([1, 0, 0])
    )
    assert success
    assert base.volume.m == pytest.approx(
        Quantity(0.997072566612, UNITS.m**3).m, rel=1e-6, abs=1e-8
    )
    assert len(base.faces) == 46

    # input validation test
    with pytest.raises(
        ValueError,
        match="If the pattern is two-dimensional, linear_count and linear_pitch must be provided.",
    ):
        modeler.geometry_commands.create_circular_pattern(base.faces[-1], axis, 12, np.pi * 2, True)
    with pytest.raises(
        ValueError,
        match=(
            "You provided linear_count and linear_pitch. Ensure two_dimensional is True if a "
            "two-dimensional pattern is desired."
        ),
    ):
        modeler.geometry_commands.create_circular_pattern(
            base.faces[-1], axis, 12, np.pi * 2, False, 3, 0.05
        )


def test_fill_pattern(modeler: Modeler):
    """Test fill pattern."""
    design = modeler.create_design("d1")

    # grid fill pattern
    base = design.extrude_sketch("box", Sketch().box(Point2D([0, 0]), 1, 1), 1)
    cutout = design.extrude_sketch("cylinder", Sketch().circle(Point2D([-0.4, -0.4]), 0.05), 1)
    base.subtract(cutout)
    assert base.volume.m == pytest.approx(
        Quantity(0.992146018366, UNITS.m**3).m, rel=1e-6, abs=1e-8
    )
    assert len(base.faces) == 7

    success = modeler.geometry_commands.create_fill_pattern(
        base.faces[-1],
        base.edges[2],
        FillPatternType.GRID,
        0.01,
        0.1,
        0.1,
    )
    assert success
    assert base.volume.m == pytest.approx(
        Quantity(0.803650459151, UNITS.m**3).m, rel=1e-6, abs=1e-8
    )
    assert len(base.faces) == 31

    # offset fill pattern
    base = design.extrude_sketch("box", Sketch().box(Point2D([0, 0]), 1, 1), 1)
    cutout = design.extrude_sketch("cylinder", Sketch().circle(Point2D([-0.4, -0.4]), 0.05), 1)
    base.subtract(cutout)
    assert base.volume.m == pytest.approx(
        Quantity(0.992146018366, UNITS.m**3).m, rel=1e-6, abs=1e-8
    )
    assert len(base.faces) == 7

    success = modeler.geometry_commands.create_fill_pattern(
        base.faces[-1],
        base.edges[2],
        FillPatternType.OFFSET,
        0.01,
        0.05,
        0.05,
    )
    assert success
    assert base.volume.m == pytest.approx(
        Quantity(0.670132771373, UNITS.m**3).m, rel=1e-6, abs=1e-8
    )
    assert len(base.faces) == 48

    # skewed fill pattern
    base = design.extrude_sketch("box", Sketch().box(Point2D([0, 0]), 1, 1), 1)
    cutout = design.extrude_sketch("cylinder", Sketch().circle(Point2D([-0.4, -0.4]), 0.05), 1)
    base.subtract(cutout)
    assert base.volume.m == pytest.approx(
        Quantity(0.992146018366, UNITS.m**3).m, rel=1e-6, abs=1e-8
    )
    assert len(base.faces) == 7

    success = modeler.geometry_commands.create_fill_pattern(
        base.faces[-1],
        base.edges[2],
        FillPatternType.SKEWED,
        0.01,
        0.1,
        0.1,
        0.1,
        0.2,
        0.2,
        0.1,
    )
    assert success
    assert base.volume.m == pytest.approx(
        Quantity(0.787942495883, UNITS.m**3).m, rel=1e-6, abs=1e-8
    )
    assert len(base.faces) == 33

    # update fill pattern
    base = design.extrude_sketch("update_fill", Sketch().box(Point2D([0, 0]), 1, 1), 1)
    cutout = design.extrude_sketch("cylinder", Sketch().circle(Point2D([-0.4, -0.4]), 0.05), 1)
    base.subtract(cutout)
    base.translate(UnitVector3D([1, 0, 0]), 5)
    assert base.volume.m == pytest.approx(
        Quantity(0.992146018366, UNITS.m**3).m, rel=1e-6, abs=1e-8
    )
    assert len(base.faces) == 7

    success = modeler.geometry_commands.create_fill_pattern(
        base.faces[-1],
        base.edges[2],
        FillPatternType.GRID,
        0.01,
        0.1,
        0.1,
    )
    assert success
    assert base.volume.m == pytest.approx(
        Quantity(0.803650459151, UNITS.m**3).m, rel=1e-6, abs=1e-8
    )
    assert len(base.faces) == 31

    face = base.faces[3]
    modeler.geometry_commands.extrude_faces(face, 1, face.normal(0, 0))
    success = modeler.geometry_commands.update_fill_pattern(base.faces[-1])
    assert success
    assert base.volume.m == pytest.approx(Quantity(1.60730091830, UNITS.m**3).m, rel=1e-6, abs=1e-8)
    assert len(base.faces) == 56


def test_revolve_faces(modeler: Modeler):
    """Test revolve faces."""
    design = modeler.create_design("revolve_faces")
    base = design.extrude_sketch("box", Sketch().box(Point2D([0, 0]), 1, 1), 1)
    bodies = modeler.geometry_commands.revolve_faces(
        base.faces[2], Line([0.5, 0.5, 0], [0, 0, 1]), np.pi * 3 / 2
    )
    assert len(bodies) == 0
    assert base.volume.m == pytest.approx(Quantity(3.35619449019, UNITS.m**3).m, rel=1e-6, abs=1e-8)
    assert len(base.faces) == 5


def test_revolve_faces_up_to(modeler: Modeler):
    """Test revolve faces up to."""
    design = modeler.create_design("revolve_faces_up_to")
    base = design.extrude_sketch("box", Sketch().box(Point2D([0, 0]), 1, 1), 1)
    bodies = modeler.geometry_commands.revolve_faces_up_to(
        base.faces[2],
        base.faces[4],
        Line([0.5, 0.5, 0], [0, 0, 1]),
        UnitVector3D([1, 0, 0]),
        ExtrudeType.FORCE_ADD,
    )
    assert len(bodies) == 0
    assert base.volume.m == pytest.approx(Quantity(1.78539816340, UNITS.m**3).m, rel=1e-6, abs=1e-8)
    assert len(base.faces) == 6


def test_revolve_faces_by_helix(modeler: Modeler):
    """Test revolve faces by helix."""
    design = modeler.create_design("revolve_faces_by_helix")
    base = design.extrude_sketch("box", Sketch().box(Point2D([0, 0]), 1, 1), 1)
    bodies = modeler.geometry_commands.revolve_faces_by_helix(
        base.faces[2],
        Line([0.5, 0.5, 0], [0, 0, 1]),
        UnitVector3D([1, 0, 0]),
        5,
        1,
        np.pi / 4,
        True,
        True,
    )
    assert len(bodies) == 2
    assert base.volume.m == pytest.approx(Quantity(1, UNITS.m**3).m, rel=1e-6, abs=1e-8)
    assert len(base.faces) == 6

    assert design.bodies[1].volume.m == pytest.approx(
        Quantity(86.2510674259, UNITS.m**3).m, rel=1e-6, abs=1e-8
    )
    assert len(base.faces) == 6
    # raise tolerance to 1e-4 to account for windows/linux parasolid differences
    assert design.bodies[2].volume.m == pytest.approx(
        Quantity(86.2510735368, UNITS.m**3).m, rel=1e-4, abs=1e-8
    )
    assert len(base.faces) == 6


def test_replace_face(modeler: Modeler):
    """Test replacing a face with another face."""
    design = modeler.create_design("replace_face")
    base = design.extrude_sketch("box", Sketch().box(Point2D([0, 0]), 1, 1), 1)
    cutout = design.extrude_sketch("cylinder", Sketch().circle(Point2D([-0.4, -0.4]), 0.05), 1)
    base.subtract(cutout)

    # replace face with a new face
    new_face = design.extrude_sketch("new_face", Sketch().box(Point2D([0, 0]), 0.1, 0.1), 1)
    success = modeler.geometry_commands.replace_face(base.faces[-1], new_face.faces[0])
    assert success
    assert base.volume.m == pytest.approx(
        Quantity(0.992146018366, UNITS.m**3).m, rel=1e-6, abs=1e-8
    )
    assert len(base.faces) == 7

    # replace face with an existing face
    success = modeler.geometry_commands.replace_face(base.faces[-1], base.faces[0])
    assert success
    assert base.volume.m == pytest.approx(
        Quantity(0.992146018366, UNITS.m**3).m, rel=1e-6, abs=1e-8
    )
    assert len(base.faces) == 7


def test_split_body_by_plane(modeler: Modeler):
    """Test split body by plane"""
    design = modeler.create_design("split_body_by_plane")

    body = design.extrude_sketch("box", Sketch().box(Point2D([0, 0]), 1, 1), 1)
    assert len(body.faces) == 6
    assert len(body.edges) == 12
    assert body.volume.m == pytest.approx(Quantity(1, UNITS.m**3).m, rel=1e-6, abs=1e-8)

    origin = Point3D([0, 0, 0.5])
    plane = Plane(origin, direction_x=[1, 0, 0], direction_y=[0, 1, 0])

    success = modeler.geometry_commands.split_body([body], plane, None, None, True)
    assert success is True

    assert len(design.bodies) == 2

    assert design.bodies[0].volume.m == pytest.approx(
        Quantity(0.5, UNITS.m**3).m, rel=1e-6, abs=1e-8
    )
    assert design.bodies[1].volume.m == pytest.approx(
        Quantity(0.5, UNITS.m**3).m, rel=1e-6, abs=1e-8
    )


def test_split_body_by_slicer_face(modeler: Modeler):
    """Test split body by slicer face"""
    design = modeler.create_design("split_body_by_slicer_face")

    body = design.extrude_sketch("box", Sketch().box(Point2D([0, 0]), 1, 1), 1)
    assert len(body.faces) == 6
    assert len(body.edges) == 12
    assert body.volume.m == pytest.approx(Quantity(1, UNITS.m**3).m, rel=1e-6, abs=1e-8)

    body2 = design.extrude_sketch("box2", Sketch().box(Point2D([3, 0]), 1, 1), 0.5)
    assert len(body2.faces) == 6
    assert len(body2.edges) == 12
    assert body2.volume.m == pytest.approx(Quantity(0.5, UNITS.m**3).m, rel=1e-6, abs=1e-8)

    face_to_split = body2.faces[1]

    success = modeler.geometry_commands.split_body([body], None, [face_to_split], None, True)
    assert success is True

    assert len(design.bodies) == 3

    assert design.bodies[0].volume.m == pytest.approx(
        Quantity(0.5, UNITS.m**3).m, rel=1e-6, abs=1e-8
    )
    assert design.bodies[1].volume.m == pytest.approx(
        Quantity(0.5, UNITS.m**3).m, rel=1e-6, abs=1e-8
    )
    assert design.bodies[2].volume.m == pytest.approx(
        Quantity(0.5, UNITS.m**3).m, rel=1e-6, abs=1e-8
    )


def test_split_body_by_slicer_edge(modeler: Modeler):
    """Test split body by slicer edge"""
    design = modeler.open_file(FILES_DIR / "Edge_Slice_Test.dsco")

    assert len(design.bodies) == 1
    body = design.bodies[0]
    assert len(body.faces) == 4
    assert len(body.edges) == 3
    assert body.volume.m == pytest.approx(
        Quantity(6.283185307179587e-06, UNITS.m**3).m, rel=1e-5, abs=1e-8
    )

    edge_to_split = body.edges[2]

    success = modeler.geometry_commands.split_body([body], None, [edge_to_split], None, True)
    assert success is True

    assert len(design.bodies) == 2

    assert design.bodies[0].volume.m == pytest.approx(
        Quantity(3.1415927e-06, UNITS.m**3).m, rel=1e-5, abs=1e-8
    )
    assert design.bodies[1].volume.m == pytest.approx(
        Quantity(3.1415927e-06, UNITS.m**3).m, rel=1e-5, abs=1e-8
    )


def test_split_body_by_face(modeler: Modeler):
    """Test split body by face"""
    design = modeler.create_design("split_body_by_face")

    body = design.extrude_sketch("box", Sketch().box(Point2D([0, 0]), 1, 1), 1)
    assert len(body.faces) == 6
    assert len(body.edges) == 12
    assert body.volume.m == pytest.approx(Quantity(1, UNITS.m**3).m, rel=1e-6, abs=1e-8)

    body2 = design.extrude_sketch("box2", Sketch().box(Point2D([3, 0]), 1, 1), 0.5)
    assert len(body2.faces) == 6
    assert len(body2.edges) == 12
    assert body2.volume.m == pytest.approx(Quantity(0.5, UNITS.m**3).m, rel=1e-6, abs=1e-8)

    face_to_split = body2.faces[1]

    success = modeler.geometry_commands.split_body([body], None, None, [face_to_split], True)
    assert success is True

    assert len(design.bodies) == 3

    assert design.bodies[0].volume.m == pytest.approx(
        Quantity(0.5, UNITS.m**3).m, rel=1e-6, abs=1e-8
    )
    assert design.bodies[1].volume.m == pytest.approx(
        Quantity(0.5, UNITS.m**3).m, rel=1e-6, abs=1e-8
    )
    assert design.bodies[2].volume.m == pytest.approx(
        Quantity(0.5, UNITS.m**3).m, rel=1e-6, abs=1e-8
    )


def test_get_round_info(modeler: Modeler):
    """Test getting the round info from a face"""
    design = modeler.create_design("full_fillet")

    body = design.extrude_sketch("box", Sketch().box(Point2D([0, 0]), 1, 1), 1)
    assert len(body.faces) == 6
    assert len(body.edges) == 12
    assert body.volume.m == pytest.approx(Quantity(1, UNITS.m**3).m, rel=1e-6, abs=1e-8)

    modeler.geometry_commands.fillet(body.edges[0], 0.1)
    assert len(body.faces) == 7
    assert len(body.edges) == 15
    assert body.volume.m == pytest.approx(
        Quantity(0.9978539816339744, UNITS.m**3).m, rel=1e-6, abs=1e-8
    )

    _, radius = modeler.geometry_commands.get_round_info(body.faces[6])
    assert radius == pytest.approx(Quantity(0.1, UNITS.m).m, rel=1e-6, abs=1e-8)


def test_get_empty_round_info(modeler: Modeler):
    """Test getting the round info from a face that does not have any rounding"""
    design = modeler.create_design("full_fillet")

    body = design.extrude_sketch("box", Sketch().box(Point2D([0, 0]), 1, 1), 1)
    assert len(body.faces) == 6
    assert len(body.edges) == 12
    assert body.volume.m == pytest.approx(Quantity(1, UNITS.m**3).m, rel=1e-6, abs=1e-8)

    _, radius = modeler.geometry_commands.get_round_info(body.faces[5])
    assert radius == 0.0


def test_get_face_bounding_box(modeler: Modeler):
    """Test getting the bounding box of a face."""
    design = modeler.create_design("face_bounding_box")
    body = design.extrude_sketch("box", Sketch().box(Point2D([0, 0]), 1, 1), 1)

    bounding_box = body.faces[0].bounding_box
    assert bounding_box.x_min == bounding_box.y_min == -0.5
    assert bounding_box.x_max == bounding_box.y_max == 0.5

    bounding_box = body.faces[1].bounding_box
    assert bounding_box.x_min == bounding_box.y_min == -0.5
    assert bounding_box.x_max == bounding_box.y_max == 0.5


def test_linear_pattern_on_imported_geometry_faces(modeler: Modeler):
    """Test create a linear pattern on imported geometry"""
    design = modeler.open_file(FILES_DIR / "LinearPatterns.scdocx")
    assert len(design.bodies) == 1
    assert len(design.bodies[0].faces) == 11
    assert design.bodies[0].volume.m == pytest.approx(
        Quantity(7.227e-6, UNITS.m**3).m, rel=1e-6, abs=1e-8
    )
    success = modeler.geometry_commands.create_linear_pattern(
        [
            design.bodies[0].faces[1],
            design.bodies[0].faces[2],
            design.bodies[0].faces[0],
            design.bodies[0].faces[4],
            design.bodies[0].faces[3],
        ],
        design.bodies[0].edges[12],
        13,
        0.004,
        True,
        7,
        0.007,
    )
    assert len(design.bodies) == 1
    assert len(design.bodies[0].faces) == 266
    assert success
    assert design.bodies[0].volume.m == pytest.approx(
        Quantity(1.08992e-5, UNITS.m**3).m, rel=1e-6, abs=1e-8
    )


def test_modify_linear_pattern_on_imported_geometry_faces(modeler: Modeler):
    """Test modifying a linear pattern on an imported geometry"""
    design = modeler.open_file(FILES_DIR / "LinearPatternsModify.scdocx")
    assert len(design.bodies) == 1
    assert len(design.bodies[0].faces) == 266
    assert design.bodies[0].volume.m == pytest.approx(
        Quantity(1.08992e-5, UNITS.m**3).m, rel=1e-6, abs=1e-8
    )
    success = modeler.geometry_commands.modify_linear_pattern(
        [
            design.bodies[0].faces[1],
            design.bodies[0].faces[2],
            design.bodies[0].faces[0],
            design.bodies[0].faces[4],
            design.bodies[0].faces[3],
        ],
        10,
        0.004,
        3,
        0.0105,
        0,
        0,
    )
    assert success
    assert len(design.bodies) == 1
    assert len(design.bodies[0].faces) == 156
    assert design.bodies[0].volume.m == pytest.approx(
        Quantity(9.3152e-6, UNITS.m**3).m, rel=1e-6, abs=1e-8
    )


def test_circular_pattern_on_imported_geometry_faces(modeler: Modeler):
    """Test creating a circular pattern out of imported geometry"""
    design = modeler.open_file(FILES_DIR / "Fan_OneBlade_CircularPatter.scdocx")
    assert len(design.bodies) == 1
    assert len(design.bodies[0].faces) == 13
    assert design.bodies[0].volume.m == pytest.approx(
        Quantity(0.00019496, UNITS.m**3).m, rel=1e-6, abs=1e-8
    )
    success = modeler.geometry_commands.create_circular_pattern(
        [
            design.bodies[0].faces[10],
            design.bodies[0].faces[11],
            design.bodies[0].faces[7],
            design.bodies[0].faces[9],
            design.bodies[0].faces[8],
            design.bodies[0].faces[12],
        ],
        design.bodies[0].edges[3],
        8,
        np.pi * 2,
        False,
        None,
        None,
        None,
    )
    assert len(design.bodies) == 1
    assert len(design.bodies[0].faces) == 55
    assert success
    assert design.bodies[0].volume.m == pytest.approx(
        Quantity(0.0002373, UNITS.m**3).m, rel=1e-6, abs=1e-8
    )


def test_circular_pattern_on_imported_geometry_faces_modify(modeler: Modeler):
    """Test creating a circular pattern out of imported geometry and modifying it"""
    design = modeler.open_file(FILES_DIR / "Fan_OneBlade_CircularPatter.scdocx")
    assert len(design.bodies) == 1
    assert len(design.bodies[0].faces) == 13
    assert design.bodies[0].volume.m == pytest.approx(
        Quantity(0.00019496, UNITS.m**3).m, rel=1e-6, abs=1e-8
    )
    success = modeler.geometry_commands.create_circular_pattern(
        [
            design.bodies[0].faces[10],
            design.bodies[0].faces[11],
            design.bodies[0].faces[7],
            design.bodies[0].faces[9],
            design.bodies[0].faces[8],
            design.bodies[0].faces[12],
        ],
        design.bodies[0].edges[3],
        8,
        np.pi * 2,
        False,
        None,
        None,
        None,
    )
    assert len(design.bodies) == 1
    assert len(design.bodies[0].faces) == 55
    assert success
    assert design.bodies[0].volume.m == pytest.approx(
        Quantity(0.0002373, UNITS.m**3).m, rel=1e-6, abs=1e-8
    )
    success = modeler.geometry_commands.modify_circular_pattern(
        [design.bodies[0].faces[30]], 12, 0, 0.523598775598, None
    )
    assert len(design.bodies) == 1
    assert len(design.bodies[0].faces) == 79
    assert success
    assert design.bodies[0].volume.m == pytest.approx(
        Quantity(0.0002615594337, UNITS.m**3).m, rel=1e-6, abs=1e-8
    )


def test_fill_pattern_on_imported_geometry_faces(modeler: Modeler):
    """Test create a fill pattern on imported geometry"""
    design = modeler.open_file(FILES_DIR / "FillPattern.scdocx")
    assert len(design.bodies) == 1
    assert len(design.bodies[0].faces) == 12
    assert design.bodies[0].volume.m == pytest.approx(
        Quantity(8.267e-6, UNITS.m**3).m, rel=1e-6, abs=1e-8
    )
    success = modeler.geometry_commands.create_fill_pattern(
        [
            design.bodies[0].faces[3],
            design.bodies[0].faces[4],
            design.bodies[0].faces[2],
            design.bodies[0].faces[5],
            design.bodies[0].faces[1],
            design.bodies[0].faces[0],
        ],
        design.bodies[0].edges[0],
        FillPatternType.GRID,
        0.0005,
        0.00075,
        0.001,
    )
    assert len(design.bodies) == 1
    assert len(design.bodies[0].faces) == 294
    assert success
    assert design.bodies[0].volume.m == pytest.approx(
        Quantity(4.40535e-6, UNITS.m**3).m, rel=1e-6, abs=1e-8
    )


def test_update_fill_pattern_on_imported_geometry_faces(modeler: Modeler):
    """Test modify a fill pattern on imported geometry"""
    design = modeler.open_file(FILES_DIR / "FillPatternUpdate.scdocx")
    assert len(design.bodies) == 1
    assert len(design.bodies[0].faces) == 294
    assert design.bodies[0].volume.m == pytest.approx(
        Quantity(4.40535e-6, UNITS.m**3).m, rel=1e-6, abs=1e-8
    )
    face = design.bodies[0].faces[3]
    modeler.geometry_commands.extrude_faces(face, 0.001, face.normal(0, 0))
    assert len(design.bodies) == 1
    assert len(design.bodies[0].faces) == 294
    assert design.bodies[0].volume.m == pytest.approx(
        Quantity(5.2270374e-6, UNITS.m**3).m, rel=1e-6, abs=1e-8
    )
    success = modeler.geometry_commands.update_fill_pattern(design.bodies[0].faces[3])
    assert success
    assert len(design.bodies) == 1
    assert len(design.bodies[0].faces) == 342
    assert design.bodies[0].volume.m == pytest.approx(
        Quantity(4.70663693e-6, UNITS.m**3).m, rel=1e-6, abs=1e-8
    )


<<<<<<< HEAD
def test_move_translate(modeler: Modeler):
    design = modeler.create_design("move_translate_box")
    body = design.extrude_sketch("box", Sketch().box(Point2D([0, 0]), 2, 2), 2)

    # Create a named selection of 2 faces
    ns = design.create_named_selection("ns1", faces=[body.faces[0], body.faces[1]])
    assert len(ns.faces) == 2

    # Verify the original vertices
    expected_vertices = [
        Point3D([-1.0, -1.0, 0.0]),
        Point3D([1.0, -1.0, 0.0]),
        Point3D([-1.0, 1.0, 0.0]),
        Point3D([1.0, 1.0, 0.0]),
    ]

    original_vertices = []
    for edge in body.faces[0].edges:
        original_vertices.extend([edge.start, edge.end])

    assert np.isin(expected_vertices, original_vertices).all()

    # Translate the named selection
    success = modeler.geometry_commands.move_translate(ns, UNITVECTOR3D_Z, Distance(2, UNITS.m))
    assert success

    # Verify the translation
    expected_vertices = [
        Point3D([-1.0, -1.0, 2.0]),
        Point3D([1.0, -1.0, 2.0]),
        Point3D([-1.0, 1.0, 2.0]),
        Point3D([1.0, 1.0, 2.0]),
    ]

    translated_vertices = []
    for edge in body.faces[0].edges:
        translated_vertices.extend([edge.start, edge.end])

    # Check that the faces have been translated
    assert np.isin(expected_vertices, translated_vertices).all()


def test_move_rotate(modeler: Modeler):
    design = modeler.create_design("move_rotate_box")
    body = design.extrude_sketch("box", Sketch().box(Point2D([0, 0]), 2, 2), 2)

    # Create a named selection of 2 faces
    ns = design.create_named_selection("ns1", bodies=[body])
    assert len(ns.bodies) == 1

    # Verify the original vertices
    expected_vertices = [
        Point3D([-1.0, -1.0, 0.0]),
        Point3D([1.0, -1.0, 0.0]),
        Point3D([-1.0, 1.0, 0.0]),
        Point3D([1.0, 1.0, 0.0]),
        Point3D([-1.0, -1.0, 2.0]),
        Point3D([1.0, -1.0, 2.0]),
        Point3D([-1.0, 1.0, 2.0]),
        Point3D([1.0, 1.0, 2.0]),
    ]

    original_vertices = []
    for edge in body.edges:
        original_vertices.extend([edge.start, edge.end])

    assert np.isin(expected_vertices, original_vertices).all()

    # Rotate the named selection
    success = modeler.geometry_commands.move_rotate(
        ns, Line([0, 1, 2], [1, 0, 0]), Angle(np.pi / 2, UNITS.rad)
    )
    assert success

    # Verify the rotation
    expected_vertices = [
        Point3D([-1.0, 1.0, 0.0]),
        Point3D([1.0, 1.0, 0.0]),
        Point3D([-1.0, 1.0, 2.0]),
        Point3D([1.0, 1.0, 2.0]),
        Point3D([-1.0, 3.0, 0.0]),
        Point3D([1.0, 3.0, 0.0]),
        Point3D([-1.0, 3.0, 2.0]),
        Point3D([1.0, 3.0, 2.0]),
    ]

    rotated_vertices = []
    for edge in body.edges:
        rotated_vertices.extend([edge.start, edge.end])

    # Check that the faces have been rotated
    assert np.isin(expected_vertices, rotated_vertices).all()
=======
def test_offset_face_set_radius(modeler: Modeler):
    """Test offsetting a face with a set radius"""
    design = modeler.create_design("offset_face_set_radius")
    box = design.extrude_sketch("box", Sketch().box(Point2D([0, 0]), 2, 2), 2)
    assert len(box.faces) == 6
    assert box.volume.m == pytest.approx(Quantity(8, UNITS.m**3).m, rel=1e-6, abs=1e-8)

    # Add a hole to a box
    hole = design.extrude_sketch("hole", Sketch().circle(Point2D([0, 0]), 0.5), 2)
    box.subtract(hole)
    assert box.volume.m == pytest.approx(Quantity(6.4292, UNITS.m**3).m, rel=1e-6, abs=1e-8)

    # Change radius of hole
    success = modeler.geometry_commands.offset_faces_set_radius(box.faces[6], 0.25)
    assert success

    assert box.volume.m == pytest.approx(Quantity(7.6073, UNITS.m**3).m, rel=1e-6, abs=1e-8)
>>>>>>> b753d5ee
<|MERGE_RESOLUTION|>--- conflicted
+++ resolved
@@ -994,7 +994,6 @@
     )
 
 
-<<<<<<< HEAD
 def test_move_translate(modeler: Modeler):
     design = modeler.create_design("move_translate_box")
     body = design.extrude_sketch("box", Sketch().box(Point2D([0, 0]), 2, 2), 2)
@@ -1087,7 +1086,8 @@
 
     # Check that the faces have been rotated
     assert np.isin(expected_vertices, rotated_vertices).all()
-=======
+
+    
 def test_offset_face_set_radius(modeler: Modeler):
     """Test offsetting a face with a set radius"""
     design = modeler.create_design("offset_face_set_radius")
@@ -1104,5 +1104,4 @@
     success = modeler.geometry_commands.offset_faces_set_radius(box.faces[6], 0.25)
     assert success
 
-    assert box.volume.m == pytest.approx(Quantity(7.6073, UNITS.m**3).m, rel=1e-6, abs=1e-8)
->>>>>>> b753d5ee
+    assert box.volume.m == pytest.approx(Quantity(7.6073, UNITS.m**3).m, rel=1e-6, abs=1e-8)