--- conflicted
+++ resolved
@@ -1931,18 +1931,6 @@
     assert body2.get_collision(body3) == CollisionType.NONE
 
 
-<<<<<<< HEAD
-def test_sphere_creation(modeler: Modeler):
-    """Test the creation of a sphere body with a given radius."""
-    skip_if_linux(modeler)
-    design = modeler.create_design("Spheretest")
-    center_point = Point3D([10, 10, 10], UNITS.m)
-    radius = Distance(1, UNITS.m)
-    spherebody = design.create_sphere_body("testspherebody", center_point, radius)
-    assert spherebody.name == "testspherebody"
-    assert len(spherebody.faces) == 1
-    assert round(spherebody.volume._magnitude, 3) == round(4.1887902, 3)
-=======
 def test_body_scale(modeler: Modeler):
     """Verify the correct scaling of a body."""
 
@@ -2049,4 +2037,15 @@
         rotate_vertices.extend([edge.shape.start, edge.shape.end])
 
     assert np.allclose(map_vertices, rotate_vertices)
->>>>>>> 4a4c4838
+
+
+def test_sphere_creation(modeler: Modeler):
+    """Test the creation of a sphere body with a given radius."""
+    skip_if_linux(modeler)
+    design = modeler.create_design("Spheretest")
+    center_point = Point3D([10, 10, 10], UNITS.m)
+    radius = Distance(1, UNITS.m)
+    spherebody = design.create_sphere_body("testspherebody", center_point, radius)
+    assert spherebody.name == "testspherebody"
+    assert len(spherebody.faces) == 1
+    assert round(spherebody.volume._magnitude, 3) == round(4.1887902, 3)