name: GitHub CI
on:
  pull_request:
  workflow_dispatch:
  push:
    tags:
      - "*"
    branches:
      - main

env:
  MAIN_PYTHON_VERSION: '3.10'
  PACKAGE_NAME: 'ansys-geometry-core'
  DOCUMENTATION_CNAME: 'geometry.docs.pyansys.com'
  ANSRV_GEO_IMAGE: 'ghcr.io/ansys/geometry'
  ANSRV_GEO_IMAGE_WINDOWS_TAG: ghcr.io/ansys/geometry:windows-latest
  ANSRV_GEO_PORT: 700
  ANSRV_GEO_LICENSE_SERVER: ${{ secrets.LICENSE_SERVER }}
  GEO_CONT_NAME: ans_geo
  RESET_IMAGE_CACHE: 6
  IS_WORKFLOW_RUNNING: True
  ARTIFACTORY_VERSION: v241
  MEILISEARCH_API_KEY: ${{ secrets.MEILISEARCH_API_KEY }}
  MEILISEARCH_HOST_URL: ${{ vars.MEILISEARCH_HOST_URL }}
  MEILISEARCH_PUBLIC_API_KEY: ${{ secrets.MEILISEARCH_PUBLIC_API_KEY }}

concurrency:
  group: ${{ github.workflow }}-${{ github.ref }}
  cancel-in-progress: true

jobs:

  docs-style:
    name: Documentation Style Check
    runs-on: ubuntu-latest
    steps:
      - name: PyAnsys documentation style checks
        uses: ansys/actions/doc-style@v4
        with:
          token: ${{ secrets.GITHUB_TOKEN }}

  smoke-tests:
    name: Build and Smoke tests
    runs-on: ${{ matrix.os }}
    strategy:
      fail-fast: false
      matrix:
        os: [ubuntu-latest, windows-latest, macos-latest]
        python-version: ['3.8', '3.9', '3.10', '3.11']
        should-release:
          - ${{ github.event_name == 'push' && contains(github.ref, 'refs/tags') }}
        exclude:
          - should-release: false
            os: macos-latest
    steps:
      - name: Build wheelhouse and perform smoke test
        uses: ansys/actions/build-wheelhouse@v4
        with:
          library-name: ${{ env.PACKAGE_NAME }}
          operating-system: ${{ matrix.os }}
          python-version: ${{ matrix.python-version }}

# =================================================================================================
# vvvvvvvvvvvvvvvvvvvvvvvvvvvvvv    RUNNING ON SELF-HOSTED RUNNER    vvvvvvvvvvvvvvvvvvvvvvvvvvvvvv
# =================================================================================================

  testing-windows:
    name: Testing and coverage (Windows)
    needs: [smoke-tests]
    runs-on: [self-hosted, Windows, pygeometry]
    continue-on-error: ${{ matrix.experimental }}
    env:
      SKIP_UNSTABLE: ${{ vars.SKIP_UNSTABLE_CONTAINERS_TEMPORARILY == 1 && matrix.experimental }}
    strategy:
      fail-fast: false
      matrix:
        include:
          - docker-image: "windows-latest"
            experimental: false
          - docker-image: "windows-latest-unstable"
            experimental: true

    steps:
      - uses: actions/checkout@v4
        if: env.SKIP_UNSTABLE == 'false'

      - name: Set up Python
        if: env.SKIP_UNSTABLE == 'false'
        uses: actions/setup-python@v4
        with:
          python-version: '3.9' # use python3.9, self-hosted has an issue with 3.10

      - name: Set up headless display
        if: env.SKIP_UNSTABLE == 'false'
        uses: pyvista/setup-headless-display-action@v2

      - name: Create Python venv
        if: env.SKIP_UNSTABLE == 'false'
        run: |
          python -m venv .venv
          .\.venv\Scripts\Activate.ps1

      - name: Install packages for testing
        if: env.SKIP_UNSTABLE == 'false'
        run: |
          .\.venv\Scripts\Activate.ps1
          python -m pip install --upgrade pip
          pip install --upgrade build wheel
          pip install .[tests]

      - name: Login to GitHub Container Registry
        if: env.SKIP_UNSTABLE == 'false'
        uses: docker/login-action@v3
        with:
          registry: ghcr.io
          username: ${{ github.actor }}
          password: ${{ secrets.GITHUB_TOKEN }}

      - name: Download Geometry service container (if needed)
        if: env.SKIP_UNSTABLE == 'false'
        run: docker pull ${{ env.ANSRV_GEO_IMAGE }}:${{ matrix.docker-image }}

      - name: Check location of self-hosted runner and define license server accordingly
        if: env.SKIP_UNSTABLE == 'false' && (runner.name == 'pygeometry-ci-1' || runner.name == 'pygeometry-ci-2')
        run:
          echo "ANSRV_GEO_LICENSE_SERVER=${{ secrets.INTERNAL_LICENSE_SERVER }}" | Out-File -FilePath $env:GITHUB_ENV -Append

      - name: Start Geometry service and verify start
        if: env.SKIP_UNSTABLE == 'false'
        run: |
          .\.venv\Scripts\Activate.ps1
          docker run --detach --name ${{ env.GEO_CONT_NAME }} -e LICENSE_SERVER=${{ env.ANSRV_GEO_LICENSE_SERVER }} -p ${{ env.ANSRV_GEO_PORT }}:50051 ${{ env.ANSRV_GEO_IMAGE }}:${{ matrix.docker-image }}
          python -c "from ansys.geometry.core.connection.validate import validate; validate()"

      - name: Restore images cache
        if: env.SKIP_UNSTABLE == 'false'
        uses: actions/cache@v3
        with:
          path: .\tests\integration\image_cache
          key: pyvista-image-cache-${{ runner.name }}-v-${{ env.RESET_IMAGE_CACHE }}-${{ hashFiles('pyproject.toml') }}
          restore-keys: pyvista-image-cache-${{ runner.name }}-v-${{ env.RESET_IMAGE_CACHE }}

      - name: Testing
        if: env.SKIP_UNSTABLE == 'false'
        run: |
          .\.venv\Scripts\Activate.ps1
          pytest -v

      - name: Upload integration test logs
        if: always()
        uses: actions/upload-artifact@v3
        with:
          name: integration-test-logs-${{ matrix.docker-image }}
          path: tests/integration/logs
          retention-days: 7

      - name: Upload PyVista generated images (cache and results)
        if: always()
        uses: actions/upload-artifact@v3
        with:
          name: pytest-pyvista-images-${{ matrix.docker-image }}
          path: tests/integration/image_cache
          retention-days: 7

      - name: Upload Coverage Results
        if: always()
        uses: actions/upload-artifact@v3
        with:
          name: coverage-html
          path: .cov/html
          retention-days: 7

      - name: Upload coverage to Codecov
        uses: codecov/codecov-action@v3
        if: matrix.docker-image == 'windows-latest'
        env:
          CODECOV_TOKEN: ${{ secrets.CODECOV_TOKEN }}
        with:
          files: .cov/xml

      - name: Stop the Geometry service
        if: always()
        run: |
          if ( $env:SKIP_UNSTABLE -match 'false')
          {
            docker stop $env:GEO_CONT_NAME
            docker logs $env:GEO_CONT_NAME
            docker rm $env:GEO_CONT_NAME
          }

      - name: Stop any remaining containers
        if: always()
        run: |
          $dockerContainers = docker ps -a -q
          if (-not [string]::IsNullOrEmpty($dockerContainers)) {
              docker stop $dockerContainers
              docker rm $dockerContainers
          }

  docs:
    name: Documentation
    needs: [docs-style]
    runs-on: [self-hosted, Windows, pygeometry]
    steps:
      - uses: actions/checkout@v4

      - name: Set up Python
        uses: actions/setup-python@v4
        with:
          python-version: '3.9' # use python3.9, self-hosted has an issue with 3.10

      - name: Set up headless display
        uses: pyvista/setup-headless-display-action@v2

      - name: Create Python venv
        run: |
          python -m venv .venv
          .\.venv\Scripts\Activate.ps1

      - name: Install packages for documentation build
        run: |
          .\.venv\Scripts\Activate.ps1
          python -m pip install --upgrade pip
          pip install --upgrade build wheel
          pip install .[doc]

      - name: Login to GitHub Container Registry
        uses: docker/login-action@v3
        with:
          registry: ghcr.io
          username: ${{ github.actor }}
          password: ${{ secrets.GITHUB_TOKEN }}

      - name: Download Geometry service container (if needed)
        run: docker pull $env:ANSRV_GEO_IMAGE_WINDOWS_TAG

      - name: Check location of self-hosted runner and define license server accordingly
        if: runner.name == 'pygeometry-ci-1' || runner.name == 'pygeometry-ci-2'
        run:
          echo "ANSRV_GEO_LICENSE_SERVER=${{ secrets.INTERNAL_LICENSE_SERVER }}" | Out-File -FilePath $env:GITHUB_ENV -Append

      - name: Start Geometry service and verify start
        run: |
          .\.venv\Scripts\Activate.ps1
          docker run --detach --name ${{ env.GEO_CONT_NAME }} -e LICENSE_SERVER=${{ env.ANSRV_GEO_LICENSE_SERVER }} -p ${{ env.ANSRV_GEO_PORT }}:50051 ${{ env.ANSRV_GEO_IMAGE_WINDOWS_TAG }}
          python -c "from ansys.geometry.core.connection.validate import validate; validate()"

      - name: Build the documentation (HTML)
        run: |
          .\.venv\Scripts\Activate.ps1
          cd doc
          .\make.bat html

      - name: Build the documentation (PDF)
        run: |
          .\.venv\Scripts\Activate.ps1
          cd doc
          .\make.bat pdf

      - name: Add assets to HTML docs
        run: |
          zip -r documentation-html.zip .\doc\_build\html
          mv documentation-html.zip .\doc\_build\html\_static\assets\download\
          cp doc/_build/latex/ansys-geometry-core.pdf .\doc\_build\html\_static\assets\download\

      - name: Upload HTML documentation
        uses: actions/upload-artifact@v3
        with:
          name: documentation-html
          path: doc/_build/html
          retention-days: 7

      - name: Upload PDF documentation
        uses: actions/upload-artifact@v3
        with:
          name: documentation-pdf
          path: doc/_build/latex/ansys-geometry-core*.pdf
          retention-days: 7

      - name: Stop the Geometry service
        if: always()
        run: |
          docker stop $env:GEO_CONT_NAME
          docker logs $env:GEO_CONT_NAME
          docker rm $env:GEO_CONT_NAME

      - name: Stop any remaining containers
        if: always()
        run: |
          $dockerContainers = docker ps -a -q
          if (-not [string]::IsNullOrEmpty($dockerContainers)) {
              docker stop $dockerContainers
              docker rm $dockerContainers
          }

# =================================================================================================
# ^^^^^^^^^^^^^^^^^^^^^^^^^^^^^^    RUNNING ON SELF-HOSTED RUNNER    ^^^^^^^^^^^^^^^^^^^^^^^^^^^^^^
# =================================================================================================

  testing-linux:
    name: Testing and coverage (Linux)
    needs: [smoke-tests]
    runs-on: ubuntu-latest
    continue-on-error: ${{ matrix.experimental }}
    env:
      SKIP_UNSTABLE: ${{ vars.SKIP_UNSTABLE_CONTAINERS_TEMPORARILY == 1 && matrix.experimental }}
    strategy:
      fail-fast: false
      matrix:
        include:
          - docker-image: "linux-latest"
            experimental: false
          - docker-image: "linux-latest-unstable"
            experimental: true

    steps:
      - name: Login in Github Container registry
        if: env.SKIP_UNSTABLE == 'false'
        uses: docker/login-action@v3
        with:
          registry: ghcr.io
          username: ${{ github.actor }}
          password: ${{ secrets.GITHUB_TOKEN }}

      - name: Pull and launch geometry service
        if: env.SKIP_UNSTABLE == 'false'
        run: |
          docker pull ${{ env.ANSRV_GEO_IMAGE }}:${{ matrix.docker-image }}
          docker run --detach --name ${{ env.GEO_CONT_NAME }} -e LICENSE_SERVER=${{ env.ANSRV_GEO_LICENSE_SERVER }} -p ${{ env.ANSRV_GEO_PORT }}:50051 ${{ env.ANSRV_GEO_IMAGE }}:${{ matrix.docker-image }}

      - name: Checkout repository
        if: env.SKIP_UNSTABLE == 'false'
        uses: actions/checkout@v4

      - name: Restore images cache
        if: env.SKIP_UNSTABLE == 'false'
        uses: actions/cache@v3
        with:
          path: tests/integration/image_cache
          key: pyvista-image-cache-${{ runner.os }}-v-${{ env.RESET_IMAGE_CACHE }}-${{ hashFiles('pyproject.toml') }}
          restore-keys: pyvista-image-cache-${{ runner.os }}-v-${{ env.RESET_IMAGE_CACHE }}

      - name: Run pytest
        if: env.SKIP_UNSTABLE == 'false'
        uses: ansys/actions/tests-pytest@v4
        env:
          ALLOW_PLOTTING: true
        with:
          python-version: ${{ env.MAIN_PYTHON_VERSION }}
          pytest-extra-args: "--service-os=linux"
          checkout: false

      - name: Upload integration test logs
        if: always()
        uses: actions/upload-artifact@v3
        with:
          name: integration-test-logs-${{ matrix.docker-image }}
          path: tests/integration/logs
          retention-days: 7

      - name: Upload PyVista generated images (cache and results)
        if: always()
        uses: actions/upload-artifact@v3
        with:
          name: pytest-pyvista-images-${{ matrix.docker-image }}
          path: tests/integration/image_cache
          retention-days: 7

      - name: Stop the Geometry service
        if: always()
        run: |
          if [[ ${{ env.SKIP_UNSTABLE }} == 'false' ]];
          then
            docker stop ${{ env.GEO_CONT_NAME }}
            docker logs ${{ env.GEO_CONT_NAME }}
            docker rm ${{ env.GEO_CONT_NAME }}
          fi

  package:
    name: Package library
    needs: [testing-windows, testing-linux, docs]
    runs-on: ubuntu-latest
    steps:
      - name: Build library source and wheel artifacts
        uses: ansys/actions/build-library@v4
        with:
          library-name: ${{ env.PACKAGE_NAME }}
          python-version: ${{ env.MAIN_PYTHON_VERSION }}

# =================================================================================================
# vvvvvvvvvvvvvvvvvvvvvvvvvvvvvv    RUNNING ON SELF-HOSTED RUNNER    vvvvvvvvvvvvvvvvvvvvvvvvvvvvvv
# =================================================================================================

  fetch-release-artifacts:
    name: Fetch release artifacts
    needs: [testing-windows, testing-linux, docs]
    if: github.event_name == 'push' && contains(github.ref, 'refs/tags')
    runs-on:
      group: ansys-network
      labels: [self-hosted, Windows, signtool]

    steps:
      - name: Download binaries
        run: |
          curl.exe -X GET -H "X-JFrog-Art-Api: ${{ secrets.ARTIFACTORY_KEY }}" ${{ secrets.ARTIFACTORY_URL }}/${{ env.ARTIFACTORY_VERSION }}/DockerWindows.zip --output windows-binaries.zip
          curl.exe -X GET -H "X-JFrog-Art-Api: ${{ secrets.ARTIFACTORY_KEY }}" ${{ secrets.ARTIFACTORY_URL }}/${{ env.ARTIFACTORY_VERSION }}/DockerLinux.zip --output linux-binaries.zip

      - name: Upload Windows binaries as workflow artifacts
        uses: actions/upload-artifact@v3
        with:
          name: windows-binaries.zip
          path: windows-binaries.zip
          retention-days: 7

      - name: Upload Linux binaries as workflow artifacts
        uses: actions/upload-artifact@v3
        with:
          name: linux-binaries.zip
          path: linux-binaries.zip
          retention-days: 7

  build-windows-container:
    name: Building Geometry Service - Windows
    runs-on: [self-hosted, Windows, pygeometry]
    needs: [fetch-release-artifacts]
    steps:
      - name: Checkout repository
        uses: actions/checkout@v4

      - name: Set up Python
        uses: actions/setup-python@v4
        with:
          python-version: '3.9' # use python3.9, self-hosted has an issue with 3.10

      - name: Download Windows binaries
        uses: actions/download-artifact@v3
        with:
          name: windows-binaries.zip
          path: docker/windows-binaries.zip

      - name: Build Docker image
        working-directory: docker
        run: |
          docker build -f Dockerfile.windows -t ghcr.io/ansys/geometry:windows-latest-tmp .

      - name: Check location of self-hosted runner and define license server accordingly
        if: runner.name == 'pygeometry-ci-1' || runner.name == 'pygeometry-ci-2'
        run:
          echo "ANSRV_GEO_LICENSE_SERVER=${{ secrets.INTERNAL_LICENSE_SERVER }}" | Out-File -FilePath $env:GITHUB_ENV -Append

      - name: Launch Geometry service
        run: |
          docker run --detach --name ${{ env.GEO_CONT_NAME }} -e LICENSE_SERVER=${{ env.ANSRV_GEO_LICENSE_SERVER }} -p ${{ env.ANSRV_GEO_PORT }}:50051 ghcr.io/ansys/geometry:windows-latest-tmp

      - name: Validate connection using PyAnsys Geometry
        run: |
          python -m venv .venv
          .\.venv\Scripts\Activate.ps1
          python -m pip install --upgrade pip
          pip install -e .[tests]
          python -c "from ansys.geometry.core.connection.validate import validate; validate()"

      - name: Restore images cache
        uses: actions/cache@v3
        with:
          path: .\tests\integration\image_cache
          key: pyvista-image-cache-${{ runner.os }}-v-${{ env.RESET_IMAGE_CACHE }}-${{ hashFiles('pyproject.toml') }}
          restore-keys: pyvista-image-cache-${{ runner.os }}-v-${{ env.RESET_IMAGE_CACHE }}

      - name: Testing
        run: |
          .\.venv\Scripts\Activate.ps1
          pytest -v --use-existing-service=yes

      - name: "Compressing Dockerfile.windows"
        uses: vimtor/action-zip@v1.1
        with:
          files: docker/Dockerfile.windows
          dest: windows-dockerfile.zip

      - name: Upload Windows Dockerfile
        uses: actions/upload-artifact@v3
        with:
          name: windows-dockerfile.zip
          path: windows-dockerfile.zip
          retention-days: 7

      - name: Stop the Geometry service
        if: always()
        run: |
          docker stop ${{ env.GEO_CONT_NAME }}
          docker logs ${{ env.GEO_CONT_NAME }}
          docker rm ${{ env.GEO_CONT_NAME }}

      - name: Stop any remaining containers
        if: always()
        run: |
          $dockerContainers = docker ps -a -q
          if (-not [string]::IsNullOrEmpty($dockerContainers)) {
              docker stop $dockerContainers
              docker rm $dockerContainers
          }

      - name: Delete the Docker images (and untagged ones)
        if: always()
        run: |
          docker image rm ghcr.io/ansys/geometry:windows-latest-tmp
          docker system prune -f

# =================================================================================================
# ^^^^^^^^^^^^^^^^^^^^^^^^^^^^^^    RUNNING ON SELF-HOSTED RUNNER    ^^^^^^^^^^^^^^^^^^^^^^^^^^^^^^
# =================================================================================================

  build-linux-container:
    name: Building Geometry Service - Linux
    runs-on: ubuntu-latest
    needs: [fetch-release-artifacts]
    steps:
      - name: Checkout repository
        uses: actions/checkout@v4

      - name: Set up Python
        uses: actions/setup-python@v4
        with:
          python-version: ${{ env.MAIN_PYTHON_VERSION }}

      - name: Download Linux binaries
        uses: actions/download-artifact@v3
        with:
          name: linux-binaries.zip
          path: docker/linux-binaries.zip

      - name: Build Docker image
        working-directory: docker
        run: |
          docker build -f Dockerfile.linux -t ghcr.io/ansys/geometry:linux-latest-tmp .

      - name: Launch Geometry service
        run: |
          docker run --detach --name ${{ env.GEO_CONT_NAME }} -e LICENSE_SERVER=${{ env.ANSRV_GEO_LICENSE_SERVER }} -p ${{ env.ANSRV_GEO_PORT }}:50051 ghcr.io/ansys/geometry:linux-latest-tmp

      - name: Validate connection using PyAnsys Geometry
        run: |
          python -m pip install --upgrade pip
          pip install -e .[tests]
          python -c "from ansys.geometry.core.connection.validate import validate; validate()"

      - name: Restore images cache
        uses: actions/cache@v3
        with:
          path: .\tests\integration\image_cache
          key: pyvista-image-cache-${{ runner.os }}-v-${{ env.RESET_IMAGE_CACHE }}-${{ hashFiles('pyproject.toml') }}
          restore-keys: pyvista-image-cache-${{ runner.os }}-v-${{ env.RESET_IMAGE_CACHE }}

      - name: Run pytest
        uses: ansys/actions/tests-pytest@v4
        env:
          ALLOW_PLOTTING: true
        with:
          python-version: ${{ env.MAIN_PYTHON_VERSION }}
          pytest-extra-args: "--service-os=linux --use-existing-service=yes"
          checkout: false
          requires-xvfb: true

      - name: "Compressing Dockerfile.linux"
        uses: vimtor/action-zip@v1.1
        with:
          files: docker/Dockerfile.linux
          dest: linux-dockerfile.zip

      - name: Upload Linux Dockerfile
        uses: actions/upload-artifact@v3
        with:
          name: linux-dockerfile.zip
          path: linux-dockerfile.zip
          retention-days: 7

      - name: Stop the Geometry service
        if: always()
        run: |
          docker stop ${{ env.GEO_CONT_NAME }}
          docker logs ${{ env.GEO_CONT_NAME }}
          docker rm ${{ env.GEO_CONT_NAME }}

  release:
    name: Release project
    if: github.event_name == 'push' && contains(github.ref, 'refs/tags')
    needs: [package, build-windows-container, build-linux-container]
    runs-on: ubuntu-latest
    steps:
      - name: Release to the public PyPI repository
        uses: ansys/actions/release-pypi-public@v4
        with:
          library-name: ${{ env.PACKAGE_NAME }}
          twine-username: "__token__"
          twine-token: ${{ secrets.PYPI_TOKEN }}

      - name: Release to GitHub
        uses: ansys/actions/release-github@v4
        with:
          library-name: ${{ env.PACKAGE_NAME }}
          additional-artifacts: windows-binaries.zip windows-dockerfile.zip linux-binaries.zip linux-dockerfile.zip

  upload_dev_docs:
    name: Upload dev documentation
    if: github.ref == 'refs/heads/main'
    runs-on: ubuntu-latest
    needs: [package]
    steps:
      - name: Deploy the latest documentation
        uses: ansys/actions/doc-deploy-dev@v4
        with:
          cname: ${{ env.DOCUMENTATION_CNAME }}
          token: ${{ secrets.GITHUB_TOKEN }}

  doc-index-dev:
    name: "Deploy dev index docs"
    runs-on: ubuntu-latest
    needs: [docs]
    steps:
      - uses: actions/checkout@v4

      - name: Set up Python
        uses: actions/setup-python@v4
        with:
<<<<<<< HEAD
          python-version: '3.11'

      - name: "Download the development documentation artifact"
        uses: actions/download-artifact@v3
        with:
          name: "documentation-html"
          path: "documentation-html"

      - name: "Update apt-get"
        run: |
          sudo apt-get update

      - name: "Display structure of documentation-html"
        run: |
          ls -R documentation-html

      - name: "Install deps"
        run: |
          python -m pip install pymeilisearch # "pymeilisearch @ git+https://github.com/ansys/pymeilisearch@update/scraper-dep"

      - name: Scrape the dev documentation to meilisearch
        run: |
          pymeilisearch upload --template sphinx_pydata --index pyansys-geometry-vdev --cname ${{ env.DOCUMENTATION_CNAME }}/version/dev html documentation-html
=======
          cname: ${{ env.DOCUMENTATION_CNAME }}/version/dev
          index-name: pyansys-geometry-vdev
          host-url: ${{ env.MEILISEARCH_HOST_URL }}
          api-key: ${{ env.MEILISEARCH_API_KEY }}
          python-version: '3.11'
>>>>>>> c2fe86c5

  upload_docs_release:
    name: Upload release documentation
    if: github.event_name == 'push' && contains(github.ref, 'refs/tags')
    runs-on: ubuntu-latest
    needs: [release]
    steps:
      - name: Deploy the stable documentation
        uses: ansys/actions/doc-deploy-stable@v4
        with:
          cname: ${{ env.DOCUMENTATION_CNAME }}
          token: ${{ secrets.GITHUB_TOKEN }}

  doc-index-stable:
    name: "Deploy stable docs index"
    runs-on: ubuntu-latest
    needs: upload_docs_release
    steps:
      - name: "Install Git and clone project"
        uses: actions/checkout@v4

      - name: "Install the package requirements"
        run: pip install -e .

      - name: "Get the version to PyMeilisearch"
        run: |
          VERSION=$(python -c "from ansys.geometry.core import __version__; print('.'.join(__version__.split('.')[:2]))")
          VERSION_MEILI=$(python -c "from ansys.geometry.core import __version__; print('-'.join(__version__.split('.')[:2]))")
          echo "Calculated VERSION: $VERSION"
          echo "Calculated VERSION_MEILI: $VERSION_MEILI"
          echo "VERSION=$VERSION" >> $GITHUB_ENV
          echo "VERSION_MEILI=$VERSION_MEILI" >> $GITHUB_ENV

      - name: "Deploy the latest documentation index"
        uses: ansys/actions/doc-deploy-index@v4
        with:
          cname: ${{ env.DOCUMENTATION_CNAME }}/version/${{ env.VERSION }}
          index-name: pyansys-geometry-v${{ env.VERSION_MEILI }}
          host-url: ${{ env.MEILISEARCH_HOST_URL }}
          api-key: ${{ env.MEILISEARCH_API_KEY }}
          python-version: '3.11'<|MERGE_RESOLUTION|>--- conflicted
+++ resolved
@@ -618,42 +618,13 @@
     runs-on: ubuntu-latest
     needs: [docs]
     steps:
-      - uses: actions/checkout@v4
-
-      - name: Set up Python
-        uses: actions/setup-python@v4
-        with:
-<<<<<<< HEAD
-          python-version: '3.11'
-
-      - name: "Download the development documentation artifact"
-        uses: actions/download-artifact@v3
-        with:
-          name: "documentation-html"
-          path: "documentation-html"
-
-      - name: "Update apt-get"
-        run: |
-          sudo apt-get update
-
-      - name: "Display structure of documentation-html"
-        run: |
-          ls -R documentation-html
-
-      - name: "Install deps"
-        run: |
-          python -m pip install pymeilisearch # "pymeilisearch @ git+https://github.com/ansys/pymeilisearch@update/scraper-dep"
-
-      - name: Scrape the dev documentation to meilisearch
-        run: |
-          pymeilisearch upload --template sphinx_pydata --index pyansys-geometry-vdev --cname ${{ env.DOCUMENTATION_CNAME }}/version/dev html documentation-html
-=======
+      - name: "Deploy the latest dev documentation index"
+        uses: ansys/actions/doc-deploy-index@v4
+        with:
           cname: ${{ env.DOCUMENTATION_CNAME }}/version/dev
           index-name: pyansys-geometry-vdev
           host-url: ${{ env.MEILISEARCH_HOST_URL }}
           api-key: ${{ env.MEILISEARCH_API_KEY }}
-          python-version: '3.11'
->>>>>>> c2fe86c5
 
   upload_docs_release:
     name: Upload release documentation
@@ -693,5 +664,4 @@
           cname: ${{ env.DOCUMENTATION_CNAME }}/version/${{ env.VERSION }}
           index-name: pyansys-geometry-v${{ env.VERSION_MEILI }}
           host-url: ${{ env.MEILISEARCH_HOST_URL }}
-          api-key: ${{ env.MEILISEARCH_API_KEY }}
-          python-version: '3.11'+          api-key: ${{ env.MEILISEARCH_API_KEY }}