"""Provides for plotting various PyGeometry objects."""
from typing import Any

from beartype.typing import Dict, List, Optional
import numpy as np
import pyvista as pv
from pyvista.plotting.tools import create_axes_marker

from ansys.geometry.core.designer import Body, Component, Design, MasterBody
from ansys.geometry.core.logger import LOG as logger
from ansys.geometry.core.math import Frame, Plane
from ansys.geometry.core.plotting.trame_gui import _HAS_TRAME, TrameVisualizer
from ansys.geometry.core.plotting.widgets import (
    CameraPanDirection,
    DisplacementArrow,
    PlotterWidget,
    Ruler,
    ViewButton,
    ViewDirection,
)
from ansys.geometry.core.sketch import Sketch


class Plotter:
    """
    Provides for plotting sketches and bodies.

    Parameters
    ----------
    scene : ~pyvista.Plotter, default: None
        ``Scene`` instance for rendering the objects.
    color_opts : dict, default: None
        Dictionary containing the background and top colors.
    num_points : int, default: 100
        Number of points to use to render the shapes.
    enable_widgets: bool, default: True
        Whether to enable widget buttons in the plotter window.
        Widget buttons must be disabled when using
        `trame <https://kitware.github.io/trame/index.html>`_
        for visualization.
    """

    def __init__(
        self,
        scene: Optional[pv.Plotter] = None,
        color_opts: Optional[Dict] = None,
        num_points: int = 100,
        enable_widgets: bool = True,
    ) -> None:
        """Initialize the plotter."""
        # Generate custom scene if ``None`` is provided
        if scene is None:
            scene = pv.Plotter()

        # If required, use a white background with no gradient
        if not color_opts:
            color_opts = dict(color="white")

        # Create the scene
        self._scene = scene
        # Scene: assign the background
        self._scene.set_background(**color_opts)
        view_box = self._scene.add_axes(line_width=5, color="black")

        # Save the desired number of points
        self._num_points = num_points

        # Create Plotter widgets
        if enable_widgets:
            self._widgets: List[PlotterWidget] = []
            self._widgets.append(Ruler(self._scene))
            [
                self._widgets.append(DisplacementArrow(self._scene, direction=dir))
                for dir in CameraPanDirection
            ]
            [self._widgets.append(ViewButton(self._scene, direction=dir)) for dir in ViewDirection]

    @property
    def scene(self) -> pv.Plotter:
        """
        Rendered scene object.

        Returns
        -------
        ~pvyista.Plotter
            Rendered scene object.
        """
        return self._scene

    def view_xy(self) -> None:
        """View the scene from the XY plane."""
        self.scene.view_xy()

    def view_xz(self) -> None:
        """View the scene from the XZ plane."""
        self.scene.view_xz()

    def view_yx(self) -> None:
        """View the scene from the YX plane."""
        self.scene.view_yx()

    def view_yz(self) -> None:
        """View the scene from the YZ plane."""
        self.scene.view_yz()

    def view_zx(self) -> None:
        """View the scene from the ZX plane."""
        self.scene.view_zx()

    def view_zy(self) -> None:
        """View the scene from the ZY plane."""
        self.scene.view_zy()

    def plot_frame(self, frame: Frame, plotting_options: Optional[Dict] = None) -> None:
        """
        Plot a frame in the scene.

        Parameters
        ----------
        frame : Frame
            Frame to render in the scene.
        plotting_options : dict, default: None
            Dictionary containing parameters accepted by the
            :class:`pyvista.plotting.tools.create_axes_marker` class for customizing
            the frame rendering in the scene.
        """
        # Use default plotting options if required
        if plotting_options is None:
            plotting_options = dict(labels_off=True, cone_radius=0.2)

        # Create the axes actor
        axes = create_axes_marker(**plotting_options)

        # Transpose the matrix for fixing rotation sense in VTK
        arr = np.vstack((frame.global_to_local_rotation, frame.origin)).T
        arr = np.vstack((arr, [0, 0, 0, 1]))

        # Apply matrix transformation to the actor
        axes.SetUserMatrix(pv.vtkmatrix_from_array(arr))

        # Render the actor in the scene
        self.scene.add_actor(axes)

    def plot_plane(
        self,
        plane: Plane,
        plane_options: Optional[Dict] = None,
        plotting_options: Optional[Dict] = None,
    ) -> None:
        """
        Plot a plane in the scene.

        Parameters
        ----------
        plane : Plane
            Plane to render in the scene.
        plane_options : dict, default: None
            Dictionary containing parameters accepted by the
            :class:`pyvista.Plane` instance for customizing the mesh
            representing the plane.
        plotting_options : dict, default: None
            Dictionary containing parameters accepted by the
            :class:`pyvista.Plotter.add_mesh` class for customizing the mesh
            rendering of the plane.
        """
        # Impose default plane options if none provided
        if plane_options is None:
            plane_options = dict(i_size=10, j_size=10)

        plane_mesh = pv.Plane(
            center=plane.origin.tolist(), direction=plane.direction_z.tolist(), **plane_options
        )

        # Impose default plotting options if none provided
        if plotting_options is None:
            plotting_options = dict(color="blue", opacity=0.1)

        self.scene.add_mesh(plane_mesh, **plotting_options)

    def plot_sketch(
        self,
        sketch: Sketch,
        show_plane: bool = False,
        show_frame: bool = False,
        **plotting_options: Optional[Dict],
    ) -> None:
        """
        Plot a sketch in the scene.

        Parameters
        ----------
        sketch : Sketch
            Sketch to render in the scene.
        show_plane : bool, default: False
            Whether to render the sketch plane in the scene.
        show_frame : bool, default: False
            Whether to show the frame in the scene.
        **plotting_options : dict, default: None
            Keyword arguments. For allowable keyword arguments, see the
            :func:`pyvista.Plotter.add_mesh` method.
        """
        # Show the sketch plane if required
        if show_plane:
            self.plot_plane(sketch._plane)

        # Show the sketch plane if required
        if show_frame:
            self.plot_frame(sketch._plane)

        self.add_sketch_polydata(sketch.sketch_polydata(), **plotting_options)

    def add_body(
        self, body: Body, merge: Optional[bool] = False, **plotting_options: Optional[Dict]
    ) -> str:
        """
        Add a body to the scene.

        Parameters
        ----------
        body : ansys.geometry.core.designer.Body
            Body to add.
        merge : bool, default: False
            Whether to merge the body into a single mesh. When ``True``, the
            individual faces of the tessellation are merged. This
            preserves the number of triangles and only merges the topology.
        **plotting_options : dict, default: None
            Keyword arguments. For allowable keyword arguments,
            see the :func:`pyvista.Plotter.add_mesh` method.

        Returns
        -------
        str
            Name of the added PyVista actor.
        """
        # Use the default PyGeometry add_mesh arguments
        self.__set_add_mesh_defaults(plotting_options)
        dataset = body.tessellate(merge=merge)
        if isinstance(dataset, pv.MultiBlock):
            actor, _ = self.scene.add_composite(dataset, **plotting_options)
        else:
            actor = self.scene.add_mesh(dataset, **plotting_options)

        return actor.name

    def add_component(
        self,
        component: Component,
        merge_component: bool = False,
        merge_bodies: bool = False,
        **plotting_options,
    ) -> str:
        """
        Add a component to the scene.

        Parameters
        ----------
        component : ansys.geometry.core.designer.Component
            Component to add.
        merge_component : bool, default: False
            Whether to merge the component into a single dataset. When
            ``True``, all the individual bodies are effectively combined
            into a single dataset without any hierarchy.
        merge_bodies : bool, default: False
            Whether to merge each body into a single dataset. When ``True``,
            all the faces of each individual body are effectively combined
            into a single dataset without separating faces.
        **plotting_options : dict, default: None
            Keyword arguments. For allowable keyword arguments, see the
            :func:`pyvista.Plotter.add_mesh` method.

        Returns
        -------
        str
            Name of the added PyVista actor.
        """
        # Use the default PyGeometry add_mesh arguments
        self.__set_add_mesh_defaults(plotting_options)
        dataset = component.tessellate(merge_component=merge_component, merge_bodies=merge_bodies)
        if isinstance(dataset, pv.MultiBlock):
            actor, _ = self.scene.add_composite(dataset, **plotting_options)
        else:
            actor = self.scene.add_mesh(dataset, **plotting_options)

        return actor.name

    def add_sketch_polydata(self, polydata_entries: List[pv.PolyData], **plotting_options) -> None:
        """
        Add sketches to the scene from PyVista polydata.

        Parameters
        ----------
        polydata : pyvista.PolyData
            Polydata to add.
        **plotting_options : dict, default: None
            Keyword arguments. For allowable keyword arguments, see the
            :func:`pyvista.Plotter.add_mesh` method.
        """
        # Use the default PyGeometry add_mesh arguments
        for polydata in polydata_entries:
            self.scene.add_mesh(polydata, **plotting_options)

    def add(
        self,
        object: Any,
        merge_bodies: bool = False,
        merge_components: bool = False,
        **plotting_options,
    ) -> Dict[str, str]:
        """
        Add any type of object to the scene.

        These types of objects are supported: ``Body``, ``Component``, ``List[pv.PolyData]``,
        ``pv.MultiBlock``, and ``Sketch``.

        Parameters
        ----------
        plotting_list : List[Any]
            List of objects that you want to plot.
        merge_bodies : bool, default: False
            Whether to merge each body into a single dataset. When ``True``,
            all the faces of each individual body are effectively combined
            into a single dataset without separating faces.
        merge_component : bool, default: False
            Whether to merge the component into a single dataset. When
            ``True``, all the individual bodies are effectively combined
            into a single dataset without any hierarchy.
        **plotting_options : dict, default: None
            Keyword arguments. For allowable keyword arguments, see the
            :func:`pyvista.Plotter.add_mesh` method.

        Returns
        -------
        Mapping[str, str]
            Mapping between the pv.Actor and the PyGeometry object.
        """
        logger.debug(f"Adding object type {type(object)} to the PyVista plotter")
        actor_name = None
        if isinstance(object, List) and isinstance(object[0], pv.PolyData):
            self.add_sketch_polydata(object, **plotting_options)
        elif isinstance(object, pv.PolyData):
            self.scene.add_mesh(object, **plotting_options)
        elif isinstance(object, pv.MultiBlock):
            self.scene.add_composite(object, **plotting_options)
        elif isinstance(object, Sketch):
            self.plot_sketch(object, **plotting_options)
        elif isinstance(object, Body) or isinstance(object, MasterBody):
            actor_name = self.add_body(object, merge_bodies, **plotting_options)
        elif isinstance(object, Design) or isinstance(object, Component):
            actor_name = self.add_component(
                object, merge_components, merge_bodies, **plotting_options
            )
        else:
            logger.warning(f"Object type {type(object)} can not be plotted.")
        return {actor_name: object.name} if actor_name else {}

    def add_list(
        self,
        plotting_list: List[Any],
        merge_bodies: bool = False,
        merge_components: bool = False,
        **plotting_options,
    ) -> Dict[str, str]:
        """
        Add a list of any type of object to the scene.

        These types of objects are supported: ``Body``, ``Component``, ``List[pv.PolyData]``,
        ``pv.MultiBlock``, and ``Sketch``.

        Parameters
        ----------
        plotting_list : List[Any]
            List of objects you want to plot.
        merge_component : bool, default: False
            Whether to merge the component into a single dataset. When
            ``True``, all the individual bodies are effectively combined
            into a single dataset without any hierarchy.
        merge_bodies : bool, default: False
            Whether to merge each body into a single dataset. When ``True``,
            all the faces of each individual body are effectively combined
            into a single dataset without separating faces.
        **plotting_options : dict, default: None
            Keyword arguments. For allowable keyword arguments, see the
            :func:`pyvista.Plotter.add_mesh` method.

        Returns
        -------
        Mapping[str, str]
            Dictionary with the mapping between pv.Actor and PyGeometry objects.
        """
        actors_objects_mapping = {}
        for object in plotting_list:
            actor_object_mapping = self.add(
                object, merge_bodies, merge_components, **plotting_options
            )
            if actor_object_mapping:
                actors_objects_mapping.update(actor_object_mapping)
        return actors_objects_mapping

    def show(
        self,
        show_axes_at_origin: bool = True,
        show_plane: bool = True,
        jupyter_backend: Optional[str] = None,
        **kwargs: Optional[Dict],
    ) -> None:
        """
        Show the rendered scene on the screen.

        Parameters
        ----------
        jupyter_backend : str, default: None
            PyVista Jupyter backend.
        **kwargs : dict, default: None
            Plotting keyword arguments. For allowable keyword arguments, see the
            :func:`pyvista.Plotter.show` method.

        Notes
        -----
        For more information on supported Jupyter backends, see
        `Jupyter Notebook Plotting <https://docs.pyvista.org/user-guide/jupyter/index.html>`_
        in the PyVista documentation.
        """
        # computue the scaling
        bounds = self.scene.renderer.bounds
        x_length, y_length = bounds[1] - bounds[0], bounds[3] - bounds[2]
        sfac = max(x_length, y_length)

        # # Show origin axes without labels
        # if show_axes_at_origin:
        #     axes = create_axes_marker(labels_off=True)
        #     self.scene.add_actor(axes)

        # Create the fundamental XY plane
        if show_plane:
            # self.scene.bounds
            plane = pv.Plane(i_size=sfac * 1.3, j_size=sfac * 1.3)
            self.scene.add_mesh(plane, color="white", show_edges=True, opacity=0.1)

        # Conditionally set the Jupyter backend as not all users will be within
        # a notebook environment to avoid a pyvista warning
        if self.scene.notebook and jupyter_backend is None:
            jupyter_backend = "panel"

        # Enabling anti-aliasing by default on scene
        self.scene.enable_anti_aliasing("ssaa")

        # Update all buttons/widgets
        [widget.update() for widget in self._widgets]

        self.scene.show(jupyter_backend=jupyter_backend, **kwargs)

    def __set_add_mesh_defaults(self, plotting_options: Optional[Dict]) -> None:
        # If the following keys do not exist, set the default values
        #
        # This method should only be applied in 3D objects: bodies, components
        plotting_options.setdefault("smooth_shading", True)
        plotting_options.setdefault("color", "#D6F7D1")


class PlotterHelper:
    """
    Provides for simplifying the selection of trame in ``plot()`` functions.

    Parameters
    ----------
<<<<<<< HEAD
    use_trame : bool, default: None
        Whether to enable the use of `trame <https://kitware.github.io/trame/index.html>`_.
        The default is ``None``, in which case the ``USE_TRAME`` global setting
        is used.
    """

    def __init__(self, use_trame: Optional[bool] = None) -> None:
        """Initialize ``use_trame`` and save current ``pv.OFF_SCREEN`` value."""
=======
    use_trame: bool, optional
        Enables/disables the usage of the trame web visualizer. Defaults to the
        global setting ``USE_TRAME``.
    allow_picking: bool, optional
        Enables/disables the picking capabilities in the PyVista plotter.
    """

    def __init__(
        self, use_trame: Optional[bool] = None, allow_picking: Optional[bool] = False
    ) -> None:
        """Initialize use_trame and saves current pv.OFF_SCREEN value."""
>>>>>>> 36e9892a
        # Check if the use of trame was requested
        if use_trame is None:
            import ansys.geometry.core as pygeom

            use_trame = pygeom.USE_TRAME

        self._use_trame = use_trame
        self._allow_picking = allow_picking
        self._pv_off_screen_original = bool(pv.OFF_SCREEN)
        self._actor_object_mapping = {}
        self._pl = None

<<<<<<< HEAD
    def init_plotter(self):
        """
        Initialize the plotter with or without trame for visualization.

        Returns
        -------
        Plotter
            PyGeometry plotter initialized.
        """
=======
>>>>>>> 36e9892a
        if self._use_trame and _HAS_TRAME:
            # avoids GUI window popping up
            pv.OFF_SCREEN = True
            self._pl = Plotter(enable_widgets=False)
        elif self._use_trame and not _HAS_TRAME:
            warn_msg = (
                "'use_trame' is active but trame dependencies are not installed."
                "Consider installing 'pyvista[trame]' to use this functionality."
            )
            logger.warning(warn_msg)
            self._pl = Plotter()
        else:
            self._pl = Plotter()

        if self._allow_picking:
            self._pl.scene.enable_mesh_picking(
                callback=self.picker_callback, use_actor=True, show=False
            )

    def reset(self) -> None:
        """Reset actor properties at callback."""
        for a in self._pl.scene.renderer.actors.values():
            if isinstance(a, pv.Actor):
                a.prop.show_edges = False

    def picker_callback(self, actor: "pv.Actor") -> None:
        """
        Define callback for the element picker.

        Parameters
        ----------
        actor : pv.Actor
            Actor that we are picking.
        """
        self.reset()
        pt = self._pl.scene.picked_point
        self._actor_object_mapping.keys
        if actor.name in self._actor_object_mapping:
            body_name = self._actor_object_mapping[actor.name]
            actor.prop.show_edges = True
            text = body_name
            self._pl.scene.add_point_labels(
                [pt],
                [text],
                always_visible=True,
                point_size=10,
                render_points_as_spheres=True,
                name="selection-label",
            )

    def plot(
        self,
        object: Any,
        screenshot: Optional[str] = None,
        merge_bodies: bool = False,
        merge_component: bool = False,
        view_2d: Dict = None,
        **plotting_options,
    ) -> None:
        """
        Plot and show any PyGeometry object.

        These types of objects are supported: ``Body``, ``Component``, ``List[pv.PolyData]``,
        ``pv.MultiBlock``, and ``Sketch``.

        Parameters
        ----------
        object : any
            Any object or list of objects that you want to plot.
        screenshot : str, default: None
            Path for saving a screenshot of the image that is being represented.
        merge_bodies : bool, default: False
            Whether to merge each body into a single dataset. When ``True``,
            all the faces of each individual body are effectively combined
            into a single dataset without separating faces.
        merge_component : bool, default: False
            Whether to merge this component into a single dataset. When ``True``,
            all the individual bodies are effectively combined into a single
            dataset without any hierarchy.
        view_2d : Dict, default: None
            Dictionary with the plane and the viewup vectors of the 2D plane.
        **plotting_options : dict, default: None
            Keyword arguments. For allowable keyword arguments, see the
            :func:`pyvista.Plotter.add_mesh` method.
        """
        if isinstance(object, List) and not isinstance(object[0], pv.PolyData):
            logger.debug("Plotting objects in list...")
            self._actor_object_mapping = self._pl.add_list(
                object, merge_bodies, merge_component, **plotting_options
            )
        else:
            self._actor_object_mapping = self._pl.add(
                object, merge_bodies, merge_component, **plotting_options
            )

        if view_2d is not None:
            self._pl.scene.view_vector(
                vector=view_2d["vector"],
                viewup=view_2d["viewup"],
            )
        self.show_plotter(screenshot)

    def show_plotter(self, screenshot: Optional[str] = None) -> None:
        """
        Show the plotter or start the `trame <https://kitware.github.io/trame/index.html>`_ service.

        Parameters
        ----------
        plotter : Plotter
            PyGeometry plotter with the meshes added.
        screenshot : str, default: None
            Path for saving a screenshot of the image that is being represented.
        """
        if self._use_trame and _HAS_TRAME:
            visualizer = TrameVisualizer()
            visualizer.set_scene(self._pl)
            visualizer.show()
        else:
            self._pl.show(screenshot=screenshot)

        pv.OFF_SCREEN = self._pv_off_screen_original<|MERGE_RESOLUTION|>--- conflicted
+++ resolved
@@ -463,28 +463,18 @@
 
     Parameters
     ----------
-<<<<<<< HEAD
     use_trame : bool, default: None
         Whether to enable the use of `trame <https://kitware.github.io/trame/index.html>`_.
         The default is ``None``, in which case the ``USE_TRAME`` global setting
         is used.
-    """
-
-    def __init__(self, use_trame: Optional[bool] = None) -> None:
-        """Initialize ``use_trame`` and save current ``pv.OFF_SCREEN`` value."""
-=======
-    use_trame: bool, optional
-        Enables/disables the usage of the trame web visualizer. Defaults to the
-        global setting ``USE_TRAME``.
-    allow_picking: bool, optional
+    allow_picking: bool, default: False
         Enables/disables the picking capabilities in the PyVista plotter.
     """
 
     def __init__(
         self, use_trame: Optional[bool] = None, allow_picking: Optional[bool] = False
     ) -> None:
-        """Initialize use_trame and saves current pv.OFF_SCREEN value."""
->>>>>>> 36e9892a
+        """Initialize ``use_trame`` and save current ``pv.OFF_SCREEN`` value."""
         # Check if the use of trame was requested
         if use_trame is None:
             import ansys.geometry.core as pygeom
@@ -497,18 +487,6 @@
         self._actor_object_mapping = {}
         self._pl = None
 
-<<<<<<< HEAD
-    def init_plotter(self):
-        """
-        Initialize the plotter with or without trame for visualization.
-
-        Returns
-        -------
-        Plotter
-            PyGeometry plotter initialized.
-        """
-=======
->>>>>>> 36e9892a
         if self._use_trame and _HAS_TRAME:
             # avoids GUI window popping up
             pv.OFF_SCREEN = True
