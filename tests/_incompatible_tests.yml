--- conflicted
+++ resolved
@@ -118,12 +118,9 @@
       # Export body facets added in 26.1
       - tests/integration/test_design.py::test_write_body_facets_on_save[scdocx-None]
       - tests/integration/test_design.py::test_write_body_facets_on_save[dsco-DISCO]
-<<<<<<< HEAD
       - tests/integration/test_design_export.py::test_export_to_disco_with_facets
-=======
       # Edge tessellation added in 26.1
       - tests/integration/test_tessellation.py::test_body_tessellate_with_edges
->>>>>>> d213085f
 
   - version: "24.2"
     incompatible_tests:
@@ -236,12 +233,9 @@
       # Export body facets add in 26.1
       - tests/integration/test_design.py::test_write_body_facets_on_save[scdocx-None]
       - tests/integration/test_design.py::test_write_body_facets_on_save[dsco-DISCO]
-<<<<<<< HEAD
       - tests/integration/test_design_export.py::test_export_to_disco_with_facets
-=======
       # Edge tessellation added in 26.1
       - tests/integration/test_tessellation.py::test_body_tessellate_with_edges
->>>>>>> d213085f
 
   - version: "25.1"
     incompatible_tests:
