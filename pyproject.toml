--- conflicted
+++ resolved
@@ -24,12 +24,8 @@
 ]
 
 dependencies = [
-<<<<<<< HEAD
     "ansys-api-dbu==0.1.0",
-    "ansys-api-geometry==0.2.15",
-=======
     "ansys-api-geometry==0.2.16",
->>>>>>> f16d6f96
     "ansys-tools-path>=0.3",
     "beartype>=0.11.0",
     "google-api-python-client>=1.7.11",
