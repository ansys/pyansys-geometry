"""PyGeometry primitives subpackage."""

from ansys.geometry.core.primitives.cylinder import Cylinder
<<<<<<< HEAD
from ansys.geometry.core.primitives.point import Point2D, Point3D
from ansys.geometry.core.primitives.vector import (
    QuantityVector2D,
    QuantityVector3D,
    UnitVector2D,
    UnitVector3D,
    Vector2D,
    Vector3D,
)

__all__ = [
    "Cylinder",
    "Point2D",
    "Point3D",
    "QuantityVector2D",
    "QuantityVector3D",
    "UnitVector2D",
    "UnitVector3D",
    "Vector2D",
    "Vector3D",
]
=======

__all__ = ["Cylinder"]
>>>>>>> 25cf19de
<|MERGE_RESOLUTION|>--- conflicted
+++ resolved
@@ -1,29 +1,7 @@
 """PyGeometry primitives subpackage."""
 
 from ansys.geometry.core.primitives.cylinder import Cylinder
-<<<<<<< HEAD
 from ansys.geometry.core.primitives.point import Point2D, Point3D
-from ansys.geometry.core.primitives.vector import (
-    QuantityVector2D,
-    QuantityVector3D,
-    UnitVector2D,
-    UnitVector3D,
-    Vector2D,
-    Vector3D,
-)
+from ansys.geometry.core.primitives.vector import UnitVector2D, UnitVector3D, Vector2D, Vector3D
 
-__all__ = [
-    "Cylinder",
-    "Point2D",
-    "Point3D",
-    "QuantityVector2D",
-    "QuantityVector3D",
-    "UnitVector2D",
-    "UnitVector3D",
-    "Vector2D",
-    "Vector3D",
-]
-=======
-
-__all__ = ["Cylinder"]
->>>>>>> 25cf19de
+__all__ = ["Cylinder"]