--- conflicted
+++ resolved
@@ -1383,7 +1383,6 @@
     return GRPCQuantity(value_in_geometry_units=input.value.m_as(DEFAULT_UNITS.SERVER_ANGLE))
 
 
-<<<<<<< HEAD
 def from_area_to_grpc_quantity(input: "Measurement") -> GRPCQuantity:
     """Convert a ``Measurement`` containing an area to a gRPC quantity.
 
@@ -1407,7 +1406,15 @@
     ----------
     input : Measurement
         Source measurement data.
-=======
+    
+    Returns
+    -------
+    GRPCQuantity
+        Converted gRPC quantity.
+    """
+    return GRPCQuantity(value_in_geometry_units=input.value.m_as(DEFAULT_UNITS.SERVER_VOLUME))
+    
+
 def from_grpc_volume_to_volume(grpc_quantity: GRPCQuantity) -> "pint.Quantity":
     """Convert a gRPC quantity representing volume to a pint Quantity.
 
@@ -1431,20 +1438,13 @@
     ----------
     value : float
         Dimensionless parameter value (e.g., u/v surface parameters).
->>>>>>> 5c3c0a2b
 
     Returns
     -------
     GRPCQuantity
-<<<<<<< HEAD
-        Converted gRPC quantity.
-    """
-    return GRPCQuantity(value_in_geometry_units=input.value.m_as(DEFAULT_UNITS.SERVER_VOLUME))
-=======
         Converted gRPC quantity with the dimensionless value.
     """
     return GRPCQuantity(value_in_geometry_units=value)
->>>>>>> 5c3c0a2b
 
 
 def _nurbs_curves_compatibility(backend_version: "semver.Version", grpc_geometries: GRPCGeometries):
