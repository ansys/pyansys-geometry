--- conflicted
+++ resolved
@@ -60,15 +60,9 @@
         return self._id
 
     @property
-<<<<<<< HEAD
     def _grpc_id(self) -> EntityIdentifier:
         """gRPC edge identifier."""
         return EntityIdentifier(id=self._id)
-=======
-    def _grpc_id(self) -> EdgeIdentifier:
-        """ID of the gRPC edge."""
-        return EdgeIdentifier(id=self._id)
->>>>>>> a62b62b7
 
     @property
     @protect_grpc
