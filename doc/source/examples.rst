--- conflicted
+++ resolved
@@ -19,13 +19,8 @@
 
 .. nbgallery::
 
-<<<<<<< HEAD
     examples/design/add_design_material.mystnb
     examples/design/plate_with_hole.mystnb
     examples/design/dynamic_sketch_plane.mystnb
     examples/design/tessellation_usage.mystnb
-=======
-    examples/design_organization.mystnb
-    examples/dynamic_sketch_plane.mystnb
-    examples/basic_usage.mystnb
->>>>>>> 2b3a2625
+    examples/design/design_organization.mystnb