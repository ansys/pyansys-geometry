--- conflicted
+++ resolved
@@ -142,15 +142,9 @@
         return self._id
 
     @property
-<<<<<<< HEAD
     def _grpc_id(self) -> EntityIdentifier:
         """gRPC face identifier."""
         return EntityIdentifier(id=self._id)
-=======
-    def _grpc_id(self) -> FaceIdentifier:
-        """gRPC face ID."""
-        return FaceIdentifier(id=self._id)
->>>>>>> a62b62b7
 
     @property
     def body(self) -> "Body":
