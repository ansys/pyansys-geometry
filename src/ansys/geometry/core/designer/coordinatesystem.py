"""Provides the ``CoordinateSystem`` class module."""

from ansys.api.geometry.v0.coordinatesystems_pb2 import CreateRequest
from ansys.api.geometry.v0.coordinatesystems_pb2_grpc import CoordinateSystemsStub
from ansys.api.geometry.v0.models_pb2 import CoordinateSystem as cs
from beartype.typing import TYPE_CHECKING

from ansys.geometry.core.connection import GrpcClient
from ansys.geometry.core.connection.conversions import frame_to_grpc_frame
from ansys.geometry.core.errors import protect_grpc
from ansys.geometry.core.math import Frame, Point3D, UnitVector3D
from ansys.geometry.core.misc import SERVER_UNIT_LENGTH

if TYPE_CHECKING:  # pragma: no cover
    from ansys.geometry.core.designer.component import Component


class CoordinateSystem:
    """
    Represents a user-defined coordinate system within the design assembly.

    This coordinate system synchronizes to a design within a supporting Geometry service instance.

    Parameters
    ----------
    name : str
        User-defined label for the coordinate system.
    frame : Frame
        Frame defining the coordinate system bounds.
    parent_component : Component, default: Component
        Parent component the coordinate system is assigned against.
    grpc_client : GrpcClient
        Active supporting Geometry service instance for design modeling.
    """

    @protect_grpc
    def __init__(
        self, name: str, frame: Frame, parent_component: "Component", grpc_client: GrpcClient
    ):
        """Constructor method for the ``CoordinateSystem`` class."""

        self._parent_component = parent_component
        self._grpc_client = grpc_client
        self._coordinate_systems_stub = CoordinateSystemsStub(grpc_client.channel)

<<<<<<< HEAD
        self._grpc_client.log.debug("Requesting creation of Coordinate System.")
        new_coordinate_system = self._coordinate_systems_stub.Create(
            CreateRequest(
=======
        self._grpc_client.log.debug("Requesting creation of a coordinate system.")
        new_coordinate_system = self._coordinate_systems_stub.CreateCoordinateSystem(
            CreateCoordinateSystemRequest(
>>>>>>> a62b62b7
                parent=parent_component.id,
                name = name,
                frame=frame_to_grpc_frame(frame),
            )
        )

        self._id = new_coordinate_system.id
        self._name = new_coordinate_system.name
        self._frame = Frame(
            Point3D(
                [
                    new_coordinate_system.frame.origin.x,
                    new_coordinate_system.frame.origin.y,
                    new_coordinate_system.frame.origin.z,
                ],
                SERVER_UNIT_LENGTH,
            ),
            UnitVector3D(
                [
                    new_coordinate_system.frame.dir_x.x,
                    new_coordinate_system.frame.dir_x.y,
                    new_coordinate_system.frame.dir_x.z,
                ]
            ),
            UnitVector3D(
                [
                    new_coordinate_system.frame.dir_y.x,
                    new_coordinate_system.frame.dir_y.y,
                    new_coordinate_system.frame.dir_y.z,
                ]
            ),
        )

    @property
    def id(self) -> str:
        """ID of the coordinate system."""
        return self._id

    @property
    def name(self) -> str:
        """Name of the coordinate system."""
        return self._name

    @property
    def frame(self) -> Frame:
        """Frame of the coordinate system."""
        return self._frame

    @property
    def parent_component(self) -> "Component":
        """Parent component of the coordinate system."""
        return self._parent_component

    def __repr__(self):
        """String representation of the coordinate system."""
        lines = [f"ansys.geometry.core.designer.CoordinateSystem {hex(id(self))}"]
        lines.append(f"  Name                 : {self.name}")
        lines.append(f"  Parent component     : {self.parent_component.name}")
        lines.append(
            f"  Frame origin         : [{','.join([str(x) for x in self.frame.origin])}] in meters"
        )
        lines.append(
            f"  Frame X-direction    : [{','.join([str(x) for x in self.frame.direction_x])}]"
        )
        lines.append(
            f"  Frame Y-direction    : [{','.join([str(x) for x in self.frame.direction_y])}]"
        )
        lines.append(
            f"  Frame Z-direction    : [{','.join([str(x) for x in self.frame.direction_z])}]"
        )
        return "\n".join(lines)<|MERGE_RESOLUTION|>--- conflicted
+++ resolved
@@ -43,15 +43,9 @@
         self._grpc_client = grpc_client
         self._coordinate_systems_stub = CoordinateSystemsStub(grpc_client.channel)
 
-<<<<<<< HEAD
         self._grpc_client.log.debug("Requesting creation of Coordinate System.")
         new_coordinate_system = self._coordinate_systems_stub.Create(
             CreateRequest(
-=======
-        self._grpc_client.log.debug("Requesting creation of a coordinate system.")
-        new_coordinate_system = self._coordinate_systems_stub.CreateCoordinateSystem(
-            CreateCoordinateSystemRequest(
->>>>>>> a62b62b7
                 parent=parent_component.id,
                 name = name,
                 frame=frame_to_grpc_frame(frame),
