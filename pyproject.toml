[build-system]
requires = ["flit_core >=3.2,<4"]
build-backend = "flit_core.buildapi"

[project]
name = "ansys-geometry-core"
version = "0.2.dev0"
description = "A python wrapper for Ansys Geometry Service"
readme = "README.rst"
requires-python = ">=3.7,<4"
license = {file = "LICENSE"}
authors = [{name = "ANSYS, Inc.", email = "pyansys.support@ansys.com"}]
maintainers = [{name = "PyGeometry developers", email = "PyGeometry@ansys.com"}]
classifiers = [
    "Development Status :: 4 - Beta",
    "Intended Audience :: Science/Research",
    "Topic :: Scientific/Engineering :: Information Analysis",
    "License :: OSI Approved :: MIT License",
    "Operating System :: OS Independent",
    "Programming Language :: Python :: 3.7",
    "Programming Language :: Python :: 3.8",
    "Programming Language :: Python :: 3.9",
    "Programming Language :: Python :: 3.10",
]

dependencies = [
    "ansys-api-geometry==0.1.3",
    "beartype>=0.11.0",
    "google-api-python-client>=1.7.11",
    "googleapis-common-protos>=1.52.0",
    "grpcio>=1.35.0",
    "grpcio-health-checking>=1.45.0",
    "importlib-metadata>=4.0,<5; python_version<='3.8'",
    "numpy>=1.20.3",
    "Pint>=0.18",
    "protobuf~=3.20.2",
    "pyvista>=0.36.1",
    "scipy>=1.7.3",
    "six>=1.16.0",
]

[project.optional-dependencies]
test = [
    "beartype==0.11.0",
<<<<<<< HEAD
    "google-api-python-client==2.66.0",
    "googleapis-common-protos==1.56.4",
=======
    "google-api-python-client==2.65.0",
    "googleapis-common-protos==1.57.0",
>>>>>>> 1a0a7af2
    "grpcio==1.50.0",
    "grpcio-health-checking==1.48.2",
    "numpy==1.23.4",
    "Pint==0.20.1",
    "protobuf==3.20.3",
    "pyvista==0.37.0",
    "scipy==1.9.3",
    "six==1.16.0",
    "ansys-platform-instancemanagement==1.0.2",
    "pytest==7.2.0",
    "pytest-cov==4.0.0",
]
docs = [
    "ansys-sphinx-theme==0.7.1",
    "ipyvtklink==0.2.3",
    "jupyter_sphinx==0.4.0",
    "jupytext==1.14.1",
    "myst-parser==0.18.1",
    "nbconvert==7.2.5",
    "nbsphinx==0.8.10",
    "notebook==6.5.2",
    "numpydoc==1.5.0",
    "panel==0.14.1",
    "Sphinx==5.3.0",
    "sphinx-autoapi==2.0.0",
    "sphinx-autodoc-typehints==1.19.5",
    "sphinx-copybutton==0.5.1",
    "sphinx_design==0.3.0",
    "sphinx-gallery==0.7.0",
]

[project.urls]
Source = "https://github.com/pyansys/pygeometry"
Documentation = "https://geometry.docs.pyansys.com"
Dev-Documentation = "https://dev.geometry.docs.pyansys.com"


[tool.flit.module]
name = "ansys.geometry.core"

[tool.black]
line-length = 100

[tool.isort]
profile = "black"
force_sort_within_sections = true
line_length = 100
default_section = "THIRDPARTY"
src_paths = ["doc", "src", "tests"]

[tool.coverage.run]
source = ["ansys.geometry"]

[tool.coverage.report]
show_missing = true

[tool.pytest.ini_options]
minversion = "7.1"
addopts = "-ra --cov=ansys.geometry --cov-report html:.cov/html --cov-report xml:.cov/xml --cov-report term -vv"
testpaths = [
    "tests",
]<|MERGE_RESOLUTION|>--- conflicted
+++ resolved
@@ -42,13 +42,8 @@
 [project.optional-dependencies]
 test = [
     "beartype==0.11.0",
-<<<<<<< HEAD
     "google-api-python-client==2.66.0",
-    "googleapis-common-protos==1.56.4",
-=======
-    "google-api-python-client==2.65.0",
     "googleapis-common-protos==1.57.0",
->>>>>>> 1a0a7af2
     "grpcio==1.50.0",
     "grpcio-health-checking==1.48.2",
     "numpy==1.23.4",
