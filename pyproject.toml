[build-system]
requires = ["flit_core >=3.2,<4"]
build-backend = "flit_core.buildapi"

[project]
name = "ansys-geometry-core"
version = "0.2.dev0"
description = "A python wrapper for Ansys Geometry Service"
readme = "README.rst"
requires-python = ">=3.7,<4"
license = {file = "LICENSE"}
authors = [{name = "ANSYS, Inc.", email = "pyansys.support@ansys.com"}]
maintainers = [{name = "PyGeometry developers", email = "PyGeometry@ansys.com"}]
classifiers = [
    "Development Status :: 4 - Beta",
    "Intended Audience :: Science/Research",
    "Topic :: Scientific/Engineering :: Information Analysis",
    "License :: OSI Approved :: MIT License",
    "Operating System :: OS Independent",
    "Programming Language :: Python :: 3.7",
    "Programming Language :: Python :: 3.8",
    "Programming Language :: Python :: 3.9",
    "Programming Language :: Python :: 3.10",
]

dependencies = [
    "ansys-api-geometry==0.1.3",
    "beartype>=0.11.0",
    "google-api-python-client>=1.7.11",
    "googleapis-common-protos>=1.52.0",
    "grpcio>=1.35.0",
    "grpcio-health-checking>=1.45.0",
    "importlib-metadata>=4.0,<5; python_version<='3.8'",
    "numpy>=1.20.3",
    "Pint>=0.18",
    "protobuf~=3.20.2",
    "pyvista>=0.37.0",
    "scipy>=1.7.3",
    "six>=1.16.0",
]

[project.optional-dependencies]
tests = [
    "beartype==0.11.0",
<<<<<<< HEAD
    "google-api-python-client==2.70.0",
    "googleapis-common-protos==1.57.1",
=======
    "google-api-python-client==2.71.0",
    "googleapis-common-protos==1.57.0",
>>>>>>> 89f54d57
    "grpcio==1.50.0",
    "grpcio-health-checking==1.48.2",
    "numpy==1.24.1",
    "Pint==0.20.1",
    "protobuf==3.20.3",
    "pyvista==0.37.0",
    "scipy==1.10.0",
    "six==1.16.0",
    "ansys-platform-instancemanagement==1.0.2",
    "pytest==7.2.0",
    "pytest-cov==4.0.0",
    "pytest-pyvista==0.1.3",
]
doc = [
    "ansys-sphinx-theme==0.8.0",
    "ipyvtklink==0.2.3",
    "jupyter_sphinx==0.4.0",
    "jupytext==1.14.4",
    "myst-parser==0.18.1",
    "nbconvert==7.2.7",
    "nbsphinx==0.8.11",
    "notebook==6.5.2",
    "numpydoc==1.5.0",
    "panel==0.14.2",
    "Sphinx==5.3.0",
    "sphinx-autoapi==2.0.0",
    "sphinx-autodoc-typehints==1.19.5",
    "sphinx-copybutton==0.5.1",
    "sphinx_design==0.3.0",
    "sphinx-gallery==0.7.0",
]

[project.urls]
Source = "https://github.com/pyansys/pygeometry"
Documentation = "https://geometry.docs.pyansys.com"


[tool.flit.module]
name = "ansys.geometry.core"

[tool.black]
line-length = 100

[tool.isort]
profile = "black"
force_sort_within_sections = true
line_length = 100
default_section = "THIRDPARTY"
src_paths = ["doc", "src", "tests"]

[tool.coverage.run]
source = ["ansys.geometry"]

[tool.coverage.report]
show_missing = true

[tool.pytest.ini_options]
minversion = "7.1"
addopts = "-ra --cov=ansys.geometry --cov-report html:.cov/html --cov-report xml:.cov/xml --cov-report term -vv --image_cache_dir tests/integration/image_cache"
testpaths = [
    "tests",
]<|MERGE_RESOLUTION|>--- conflicted
+++ resolved
@@ -42,13 +42,8 @@
 [project.optional-dependencies]
 tests = [
     "beartype==0.11.0",
-<<<<<<< HEAD
-    "google-api-python-client==2.70.0",
+    "google-api-python-client==2.71.0",
     "googleapis-common-protos==1.57.1",
-=======
-    "google-api-python-client==2.71.0",
-    "googleapis-common-protos==1.57.0",
->>>>>>> 89f54d57
     "grpcio==1.50.0",
     "grpcio-health-checking==1.48.2",
     "numpy==1.24.1",
