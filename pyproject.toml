[build-system]
requires = ["flit_core >=3.2,<4"]
build-backend = "flit_core.buildapi"

[project]
name = "ansys-geometry-core"
<<<<<<< HEAD
version = "0.5.1"
=======
version = "0.6.dev0"
>>>>>>> cf3d620e
description = "A python wrapper for Ansys Geometry service"
readme = "README.rst"
requires-python = ">=3.9,<4"
license = { file = "LICENSE" }
authors = [{ name = "ANSYS, Inc.", email = "pyansys.core@ansys.com" }]
maintainers = [{ name = "ANSYS, Inc.", email = "pyansys.core@ansys.com" }]
classifiers = [
    "Development Status :: 4 - Beta",
    "Intended Audience :: Science/Research",
    "Topic :: Scientific/Engineering :: Information Analysis",
    "License :: OSI Approved :: MIT License",
    "Operating System :: OS Independent",
    "Programming Language :: Python :: 3.9",
    "Programming Language :: Python :: 3.10",
    "Programming Language :: Python :: 3.11",
    "Programming Language :: Python :: 3.12",
]

dependencies = [
    "ansys-api-geometry==0.4.1",
    "ansys-tools-path>=0.3,<1",
    "beartype>=0.11.0,<0.19",
    "grpcio>=1.35.0,<2",
    "grpcio-health-checking>=1.45.0,<2",
    "numpy>=1.20.3,<2",
    "Pint>=0.18,<1",
    "protobuf>=3.20.2,<6",
    "pyvista>=0.37.0,<1",
    "requests>=2,<3",
    "scipy>=1.7.3,<2",
    "semver>=3,<4",
    "six>=1.16.0,<2",
    "vtk>=9,<10",
]

[project.optional-dependencies]
all = [
    "ansys-platform-instancemanagement>=1.0.3,<2",
    "docker>=6.0.1,<8",
    "pyvista[jupyter]>=0.38.1,<1",
]
tests = [
    "ansys-platform-instancemanagement==1.1.2",
    "ansys-tools-path==0.5.2",
    "beartype==0.18.5",
    "docker==7.0.0",
    "grpcio==1.62.2",
    "grpcio-health-checking==1.60.0",
    "numpy==1.26.4",
    "Pint==0.23",
    "protobuf==5.26.1",
    "pytest==8.1.1",
    "pytest-cov==5.0.0",
    "pytest-pyvista==0.1.9",
    "pytest-xvfb==3.0.0",
    "pyvista[jupyter]==0.43.5",
    "requests==2.31.0",
    "scipy==1.13.0",
    "semver==3.0.2",
    "six==1.16.0",
    "vtk==9.3.0",
]
tests-minimal = [
    "pytest==8.1.1",
    "pytest-cov==5.0.0",
    "pytest-pyvista==0.1.9",
    "pytest-xvfb==3.0.0",
]
doc = [
    "ansys-sphinx-theme[autoapi]==0.15.2",
    "beartype==0.18.5",
    "docker==7.0.0",
    "ipyvtklink==0.2.3",
    "jupyter_sphinx==0.5.3",
    "jupytext==1.16.1",
    "myst-parser==2.0.0",
    "nbconvert==7.16.3",
    "nbsphinx==0.9.3",
    "notebook==7.1.3",
    "numpydoc==1.7.0",
    "panel==1.4.1",
    "pyvista[jupyter]==0.43.5",
    "requests==2.31.0",
    "sphinx==7.2.6",
    "sphinx-autodoc-typehints==1.24.0",
    "sphinx-copybutton==0.5.2",
    "sphinx-jinja==2.0.2",
    "trame-vtk==2.8.6",
    "vtk==9.3.0",
]

[project.urls]
Source = "https://github.com/ansys/pyansys-geometry"
Issues = "https://github.com/ansys/pyansys-geometry/issues"
Discussions = "https://github.com/ansys/pyansys-geometry/discussions"
Documentation = "https://geometry.docs.pyansys.com"
Releases = "https://github.com/ansys/pyansys-geometry/releases"
Changelog =  "https://github.com/ansys/pyansys-geometry/blob/main/doc/source/changelog.rst"

[tool.flit.module]
name = "ansys.geometry.core"

[tool.black]
line-length = 100

[tool.isort]
profile = "black"
force_sort_within_sections = true
line_length = 100
default_section = "THIRDPARTY"
src_paths = ["doc", "src", "tests"]

[tool.docformatter]
in-place = true
pre-summary-newline = true
wrap-descriptions = 88
wrap-summaries = 88

[tool.coverage.run]
source = ["ansys.geometry"]

[tool.coverage.report]
show_missing = true

[tool.pytest.ini_options]
minversion = "7.1"
addopts = "-ra --cov=ansys.geometry --cov-report html:.cov/html --cov-report xml:.cov/xml --cov-report term -vv --image_cache_dir tests/integration/image_cache --add_missing_images"
testpaths = ["tests"]

[tool.towncrier]
directory = "doc/changelog.d"
filename = "doc/source/changelog.rst"
template = "doc/changelog.d/changelog_template.jinja"
start_string = ".. towncrier release notes start\n"
title_format = "`{version} <https://github.com/ansys/pyansys-geometry/releases/tag/v{version}>`_ - {project_date}"
issue_format = "`#{issue} <https://github.com/ansys/pyansys-geometry/pull/{issue}>`_"

[[tool.towncrier.type]]
directory = "added"
name = "Added"
showcontent = true

[[tool.towncrier.type]]
directory = "changed"
name = "Changed"
showcontent = true

[[tool.towncrier.type]]
directory = "fixed"
name = "Fixed"
showcontent = true

[[tool.towncrier.type]]
directory = "dependencies"
name = "Dependencies"
showcontent = true

[[tool.towncrier.type]]
directory = "miscellaneous"
name = "Miscellaneous"
showcontent = true<|MERGE_RESOLUTION|>--- conflicted
+++ resolved
@@ -4,11 +4,7 @@
 
 [project]
 name = "ansys-geometry-core"
-<<<<<<< HEAD
 version = "0.5.1"
-=======
-version = "0.6.dev0"
->>>>>>> cf3d620e
 description = "A python wrapper for Ansys Geometry service"
 readme = "README.rst"
 requires-python = ">=3.9,<4"
