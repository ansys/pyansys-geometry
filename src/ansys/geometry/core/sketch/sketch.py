--- conflicted
+++ resolved
@@ -2,11 +2,7 @@
 
 from typing import Dict, List, Optional, Union
 
-<<<<<<< HEAD
-from multimethod import multimethod
 import numpy as np
-=======
->>>>>>> 18eb0033
 from pint import Quantity
 import pyvista as pv
 
