"""Provides the ``Component`` class module."""

from enum import Enum, unique
import uuid  # TODO: do we even need ID?, maybe use from SC?

from ansys.api.geometry.v0.bodies_pb2 import (
    CreateBodyFromFaceRequest,
    CreateExtrudedBodyFromFaceProfileRequest,
    CreateExtrudedBodyRequest,
    CreatePlanarBodyRequest,
    TranslateRequest,
)
from ansys.api.geometry.v0.bodies_pb2_grpc import BodiesStub
from ansys.api.geometry.v0.commands_pb2 import CreateBeamSegmentsRequest, CreateDesignPointsRequest
from ansys.api.geometry.v0.commands_pb2_grpc import CommandsStub
from ansys.api.geometry.v0.components_pb2 import (
    CreateRequest,
    SetPlacementRequest,
    SetSharedTopologyRequest,
)
from ansys.api.geometry.v0.components_pb2_grpc import ComponentsStub
from ansys.api.geometry.v0.models_pb2 import Direction, EntityIdentifier, Line
from beartype import beartype as check_input_types
from beartype.typing import TYPE_CHECKING, List, Optional, Tuple, Union
from pint import Quantity

from ansys.geometry.core.connection import (
    GrpcClient,
    grpc_matrix_to_matrix,
    plane_to_grpc_plane,
    point3d_to_grpc_point,
    sketch_shapes_to_grpc_geometries,
    unit_vector_to_grpc_direction,
)
from ansys.geometry.core.connection.conversions import point3d_to_grpc_point
from ansys.geometry.core.designer.beam import Beam, BeamProfile
from ansys.geometry.core.designer.body import Body, TemplateBody
from ansys.geometry.core.designer.coordinate_system import CoordinateSystem
from ansys.geometry.core.designer.designpoint import DesignPoint
from ansys.geometry.core.designer.face import Face
from ansys.geometry.core.designer.part import Part, TransformedPart
from ansys.geometry.core.errors import protect_grpc
from ansys.geometry.core.math import (
    IDENTITY_MATRIX44,
    Frame,
    Matrix44,
    Point3D,
    UnitVector3D,
    Vector3D,
)
from ansys.geometry.core.misc import DEFAULT_UNITS, Angle, Distance, check_pint_unit_compatibility
from ansys.geometry.core.sketch import Sketch
from ansys.geometry.core.typing import Real

if TYPE_CHECKING:  # pragma: no cover
    from pyvista import MultiBlock, PolyData


@unique
class SharedTopologyType(Enum):
    """Enum for the component shared topologies available in the Geometry service."""

    SHARETYPE_NONE = 0
    SHARETYPE_SHARE = 1
    SHARETYPE_MERGE = 2
    SHARETYPE_GROUPS = 3


class Component:
    """
    Provides the ``Component`` class for organizing design bodies.

    This class synchronizes to a design within a supporting Geometry service instance.

    Parameters
    ----------
    name : str
        User-defined label for the component.
    parent_component : Component or None
        Parent component to nest the new component under within the design assembly. Only
        ``None`` when dealing with a Design object.
    grpc_client : GrpcClient
        Active supporting Geometry service instance for design modeling.
    template : Component, optional
        The template component that this component will be created from. This creates an instance.
    preexisting_id : str, optional
        If a component already exists on the server, you can pass in its ID to create it on the
        client-side data model. If this is argument is present, a new Component will not be created
        on the server.
    transformed_part : TransformedPart, optional
        This argument should be present when creating a nested instance component. It will use the
        given transformed_part instead of creating a new one.
    read_existing_comp : bool, optional
        Indicates whether an existing component on the service should be read
        or not. By default, ``False``. This is only valid when connecting
        to an existing service session. Otherwise, avoid using this optional
        argument.
    """

    # Types of the class instance private attributes
    _components: List["Component"]
    _beams: List[Beam]
    _coordinate_systems: List[CoordinateSystem]
    _design_points: List[DesignPoint]

    @protect_grpc
    @check_input_types
    def __init__(
        self,
        name: str,
        parent_component: Union["Component", None],
        grpc_client: GrpcClient,
        template: Optional["Component"] = None,
        preexisting_id: Optional[str] = None,
        transformed_part: Optional[TransformedPart] = None,
        read_existing_comp: bool = False,
    ):
<<<<<<< HEAD
        """Constructor method for the ``Component`` class."""

        # Initialize the client and stubs needed
=======
        """Initialize ``Component`` class."""
>>>>>>> b8b54e7f
        self._grpc_client = grpc_client
        self._component_stub = ComponentsStub(self._grpc_client.channel)
        self._bodies_stub = BodiesStub(self._grpc_client.channel)
        self._commands_stub = CommandsStub(self._grpc_client.channel)

        if preexisting_id:
            self._name = name
            self._id = preexisting_id
        else:
            if parent_component:
                template_id = template.id if template else ""
                new_component = self._component_stub.Create(
                    CreateRequest(name=name, parent=parent_component.id, template=template_id)
                )
                # Remove this method call once we know Service sends correct ObjectPath id
                self._id = self.__remove_duplicate_ids(new_component.component.id)
                self._name = new_component.component.name
            else:
                self._name = name
                self._id = None

        # Initialize needed instance variables
        self._components = []
        self._beams = []
        self._coordinate_systems = []
        self._design_points = []
        self._parent_component = parent_component
        self._is_alive = True
        self._shared_topology = None
        self._transformed_part = transformed_part

        # Populate client data model
        if template:
            # If this is not a nested instance
            if not transformed_part:
                # Create new TransformedPart, but use template's Part
                tp = TransformedPart(
                    uuid.uuid4(),
                    f"tp_{name}",
                    template._transformed_part.part,
                    template._transformed_part.transform,
                )
                tp.part.parts.append(tp)
                self._transformed_part = tp

            # Recurse - Create more children components from template's remaining children
            self.__create_children(template)
            return

        elif not read_existing_comp:
            # This is an independent Component - Create new Part and TransformedPart
            p = Part(uuid.uuid4(), f"p_{name}", [], [])
            tp = TransformedPart(uuid.uuid4(), f"tp_{name}", p)
            p.parts.append(tp)
            self._transformed_part = tp

    @property
    def id(self) -> str:
        """ID of the component."""
        return self._id

    @property
    def name(self) -> str:
        """Name of the component."""
        return self._name

    @property
    def components(self) -> List["Component"]:
        """``Component`` objects inside of the component."""
        return self._components

    @property
    def bodies(self) -> List[Body]:
        """``Body`` objects inside of the component."""
        bodies = []
        for body in self._transformed_part.part.bodies:
            id = f"{self.id}/{body.id}" if self.parent_component else body.id
            bodies.append(Body(id, body.name, self, body))
        return bodies

    @property
    def beams(self) -> List[Beam]:
        """``Beam`` objects inside of the component."""
        return self._beams

    @property
    def design_points(self) -> List[DesignPoint]:
        """``DesignPoint`` objects inside of the component."""
        return self._design_points

    @property
    def coordinate_systems(self) -> List[CoordinateSystem]:
        """``CoordinateSystem`` objects inside of the component."""
        return self._coordinate_systems

    @property
    def parent_component(self) -> Union["Component", None]:
        """Parent of the component."""
        return self._parent_component

    @property
    def is_alive(self) -> bool:
        """Whether the component is still alive on the server side."""
        return self._is_alive

    @property
    def shared_topology(self) -> Union[SharedTopologyType, None]:
        """Indicates the ``SharedTopologyType`` of the component (if any).

        Notes
        -----
        If no shared topology has been set, ``None`` is returned.
        """
        return self._shared_topology

    def __create_children(self, template: "Component") -> None:
        """Create new Component and Body children in ``self`` from ``template``."""
<<<<<<< HEAD
=======
        for t_body in template.bodies:
            new_id = self.id + ("~" + t_body.id.split("~")[-1])
            new_body = Body(new_id, t_body.name, self, t_body._template)
            self.bodies.append(new_body)
>>>>>>> b8b54e7f

        for template_comp in template.components:
            new_id = self.id + "/" + template_comp.id.split("/")[-1]
            new = Component(
                template_comp.name,
                self,
                self._grpc_client,
                template=template_comp,
                preexisting_id=new_id,
                transformed_part=template_comp._transformed_part,
            )
            self.components.append(new)

    def __fix_moniker(self, string: str) -> str:
        """Format a chain of monikers so the service can identify the entities."""
        x = string.split("~")[1:]
        if len(x) > 1:
            x[0] = x[0].replace("sE", "~sO_~iI", 1)
            for s in x[1:-1]:
                index = x.index(s)
                s = "~" + s if s[0] != "~" else s
                s = s.replace("sE", "oO", 1)
                s = s.replace("oE", "oO", 1)
                if "iI" not in x[index + 1]:
                    s = s.replace("oO", "oO_~iI", 1)
                s = s.replace("___", "__", 1)
                x[index] = s
            x[-1] = x[-1].replace("sE", "~oE", 1)
            x = "".join(x) + "_"
        else:
            x = "".join(x)
        if x[0] != "~":
            x = "~" + x
        return x

    def __remove_duplicate_ids(self, path: str) -> str:
        """
        Removes duplicate entries in the ID path. This is a safeguard, as the server is
        known to have issues sometimes.

        Examples
        --------
        This method converts "0:26/0:44/0:44/0:53" to "0:26/0:44/0:53".
        """
        # Split the string into a list -> convert list into a set but maintain order
        res = []
        [res.append(x) for x in path.split("/") if x not in res]
        id = "/".join(res)
        if id != path:
            print("Removed duplicate!")
        return id

    def get_world_transform(self) -> Matrix44:
        """
        Get the full transformation matrix of this Component in world space.

        Returns
        -------
        Matrix44
            The 4x4 transformation matrix of this component in world space.
        """
        if self.parent_component is None:
            return IDENTITY_MATRIX44
        return self.parent_component.get_world_transform() * self._transformed_part.transform

    @protect_grpc
    def modify_placement(
        self,
        translation: Optional[Vector3D] = None,
        rotation_origin: Optional[Point3D] = None,
        rotation_direction: Optional[UnitVector3D] = None,
        rotation_angle: Union[Quantity, Angle, Real] = 0,
    ):
        """
        Apply a translation and/or rotation to the existing placement matrix.

        Notes
        -----
        To reset a component's placement to an identity matrix, see
        ``reset_placement()`` or call this method with no arguments.

        Parameters
        ----------
        translation : Vector3D, optional
            The vector that defines the desired translation to the component.
        rotation_origin : Point3D, optional
            The origin that defines the axis to rotate the component about.
        rotation_direction : UnitVector3D, optional
            The direction of the axis to rotate the component about.
        rotation_angle : Union[Quantity, Angle, Real], default=0
            The angle to rotate the component around the axis.
        """
        t = (
            Direction(x=translation.x, y=translation.y, z=translation.z)
            if translation is not None
            else None
        )
        p = point3d_to_grpc_point(rotation_origin) if rotation_origin is not None else None
        d = (
            unit_vector_to_grpc_direction(rotation_direction)
            if rotation_direction is not None
            else None
        )
        angle = rotation_angle if isinstance(rotation_angle, Angle) else Angle(rotation_angle)

        response = self._component_stub.SetPlacement(
            SetPlacementRequest(
                id=self.id,
                translation=t,
                rotation_axis_origin=p,
                rotation_axis_direction=d,
                rotation_angle=angle.value.m,
            )
        )
        self._transformed_part.transform = grpc_matrix_to_matrix(response.matrix)

    def reset_placement(self):
        """
        Reset a component's placement matrix to an identity matrix.

        See ``modify_placement()``.
        """
        self.modify_placement()

    @check_input_types
    def add_component(self, name: str, template: Optional["Component"] = None) -> "Component":
        """
        Add a new component nested under this component within the design assembly.

        Parameters
        ----------
        name : str
            User-defined label for the new component.
        template : Component, optional
            The template component that this component will be created from. This will create an
            instance component that shares a master with the template component.

        Returns
        -------
        Component
            New component with no children in the design assembly.
        """
        self._components.append(Component(name, self, self._grpc_client, template=template))
        return self._components[-1]

    @protect_grpc
    @check_input_types
    def set_shared_topology(self, share_type: SharedTopologyType) -> None:
        """
        Set the shared topology to apply to the component.

        Parameters
        ----------
        share_type : SharedTopologyType
            Shared topology type to assign to the component.
        """
        # Set the SharedTopologyType on the server
        self._grpc_client.log.debug(
            f"Setting shared topology type {share_type.value} on {self.id}."
        )
        self._component_stub.SetSharedTopology(
            SetSharedTopologyRequest(id=self.id, share_type=share_type.value)
        )

        # Store the SharedTopologyType set on the client
        self._shared_topology = share_type

    @protect_grpc
    @check_input_types
    def extrude_sketch(
        self, name: str, sketch: Sketch, distance: Union[Quantity, Distance, Real]
    ) -> Body:
        """
        Create a solid body by extruding the sketch profile up by a given distance.

        Notes
        -----
        The newly created body is nested under this component within the design assembly.

        Parameters
        ----------
        name : str
            User-defined label for the new solid body.
        sketch : Sketch
            Two-dimensional sketch source for the extrusion.
        distance : Union[Quantity, Distance, Real]
            Distance to extrude the solid body.

        Returns
        -------
        Body
            Extruded body from the given sketch.
        """
        # Sanity checks on inputs
        distance = distance if isinstance(distance, Distance) else Distance(distance)

        # Perform extrusion request
        request = CreateExtrudedBodyRequest(
            distance=distance.value.m_as(DEFAULT_UNITS.SERVER_LENGTH),
            parent=self.id,
            plane=plane_to_grpc_plane(sketch._plane),
            geometries=sketch_shapes_to_grpc_geometries(sketch._plane, sketch.edges, sketch.faces),
            name=name,
        )

        self._grpc_client.log.debug(f"Extruding sketch provided on {self.id}. Creating body...")
        response = self._bodies_stub.CreateExtrudedBody(request)
        tb = TemplateBody(response.master_id, name, self._grpc_client, is_surface=False)
        self._transformed_part.part.bodies.append(tb)
        # TODO: fix when DMS ObjectPath is fixed - previously we return the body with response.id
        body_id = self.id + "/" + tb.id if self.parent_component else tb.id
        return Body(body_id, response.name, self, tb)

    @protect_grpc
    @check_input_types
    def extrude_face(self, name: str, face: Face, distance: Union[Quantity, Distance]) -> Body:
        """
        Extrude the face profile by a given distance to create a solid body.

        There are no modifications against the body containing the source face.

        Notes
        -----
        The source face can be anywhere within the design component hierarchy.
        Therefore, there is no validation requiring that the face is nested under the
        target component where the body is to be created.

        Parameters
        ----------
        name : str
            User-defined label for the new solid body.
        face : Face
            Target face to use as the source for the new surface.
        distance : Union[Quantity, Distance]
            Distance to extrude the solid body.

        Returns
        -------
        Body
            Extruded solid body.
        """
        # Sanity checks on inputs
        extrude_distance = distance if isinstance(distance, Quantity) else distance.value
        check_pint_unit_compatibility(extrude_distance.units, DEFAULT_UNITS.SERVER_LENGTH)

        # Take the face source directly. No need to verify the source of the face.
        request = CreateExtrudedBodyFromFaceProfileRequest(
            distance=extrude_distance.m_as(DEFAULT_UNITS.SERVER_LENGTH),
            parent=self.id,
            face=face.id,
            name=name,
        )

        self._grpc_client.log.debug(f"Extruding from face provided on {self.id}. Creating body...")
        response = self._bodies_stub.CreateExtrudedBodyFromFaceProfile(request)

        tb = TemplateBody(response.master_id, name, self._grpc_client, is_surface=False)
        self._transformed_part.part.bodies.append(tb)
        # TODO: fix when DMS ObjectPath is fixed - previously we return the body with response.id
        body_id = self.id + "/" + tb.id if self.parent_component else tb.id
        return Body(body_id, response.name, self, tb)

    @protect_grpc
    @check_input_types
    def create_surface(self, name: str, sketch: Sketch) -> Body:
        """
        Create a surface body with a sketch profile.

        The newly created body is nested under this component within the design assembly.

        Parameters
        ----------
        name : str
            User-defined label for the new surface body.
        sketch : Sketch
            Two-dimensional sketch source for the surface definition.

        Returns
        -------
        Body
            Body (as a planar surface) from the given sketch.
        """
        # Perform planar body request
        request = CreatePlanarBodyRequest(
            parent=self.id,
            plane=plane_to_grpc_plane(sketch._plane),
            geometries=sketch_shapes_to_grpc_geometries(sketch._plane, sketch.edges, sketch.faces),
            name=name,
        )

        self._grpc_client.log.debug(
            f"Creating planar surface from sketch provided on {self.id}. Creating body..."
        )
        response = self._bodies_stub.CreatePlanarBody(request)

        tb = TemplateBody(response.master_id, name, self._grpc_client, is_surface=True)
        self._transformed_part.part.bodies.append(tb)
        # TODO: fix when DMS ObjectPath is fixed - previously we return the body with response.id
        body_id = self.id + "/" + tb.id if self.parent_component else tb.id
        return Body(body_id, response.name, self, tb)

    @protect_grpc
    @check_input_types
    def create_surface_from_face(self, name: str, face: Face) -> Body:
        """
        Create a surface body based on a face.

        Notes
        -----
        The source face can be anywhere within the design component hierarchy.
        Therefore, there is no validation requiring that the face is nested under the
        target component where the body is to be created.

        Parameters
        ----------
        name : str
            User-defined label for the new surface body.
        face : Face
            Target face to use as the source for the new surface.

        Returns
        -------
        Body
            Surface body.
        """
        # Take the face source directly. No need to verify the source of the face.
        request = CreateBodyFromFaceRequest(
            parent=self.id,
            face=face.id,
            name=name,
        )

        self._grpc_client.log.debug(
            f"Creating planar surface from face provided on {self.id}. Creating body..."
        )
        response = self._bodies_stub.CreateBodyFromFace(request)

        tb = TemplateBody(response.master_id, name, self._grpc_client, is_surface=True)
        self._transformed_part.part.bodies.append(tb)
        # TODO: fix when DMS ObjectPath is fixed - previously we return the body with response.id
        body_id = self.id + "/" + tb.id if self.parent_component else tb.id
        return Body(body_id, response.name, self, tb)

    @check_input_types
    def create_coordinate_system(self, name: str, frame: Frame) -> CoordinateSystem:
        """
        Create a coordinate system.

        The newly created coordinate system is nested under this component
        within the design assembly.

        Parameters
        ----------
        name : str
            User-defined label for the new coordinate system.
        frame : Frame
            Frame defining the coordinate system bounds.

        Returns
        -------
        CoordinateSystem
            ``CoordinateSystem`` object.
        """
        self._coordinate_systems.append(CoordinateSystem(name, frame, self, self._grpc_client))
        return self._coordinate_systems[-1]

    @protect_grpc
    @check_input_types
    def translate_bodies(
        self, bodies: List[Body], direction: UnitVector3D, distance: Union[Quantity, Distance, Real]
    ) -> None:
        """
        Translate the geometry bodies in a specified direction by a given distance.

        Notes
        -----
        If the body does not belong to this component (or its children), it
        is not translated.

        Parameters
        ----------
        bodies: List[Body]
            List of bodies to translate by the same distance.
        direction: UnitVector3D
            Direction of the translation.
        distance: Union[Quantity, Distance, Real]
            Magnitude of the translation.

        Returns
        -------
        None
        """
        body_ids_found = []

        for body in bodies:
            body_requested = self.search_body(body.id)
            if body_requested:
                body_ids_found.append(body_requested.id)
            else:
                self._grpc_client.log.warning(
                    f"Body with id {body.id} and name {body.name} is not found in this "
                    + "component (or subcomponents). Ignoring this translation request."
                )
                pass

        distance = distance if isinstance(distance, Distance) else Distance(distance)

        translation_magnitude = distance.value.m_as(DEFAULT_UNITS.SERVER_LENGTH)

        self._grpc_client.log.debug(f"Translating {body_ids_found}...")
        self._bodies_stub.Translate(
            TranslateRequest(
                ids=body_ids_found,
                direction=unit_vector_to_grpc_direction(direction),
                distance=translation_magnitude,
            )
        )

    @protect_grpc
    @check_input_types
    def create_beams(
        self, segments: List[Tuple[Point3D, Point3D]], profile: BeamProfile
    ) -> List[Beam]:
        """
        Create beams under the component.

        Notes
        -----
        The newly created beams synchronize to a design within a supporting
        Geometry service instance.

        Parameters
        ----------
        segments : List[Tuple[Point3D, Point3D]]
            List of start and end pairs, each specifying a single line segment.
        profile : BeamProfile
            Beam profile to use to create the beams.
        """
        request = CreateBeamSegmentsRequest(parent=self.id, profile=profile.id)

        for segment in segments:
            request.lines.append(
                Line(start=point3d_to_grpc_point(segment[0]), end=point3d_to_grpc_point(segment[1]))
            )

        self._grpc_client.log.debug(f"Creating beams on {self.id}...")
        response = self._commands_stub.CreateBeamSegments(request)
        self._grpc_client.log.debug(f"Beams successfully created.")

        # Note: The current gRPC API simply returns a list of IDs. There is no additional
        # information to correlate/merge against, so it is fully assumed that the list is
        # returned in order with a 1 to 1 index match to the request segments list.
        new_beams = []
        n_beams = len(response.ids)
        for index in range(n_beams):
            new_beams.append(
                Beam(response.ids[index], segments[index][0], segments[index][1], profile, self)
            )

        self._beams.extend(new_beams)
        return self._beams[-n_beams:]

    def create_beam(self, start: Point3D, end: Point3D, profile: BeamProfile) -> Beam:
        """
        Create a beam under the component.

        The newly created beam synchronizes to a design within a supporting
        Geometry service instance.

        Parameters
        ----------
        start : Point3D
            Starting point of the beam line segment.
        end : Point3D
            Ending point of the beam line segment.
        profile : BeamProfile
            Beam profile to use to create the beam.
        """
        return self.create_beams([(start, end)], profile)[0]

    @protect_grpc
    @check_input_types
    def delete_component(self, component: Union["Component", str]) -> None:
        """
        Delete a component (itself or its children).

        Notes
        -----
        If the component is not this component (or its children), it
        is not deleted.

        Parameters
        ----------
        component : Union[Component, str]
            ID of the component or instance to delete.
        """
        id = component if isinstance(component, str) else component.id
        component_requested = self.search_component(id)

        if component_requested:
            # If the component belongs to this component (or nested components)
            # call the server deletion mechanism
            self._component_stub.Delete(EntityIdentifier(id=id))

            # If the component was deleted from the server side... "kill" it
            # on the client side
            component_requested._kill_component_on_client()
            self._grpc_client.log.debug(f"Component {component_requested.id} has been deleted.")
        else:
            self._grpc_client.log.warning(
                f"Component {id} not found in this component (or sub-components)."
                + " Ignoring deletion request."
            )
            pass

    @protect_grpc
    @check_input_types
    def delete_body(self, body: Union[Body, str]) -> None:
        """
        Delete a body belonging to this component (or its children).

        Notes
        -----
        If the body does not belong to this component (or its children), it
        is not deleted.

        Parameters
        ----------
        body : Union[Body, str]
            ID of the body or instance to delete.
        """
        id = body if isinstance(body, str) else body.id
        body_requested = self.search_body(id)

        if body_requested:
            # If the body belongs to this component (or nested components)
            # call the server deletion mechanism
            self._bodies_stub.Delete(EntityIdentifier(id=id))

            # If the body was deleted from the server side... "kill" it
            # on the client side
            body_requested._is_alive = False
            self._grpc_client.log.debug(f"Body {body_requested.id} has been deleted.")
        else:
            self._grpc_client.log.warning(
                f"Body {id} is not found in this component (or subcomponents)."
                + " Ignoring this deletion request."
            )
            pass

    def add_design_point(
        self,
        name: str,
        point: Point3D,
    ) -> DesignPoint:
        """
        Create a single design point.

        Parameters
        ----------
        name : str
            User-defined label for the design points.
        points : Point3D
            3D point constituting the design point.
        """
        return self.add_design_points(name, [point])[0]

    @protect_grpc
    @check_input_types
    def add_design_points(
        self,
        name: str,
        points: List[Point3D],
    ) -> List[DesignPoint]:
        """
        Create a list of design points.

        Parameters
        ----------
        name : str
            User-defined label for the design points.
        points : List[Point3D]
            List of 3D points constituting the design points.
        """
        # Create DesignPoint objects server-side
        self._grpc_client.log.debug(f"Creating design points on {self.id}...")
        response = self._commands_stub.CreateDesignPoints(
            CreateDesignPointsRequest(
                points=[point3d_to_grpc_point(point) for point in points], parent=self.id
            )
        )
        self._grpc_client.log.debug("Design points successfully created.")

        # Once created on the server, create them client side
        new_design_points = []
        n_design_points = len(response.ids)
        for index in range(n_design_points):
            new_design_points.append((DesignPoint(response.ids[index], name, points[index], self)))
        self._design_points.extend(new_design_points)

        # Finally return the list of created DesignPoint objects
        return self._design_points[-n_design_points:]

    @protect_grpc
    @check_input_types
    def delete_beam(self, beam: Union[Beam, str]) -> None:
        """
        Delete an existing beam belonging to this component (or its children).

        Notes
        -----
        If the beam does not belong to this component (or its children), it
        will not be deleted.

        Parameters
        ----------
        beam : Union[Beam, str]
            ID of the beam or instance to delete.
        """
        id = beam if isinstance(beam, str) else beam.id
        beam_requested = self.search_beam(id)

        if beam_requested:
            # If the beam belongs to this component (or nested components)
            # call the server deletion mechanism
            #
            # Server-side, the same deletion request has to be performed
            # as for deleting a Body
            #
            self._commands_stub.DeleteBeam(EntityIdentifier(id=beam_requested.id))

            # If the beam was deleted from the server side... "kill" it
            # on the client side
            beam_requested._is_alive = False
            self._grpc_client.log.debug(f"Beam {beam_requested.id} has been deleted.")
        else:
            self._grpc_client.log.warning(
                f"Beam {id} not found in this component (or sub-components)."
                + " Ignoring deletion request."
            )
            pass

    @check_input_types
    def search_component(self, id: str) -> Union["Component", None]:
        """
        Search nested components recursively for a component.

        Parameters
        ----------
        id : str
            ID of the component to search for.

        Returns
        -------
        Component
           Component with the requested ID. If it is not found, ``None`` is returned.
        """
        # Check if the requested component is this one
        if self.id == id and self.is_alive:
            return self

        # If no luck, search on nested components
        result = None
        for component in self.components:
            result = component.search_component(id)
            if result:
                return result

        # If you reached this point... this means that no component was found!
        return None

    @check_input_types
    def search_body(self, id: str) -> Union[Body, None]:
        """
        Search bodies in component and nested components recursively for a body.

        Parameters
        ----------
        id : str
            ID of the body to search for.

        Returns
        -------
        Body
            Body with the requested ID. If it is not found, ``None`` is returned.
        """
        # Search in component's bodies
        for body in self.bodies:
            if body.id == id and body.is_alive:
                return body

        # If no luck, search on nested components
        result = None
        for component in self.components:
            result = component.search_body(id)
            if result:
                return result

        # If you reached this point... this means that no body was found!
        return None

    @check_input_types
    def search_beam(self, id: str) -> Union[Beam, None]:
        """
        Search beams in component and nested components recursively for a beam.

        Parameters
        ----------
        id : str
            The ``Beam`` ID we are searching for.

        Returns
        -------
        Union[Beam, None]
            The ``Beam`` with the requested ID. If not found, it will return ``None``.
        """
        # Search in component's beams
        for beam in self.beams:
            if beam.id == id and beam.is_alive:
                return beam

        # If no luck, search on nested components
        result = None
        for component in self.components:
            result = component.search_beam(id)
            if result:
                return result

        # If you reached this point... this means that no beam was found!
        return None

    def _kill_component_on_client(self) -> None:
        """Set the ``is_alive`` property of nested objects to ``False``.

        Notes
        -----
        This method is recursive. It is only to be used by the
        ``delete_component()`` method and itself.
        """
        # Kill all its bodies, beams and coordinate systems
        for elem in [*self.bodies, *self.beams, *self._coordinate_systems]:
            elem._is_alive = False

        # Now, go to the nested components and kill them as well
        for component in self.components:
            component._kill_component_on_client()

        # Kill itself
        self._is_alive = False

    def tessellate(
        self, merge_component: bool = False, merge_bodies: bool = False
    ) -> Union["PolyData", "MultiBlock"]:
        """
        Tessellate this component.

        Parameters
        ----------
        merge_component : bool, default: False
            Whether to merge this component into a single dataset. If ``True``,
            all the individual bodies are effectively combined into a single
            dataset without any hierarchy.
        merge_bodies : bool, default: False
            Whether to merge each body into a single dataset. If ``True``,
            all the faces of each individual body are effectively
            merged into a single dataset without separating faces.

        Returns
        -------
        ~pyvista.PolyData, ~pyvista.MultiBlock
            Merged :class:`pyvista.PolyData` if ``merge_component=True`` or a
            composite dataset.

        Examples
        --------
        Create two stacked bodies and return the tessellation as two merged bodies:

        >>> from ansys.geometry.core.sketch import Sketch
        >>> from ansys.geometry.core import Modeler
        >>> from ansys.geometry.core.math import Point2D, Point3D, Plane
        >>> from ansys.geometry.core.misc import UNITS
        >>> from ansys.geometry.core.plotting import Plotter
        >>> modeler = Modeler("10.54.0.72", "50051")
        >>> sketch_1 = Sketch()
        >>> box = sketch_1.box(
        >>>    Point2D([10, 10], UNITS.m), Quantity(10, UNITS.m), Quantity(5, UNITS.m))
        >>> sketch_1.circle(Point2D([0, 0], UNITS.m), Quantity(25, UNITS.m))
        >>> design = modeler.create_design("MyDesign")
        >>> comp = design.add_component("MyComponent")
        >>> distance = Quantity(10, UNITS.m)
        >>> body = comp.extrude_sketch("Body", sketch=sketch_1, distance=distance)
        >>> sketch_2 = Sketch(Plane([0, 0, 10]))
        >>> box = sketch_2.box(
        >>>    Point2D([10, 10], UNITS.m), Quantity(10, UNITS.m), Quantity(5, UNITS.m))
        >>> circle = sketch_2.circle(Point2D([0, 0], UNITS.m), Quantity(25, UNITS.m))
        >>> body = comp.extrude_sketch("Body", sketch=sketch_2, distance=distance)
        >>> dataset = comp.tessellate(merge_bodies=True)
        >>> dataset
        MultiBlock (0x7ff6bcb511e0)
          N Blocks:     2
          X Bounds:     -25.000, 25.000
          Y Bounds:     -24.991, 24.991
          Z Bounds:     0.000, 20.000
        """
        import pyvista as pv

        # Tessellate the bodies in this component
        datasets = [body.tessellate(merge_bodies) for body in self.bodies]

        blocks_list = [pv.MultiBlock(datasets)]

        # Now, go recursively inside its subcomponents (with no arguments) and
        # merge the PolyData obtained into our blocks
        for comp in self._components:
            if not comp.is_alive:
                continue
            blocks_list.append(comp.tessellate(merge_bodies=merge_bodies))

        # Transform the list of MultiBlock objects into a single MultiBlock
        blocks = pv.MultiBlock(blocks_list)

        if merge_component:
            ugrid = blocks.combine()
            # Convert to polydata as it's slightly faster than extract surface
            return pv.PolyData(ugrid.points, ugrid.cells, n_faces=ugrid.n_cells)
        return blocks

    def plot(
        self,
        merge_component: bool = False,
        merge_bodies: bool = False,
        screenshot: Optional[str] = None,
        use_trame: Optional[bool] = None,
        **plotting_options: Optional[dict],
    ) -> None:
        """
        Plot this component.

        Parameters
        ----------
        merge_component : bool, default: False
            Whether to merge this component into a single dataset. When ``True``,
            all the individual bodies are effectively merged into a single
            dataset without any hierarchy.
        merge_bodies : bool, default: False
            Whether to merge each body into a single dataset. When ``True``,
            all the faces of each individual body are effectively merged
            into a single dataset without separating faces.
        screenshot : str, optional
            Save a screenshot of the image being represented. The image is
            stored in the path provided as an argument.
        use_trame : bool, optional
            Enables/disables the usage of the trame web visualizer. Defaults to the
            global setting ``USE_TRAME``.
        **plotting_options : dict, default: None
            Keyword arguments. For allowable keyword arguments, see the
            :func:`pyvista.Plotter.add_mesh` method.

        Examples
        --------
        Create 25 small cylinders in a grid-like pattern on the XY plane and
        plot them. Make the cylinders look metallic by enabling physically
        based rendering with ``pbr=True``.

        >>> from ansys.geometry.core.misc.units import UNITS as u
        >>> from ansys.geometry.core.sketch import Sketch
        >>> from ansys.geometry.core.math import Plane, Point2D, Point3D, UnitVector3D
        >>> from ansys.geometry.core import Modeler
        >>> import numpy as np
        >>> modeler = Modeler()
        >>> origin = Point3D([0, 0, 0])
        >>> plane = Plane(origin, direction_x=[1, 0, 0], direction_y=[0, 1, 0])
        >>> design = modeler.create_design("my-design")
        >>> mycomp = design.add_component("my-comp")
        >>> n = 5
        >>> xx, yy = np.meshgrid(
        ...     np.linspace(-4, 4, n),
        ...     np.linspace(-4, 4, n),
        ... )
        >>> for x, y in zip(xx.ravel(), yy.ravel()):
        ...     sketch = Sketch(plane)
        ...     sketch.circle(Point2D([x, y]), 0.2*u.m)
        ...     mycomp.extrude_sketch(f"body-{x}-{y}", sketch, 1 * u.m)
        >>> mycomp
        ansys.geometry.core.designer.Component 0x2203cc9ec50
            Name                 : my-comp
            Exists               : True
            Parent component     : my-design
            N Bodies             : 25
            N Components         : 0
            N Coordinate Systems : 0
        >>> mycomp.plot(pbr=True, metallic=1.0)
        """
        from ansys.geometry.core.plotting import PlotterHelper

        pl_helper = PlotterHelper(use_trame=use_trame)
        pl = pl_helper.init_plotter()
        pl.add_component(
            self, merge_bodies=merge_bodies, merge_component=merge_component, **plotting_options
        )
        pl_helper.show_plotter(pl, screenshot=screenshot)

    def __repr__(self) -> str:
        """Represent the ``Component`` as a string."""
        alive_bodies = [1 if body.is_alive else 0 for body in self.bodies]
        alive_beams = [1 if beam.is_alive else 0 for beam in self.beams]
        alive_coords = [1 if cs.is_alive else 0 for cs in self.coordinate_systems]
        alive_comps = [1 if comp.is_alive else 0 for comp in self.components]
        lines = [f"ansys.geometry.core.designer.Component {hex(id(self))}"]
        lines.append(f"  Name                 : {self.name}")
        lines.append(f"  Exists               : {self.is_alive}")
        lines.append(f"  Parent component     : {self.parent_component.name}")
        lines.append(f"  N Bodies             : {sum(alive_bodies)}")
        lines.append(f"  N Beams              : {sum(alive_beams)}")
        lines.append(f"  N Coordinate Systems : {sum(alive_coords)}")
        lines.append(f"  N Design Points      : {len(self.design_points)}")
        lines.append(f"  N Components         : {sum(alive_comps)}")
        return "\n".join(lines)<|MERGE_RESOLUTION|>--- conflicted
+++ resolved
@@ -115,13 +115,8 @@
         transformed_part: Optional[TransformedPart] = None,
         read_existing_comp: bool = False,
     ):
-<<<<<<< HEAD
-        """Constructor method for the ``Component`` class."""
-
+        """Initialize ``Component`` class."""
         # Initialize the client and stubs needed
-=======
-        """Initialize ``Component`` class."""
->>>>>>> b8b54e7f
         self._grpc_client = grpc_client
         self._component_stub = ComponentsStub(self._grpc_client.channel)
         self._bodies_stub = BodiesStub(self._grpc_client.channel)
@@ -239,14 +234,6 @@
 
     def __create_children(self, template: "Component") -> None:
         """Create new Component and Body children in ``self`` from ``template``."""
-<<<<<<< HEAD
-=======
-        for t_body in template.bodies:
-            new_id = self.id + ("~" + t_body.id.split("~")[-1])
-            new_body = Body(new_id, t_body.name, self, t_body._template)
-            self.bodies.append(new_body)
->>>>>>> b8b54e7f
-
         for template_comp in template.components:
             new_id = self.id + "/" + template_comp.id.split("/")[-1]
             new = Component(
