[build-system]
requires = ["flit_core >=3.2,<4"]
build-backend = "flit_core.buildapi"

[project]
name = "ansys-geometry-core"
version = "0.8.dev0"
description = "A python wrapper for Ansys Geometry service"
readme = "README.rst"
requires-python = ">=3.10,<4"
license = { file = "LICENSE" }
authors = [{ name = "ANSYS, Inc.", email = "pyansys.core@ansys.com" }]
maintainers = [{ name = "ANSYS, Inc.", email = "pyansys.core@ansys.com" }]
classifiers = [
    "Development Status :: 4 - Beta",
    "Intended Audience :: Science/Research",
    "Topic :: Scientific/Engineering :: Information Analysis",
    "License :: OSI Approved :: MIT License",
    "Operating System :: OS Independent",
    "Programming Language :: Python :: 3.10",
    "Programming Language :: Python :: 3.11",
    "Programming Language :: Python :: 3.12",
]

dependencies = [
<<<<<<< HEAD
    "ansys-api-geometry==0.4.12",
=======
    "ansys-api-geometry==0.4.13",
>>>>>>> 5e7f276e
    "ansys-tools-path>=0.3,<1",
    "ansys-tools-visualization-interface>=0.2.6,<1",
    "beartype>=0.11.0,<0.20",
    "grpcio>=1.35.0,<2",
    "grpcio-health-checking>=1.45.0,<2",
    "numpy>=1.20.3,<3",
    "Pint>=0.18,<1",
    "protobuf>=3.20.2,<6",
    "pyvista>=0.37.0,<1",
    "requests>=2,<3",
    "scipy>=1.7.3,<2",
    "semver>=3,<4",
    "six>=1.16.0,<2",
    "vtk>=9,<10",
]

[project.optional-dependencies]
all = [
    "ansys-platform-instancemanagement>=1.0.3,<2",
    "docker>=6.0.1,<8",
    "pyvista[jupyter]>=0.38.1,<1",
]
tests = [
    "ansys-platform-instancemanagement==1.1.2",
    "ansys-tools-path==0.6.0",
    "ansys-tools-visualization-interface==0.4.7",
    "beartype==0.19.0",
    "docker==7.1.0",
    "grpcio==1.67.0",
    "grpcio-health-checking==1.67.0",
    "numpy==2.1.2",
    "Pint==0.24.3",
    "protobuf==5.28.3",
    "pytest==8.3.3",
    "pytest-cov==5.0.0",
    "pytest-pyvista==0.1.9",
    "pytest-xvfb==3.0.0",
    "pyvista[jupyter]==0.44.1",
    "requests==2.32.3",
    "scipy==1.14.1",
    "semver==3.0.2",
    "six==1.16.0",
    "vtk==9.3.1",
]
tests-minimal = [
    "pytest==8.3.3",
    "pytest-cov==5.0.0",
    "pytest-pyvista==0.1.9",
    "pytest-xvfb==3.0.0",
]
doc = [
    "ansys-sphinx-theme[autoapi]==1.1.7",
    "ansys-tools-path==0.6.0",
    "ansys-tools-visualization-interface==0.4.7",
    "beartype==0.19.0",
    "docker==7.1.0",
    "grpcio==1.67.0",
    "grpcio-health-checking==1.67.0",
    "ipyvtklink==0.2.3",
    "jupyter_sphinx==0.5.3",
    "jupytext==1.16.4",
    "myst-parser==4.0.0",
    "nbconvert==7.16.4",
    "nbsphinx==0.9.5",
    "notebook==7.2.2",
    "numpydoc==1.8.0",
    "numpy==2.1.2",
    "panel==1.5.3",
    "Pint==0.24.3",
    "protobuf==5.28.3",
    "pyvista[jupyter]==0.44.1",
    "requests==2.32.3",
    "scipy==1.14.1",
    "semver==3.0.2",
    "six==1.16.0",
    "sphinx==8.1.3",
    "sphinx-autodoc-typehints==2.5.0",
    "sphinx-copybutton==0.5.2",
    "sphinx-jinja==2.0.2",
    "trame-vtk==2.8.11",
    "vtk==9.3.1",
]

[project.urls]
Source = "https://github.com/ansys/pyansys-geometry"
Issues = "https://github.com/ansys/pyansys-geometry/issues"
Discussions = "https://github.com/ansys/pyansys-geometry/discussions"
Documentation = "https://geometry.docs.pyansys.com"
Releases = "https://github.com/ansys/pyansys-geometry/releases"
Changelog = "https://github.com/ansys/pyansys-geometry/blob/main/doc/source/changelog.rst"

[tool.flit.module]
name = "ansys.geometry.core"

[tool.ruff]
line-length = 100
fix = true
extend-exclude = ["tests/integration/files"]

[tool.ruff.format]
quote-style = "double"
indent-style = "space"
docstring-code-format = true
docstring-code-line-length = "dynamic"

[tool.ruff.lint]
select = [
    "E",    # pycodestyle, see https://docs.astral.sh/ruff/rules/#pycodestyle-e-w
    "D",    # pydocstyle, see https://docs.astral.sh/ruff/rules/#pydocstyle-d
    "F",    # pyflakes, see https://docs.astral.sh/ruff/rules/#pyflakes-f
    "I",    # isort, see https://docs.astral.sh/ruff/rules/#isort-i
    "N",    # pep8-naming, see https://docs.astral.sh/ruff/rules/#pep8-naming-n
    "PTH",  # flake8-use-pathlib, https://docs.astral.sh/ruff/rules/#flake8-use-pathlib-pth
    "TD",   # flake8-todos, https://docs.astral.sh/ruff/rules/#flake8-todos-td
]
ignore = [
    "TD002", # Missing author in TODOs comment
]

[tool.ruff.lint.per-file-ignores]
# Ignore `F401` (import violations) in all `__init__.py` files.
"__init__.py" = ["F401"]
# Ignore `E402` (module level import not at top of file) in `src/ansys/geometry/core/__init__.py`.
"src/ansys/geometry/core/__init__.py" = ["E402"]
# Ignore `D` rules everywhere except for the `src/` directory.
"!src/**.py" = ["D"]

[tool.ruff.lint.pydocstyle]
convention = "numpy"

[tool.ruff.lint.isort]
combine-as-imports = true
force-sort-within-sections = true
known-first-party = ["ansys.geometry.core"]

[tool.coverage.run]
source = ["ansys.geometry"]

[tool.coverage.report]
show_missing = true

[tool.pytest.ini_options]
minversion = "7.1"
addopts = "-ra --cov=ansys.geometry --cov-report html:.cov/html --cov-report xml:.cov/xml --cov-report term -vv --image_cache_dir tests/integration/image_cache --add_missing_images"
testpaths = ["tests"]

[tool.towncrier]
directory = "doc/changelog.d"
filename = "doc/source/changelog.rst"
template = "doc/changelog.d/changelog_template.jinja"
start_string = ".. towncrier release notes start\n"
title_format = "`{version} <https://github.com/ansys/pyansys-geometry/releases/tag/v{version}>`_ - {project_date}"
issue_format = "`#{issue} <https://github.com/ansys/pyansys-geometry/pull/{issue}>`_"

[[tool.towncrier.type]]
directory = "added"
name = "Added"
showcontent = true

[[tool.towncrier.type]]
directory = "dependencies"
name = "Dependencies"
showcontent = true

[[tool.towncrier.type]]
directory = "documentation"
name = "Documentation"
showcontent = true

[[tool.towncrier.type]]
directory = "fixed"
name = "Fixed"
showcontent = true

[[tool.towncrier.type]]
directory = "maintenance"
name = "Maintenance"
showcontent = true

[[tool.towncrier.type]]
directory = "miscellaneous"
name = "Miscellaneous"
showcontent = true

[[tool.towncrier.type]]
directory = "documentation"
name = "Documentation"
showcontent = true

[[tool.towncrier.type]]
directory = "maintenance"
name = "Maintenance"
showcontent = true

[[tool.towncrier.type]]
directory = "test"
name = "Test"
showcontent = true<|MERGE_RESOLUTION|>--- conflicted
+++ resolved
@@ -23,11 +23,7 @@
 ]
 
 dependencies = [
-<<<<<<< HEAD
-    "ansys-api-geometry==0.4.12",
-=======
     "ansys-api-geometry==0.4.13",
->>>>>>> 5e7f276e
     "ansys-tools-path>=0.3,<1",
     "ansys-tools-visualization-interface>=0.2.6,<1",
     "beartype>=0.11.0,<0.20",
