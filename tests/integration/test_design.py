--- conflicted
+++ resolved
@@ -3192,7 +3192,7 @@
         faces[3].opacity = 255
 
 
-<<<<<<< HEAD
+
 def test_set_design_name(modeler: Modeler):
     """Test the setting of design names."""
 
@@ -3212,7 +3212,7 @@
 
     component.name = "ChangedComponentName"
     assert component.name == "ChangedComponentName"
-=======
+
 def test_get_face_bounding_box(modeler: Modeler):
     """Test getting the bounding box of a face."""
     design = modeler.create_design("face_bounding_box")
@@ -3263,4 +3263,3 @@
     assert center.x.m == 0
     assert center.y.m == 0
     assert center.z.m == 0.5
->>>>>>> 9389ba59
