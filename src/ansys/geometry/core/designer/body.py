"""Provides the ``Body`` class module."""
from abc import ABC, abstractmethod
from enum import Enum

from ansys.api.geometry.v0.bodies_pb2 import (
    CopyRequest,
    SetAssignedMaterialRequest,
    TranslateRequest,
)
from ansys.api.geometry.v0.bodies_pb2_grpc import BodiesStub
from ansys.api.geometry.v0.commands_pb2 import (
    AssignMidSurfaceOffsetTypeRequest,
    AssignMidSurfaceThicknessRequest,
    ImprintCurvesRequest,
    ProjectCurvesRequest,
)
from ansys.api.geometry.v0.commands_pb2_grpc import CommandsStub
from ansys.api.geometry.v0.models_pb2 import EntityIdentifier
from beartype import beartype as check_input_types
from beartype.typing import TYPE_CHECKING, List, Optional, Tuple, Union
from pint import Quantity

from ansys.geometry.core.connection import (
    GrpcClient,
    sketch_shapes_to_grpc_geometries,
    tess_to_pd,
    unit_vector_to_grpc_direction,
)
from ansys.geometry.core.designer.edge import CurveType, Edge
from ansys.geometry.core.designer.face import Face, SurfaceType
from ansys.geometry.core.errors import protect_grpc
from ansys.geometry.core.materials import Material
from ansys.geometry.core.math import IDENTITY_MATRIX44, Matrix44, UnitVector3D
from ansys.geometry.core.misc import DEFAULT_UNITS, Distance, check_type
from ansys.geometry.core.sketch import Sketch
from ansys.geometry.core.typing import Real

if TYPE_CHECKING:  # pragma: no cover
    from pyvista import MultiBlock, PolyData

    from ansys.geometry.core.designer.component import Component
    from ansys.geometry.core.designer.design import MidSurfaceOffsetType


class MidSurfaceOffsetType(Enum):
    """Provides an enum holding the possible types of mid-surface offset by the Geometry service"""

    MIDDLE = 0
    TOP = 1
    BOTTOM = 2
    VARIABLE = 3
    CUSTOM = 4


<<<<<<< HEAD
class TemplateBody:
    """
    Represents solids and surfaces organized within the design assembly.

    Solids and surfaces synchronize to a design within a supporting Geometry service instance.

    Parameters
    ----------
    id : str
        Server-defined ID for the body.
    name : str
        User-defined label for the body.
    parent_component : Component
        Parent component to nest the new component under within the design assembly.
    grpc_client : GrpcClient
        An active supporting geometry service instance for design modeling.
    is_surface : bool, default: False
        Boolean indicating whether the ``TemplateBody`` is in fact a surface or an actual
        3D object (with volume).
    """

    def __init__(
        self,
        id: str,
        name: str,
        parent_component: "Component",
        grpc_client: GrpcClient,
        is_surface: bool = False,
    ):
        """Constructor method for the ``TemplateBody`` class."""
        from ansys.geometry.core.designer.component import Component

        check_type(id, str)
        check_type(name, str)
        check_type(parent_component, Component)
        check_type(grpc_client, GrpcClient)
        check_type(is_surface, bool)

        self._id = id
        self._name = name
        self._parent_component = parent_component
        self._grpc_client = grpc_client
        self._is_surface = is_surface
        self._surface_thickness = None
        self._surface_offset = None
        self._is_alive = True
        self._bodies_stub = BodiesStub(self._grpc_client.channel)
        self._commands_stub = CommandsStub(self._grpc_client.channel)
        self._tessellation = None

    @property
    def _grpc_id(self) -> EntityIdentifier:
        """gRPC entity identifier of this body."""
        return EntityIdentifier(id=self._id)

    @property
=======
class IBody(ABC):
    """
    Abstract Body interface. Defines the common methods for a body. TemplateBody and Body both
    inherit from this. All child classes must implement all abstract methods.
    """

    @abstractmethod
>>>>>>> 06dd45db
    def id(self) -> str:
        """ID of the body."""
        return

    @abstractmethod
    def name(self) -> str:
        """Name of the body."""
        return

    @abstractmethod
    def faces(self) -> List[Face]:
        """All faces within the body.

        Returns
        -------
        List[Face]
        """
        return

    @abstractmethod
    def edges(self) -> List[Edge]:
        """All edges within the body.

        Returns
        -------
        List[Edge]
        """
        return

    @abstractmethod
    def is_alive(self) -> bool:
        """If the body is still alive and has not been deleted."""
        return

    @abstractmethod
    def is_surface(self) -> bool:
        """Check if the body is a planar body."""
        return

    @abstractmethod
    def surface_thickness(self) -> Union[Quantity, None]:
        """Surface thickness of a surface body.

        Notes
        -----
        Only for surface-type bodies which have been assigned a surface thickness.
        """
        return

    @abstractmethod
    def surface_offset(self) -> Union["MidSurfaceOffsetType", None]:
        """Surface offset type of a surface body.

        Notes
        -----
        Only for surface-type bodies which have been assigned a surface offset.
        """
        return

    @abstractmethod
    def volume(self) -> Quantity:
        """Calculated volume of the body.

        Notes
        -----
        When dealing with a planar surface, a value of ``0`` is returned as a volume.
        """
        return

    @abstractmethod
    def assign_material(self, material: Material) -> None:
        """Assigns a material against the design in the active Geometry service instance.

        Parameters
        ----------
        material : Material
            Source material data.
        """
        return

    @abstractmethod
    def add_midsurface_thickness(self, thickness: Quantity) -> None:
        """Adds a mid-surface thickness to a surface body.

        Parameters
        ----------
        thickness : Quantity
            Thickness to be assigned.

        Notes
        -----
        Only surface bodies will be eligible for mid-surface thickness assignment.
        """
        return

    @abstractmethod
    def add_midsurface_offset(self, offset: "MidSurfaceOffsetType") -> None:
        """Adds a mid-surface offset to a surface body.

        Parameters
        ----------
        offset_type : MidSurfaceOffsetType
            Surface offset to be assigned.

        Notes
        -----
        Only surface bodies will be eligible for mid-surface offset assignment.
        """
        return

    @abstractmethod
    def imprint_curves(self, faces: List[Face], sketch: Sketch) -> Tuple[List[Edge], List[Face]]:
        """Imprints all specified geometries onto the specified faces of the body.

        Parameters
        ----------
        faces: List[Face]
            List of faces to imprint the curves of the sketch.
        sketch: Sketch
            All curves to imprint on the faces.

        Returns
        -------
        Tuple[List[Edge], List[Face]]
            All impacted edges and faces from the imprint operation.
        """
        return

    @abstractmethod
    def project_curves(
        self,
        direction: UnitVector3D,
        sketch: Sketch,
        closest_face: bool,
        only_one_curve: Optional[bool] = False,
    ) -> List[Face]:
        """Projects all specified geometries onto the body.

        Parameters
        ----------
        direction: UnitVector3D
            Establishes the direction of the projection.
        sketch: Sketch
            All curves to project on the body.
        closest_face: bool
            Whether to target the closest face with the projection.
        only_one_curve: bool, default: False
            Whether to project only one curve of the entire sketch. When
            ``True``, only one curve is projected.

        Notes
        -----
        The ``only_one_curve`` parameter allows you to optimize the server call because
        projecting curves is an expensive operation. This reduces the workload on the
        server side.

        Returns
        -------
        List[Face]
            All faces from the project curves operation.
        """
        return

    @abstractmethod
    def translate(self, direction: UnitVector3D, distance: Union[Quantity, Distance, Real]) -> None:
        """Translates the geometry body in the specified direction by a given distance.

        Parameters
        ----------
        direction: UnitVector3D
            Direction of the translation.
        distance: Union[Quantity, Distance, Real]
            Magnitude of the translation.

        Returns
        -------
        None
        """
        return

<<<<<<< HEAD
        self.reset_cache()

    @protect_grpc
=======
    @abstractmethod
>>>>>>> 06dd45db
    def copy(self, parent: "Component", name: str = None) -> "Body":
        """Creates a copy of the geometry body and places it under the specified parent.

        Parameters
        ----------
        parent: Component
            The parent component that the new body should live under.
        name: str
            The name to give the new body.

        Returns
        -------
        Body
            Copy of the body.
        """
<<<<<<< HEAD
        from ansys.geometry.core.designer.component import Component

        # Check input types
        check_type(parent, Component)
        check_type(name, (type(None), str))
        copy_name = self.name if name is None else name

        self._grpc_client.log.debug(f"Copying body {self.id}.")

        # Perform copy request to server
        response = self._bodies_stub.Copy(
            CopyRequest(
                id=self.id,
                parent=parent.id,
                name=copy_name,
            )
        )

        # Assign the new body to its specified parent (and return the new body)
        tb = TemplateBody(
            response.master_id, copy_name, parent, self._grpc_client, is_surface=self.is_surface
        )
        parent._transformed_part.part.bodies.append(tb)
        return Body(response.id, response.name, self, tb)

    @protect_grpc
    def tessellate(
        self, merge: Optional[bool] = False, transform: Matrix44 = IDENTITY_MATRIX44
    ) -> Union["PolyData", "MultiBlock"]:
=======
        return

    @abstractmethod
    def tessellate(self, merge: Optional[bool] = False) -> Union["PolyData", "MultiBlock"]:
>>>>>>> 06dd45db
        """Tessellate the body and return the geometry as triangles.

        Parameters
        ----------
        merge : bool, default: False
            Whether to merge the body into a single mesh. By default, the
            number of triangles are preserved and only the topology is merged.
            When ``True``, the individual faces of the tessellation are merged.

        Returns
        -------
        ~pyvista.PolyData, ~pyvista.MultiBlock
            Merged :class:`pyvista.PolyData` if ``merge=True`` or a composite dataset.

        Examples
        --------
        Extrude a box centered at the origin to create a rectangular body and
        tessellate it:

        >>> from ansys.geometry.core.misc.units import UNITS as u
        >>> from ansys.geometry.core.sketch import Sketch
        >>> from ansys.geometry.core.math import Plane, Point2D, Point3D, UnitVector3D
        >>> from ansys.geometry.core import Modeler
        >>> modeler = Modeler()
        >>> origin = Point3D([0, 0, 0])
        >>> plane = Plane(origin, direction_x=[1, 0, 0], direction_y=[0, 0, 1])
        >>> sketch = Sketch(plane)
        >>> box = sketch.box(Point2D([2, 0]), 4, 4)
        >>> design = modeler.create_design("my-design")
        >>> my_comp = design.add_component("my-comp")
        >>> body = my_comp.extrude_sketch("my-sketch", sketch, 1 * u.m)
        >>> blocks = body.tessellate()
        >>> blocks
        >>> MultiBlock (0x7f94ec757460)
             N Blocks:	6
             X Bounds:	0.000, 4.000
             Y Bounds:	-1.000, 0.000
             Z Bounds:	-0.500, 4.500

        Merge the body:

        >>> mesh = body.tessellate(merge=True)
        >>> mesh
        PolyData (0x7f94ec75f3a0)
          N Cells:	12
          N Points:	24
          X Bounds:	0.000e+00, 4.000e+00
          Y Bounds:	-1.000e+00, 0.000e+00
          Z Bounds:	-5.000e-01, 4.500e+00
          N Arrays:	0


        """
<<<<<<< HEAD
        # lazy import here to improve initial module load time
        import pyvista as pv

        if not self.is_alive:
            return pv.PolyData() if merge else pv.MultiBlock()

        self._grpc_client.log.debug(f"Requesting tessellation for body {self.id}.")

        # cache
        if not self._tessellation:
            resp = self._bodies_stub.GetTessellation(self._grpc_id)
            self._tessellation = resp.face_tessellation.values()

        pdata = [tess_to_pd(tess).transform(transform) for tess in self._tessellation]
        comp = pv.MultiBlock(pdata)
        if merge:
            ugrid = comp.combine()
            return pv.PolyData(ugrid.points, ugrid.cells, n_faces=ugrid.n_cells)

        return comp
=======
        return
>>>>>>> 06dd45db

    @abstractmethod
    def plot(
        self,
        merge: bool = False,
        screenshot: Optional[str] = None,
        use_trame: Optional[bool] = None,
        **plotting_options: Optional[dict],
    ) -> None:
        """Plot the body.

        Parameters
        ----------
        merge : bool, default: False
            Whether to merge the body into a single mesh. By default, the
            number of triangles are preserved and only the topology is merged.
            When ``True``, the individual faces of the tessellation are merged.
        screenshot : str, optional
            Save a screenshot of the image being represented. The image is
            stored in the path provided as an argument.
        use_trame : bool, optional
            Enables/disables the usage of the trame web visualizer. Defaults to the
            global setting ``USE_TRAME``.
        **plotting_options : dict, default: None
            Keyword arguments. For allowable keyword arguments, see the
            :func:`pyvista.Plotter.add_mesh` method.

        Examples
        --------
        Extrude a box centered at the origin to create rectangular body and
        plot it:

        >>> from ansys.geometry.core.misc.units import UNITS as u
        >>> from ansys.geometry.core.sketch import Sketch
        >>> from ansys.geometry.core.math import Plane, Point2D, Point3D, UnitVector3D
        >>> from ansys.geometry.core import Modeler
        >>> modeler = Modeler()
        >>> origin = Point3D([0, 0, 0])
        >>> plane = Plane(origin, direction_x=[1, 0, 0], direction_y=[0, 0, 1])
        >>> sketch = Sketch(plane)
        >>> box = sketch.box(Point2D([2, 0]), 4, 4)
        >>> design = modeler.create_design("my-design")
        >>> mycomp = design.add_component("my-comp")
        >>> body = mycomp.extrude_sketch("my-sketch", sketch, 1 * u.m)
        >>> body.plot()

        Plot the body and color each face individually:

        >>> body.plot(multi_colors=True)

        """
        return


class TemplateBody(IBody):
    """
    Represents solids and surfaces organized within the design assembly.

    Solids and surfaces synchronize to a design within a supporting Geometry service instance.

    Parameters
    ----------
    id : str
        Server-defined ID for the body.
    name : str
        User-defined label for the body.
    parent_component : Component
        Parent component to nest the new component under within the design assembly.
    grpc_client : GrpcClient
        An active supporting geometry service instance for design modeling.
    is_surface : bool, default: False
        Boolean indicating whether the ``TemplateBody`` is in fact a surface or an actual
        3D object (with volume).
    """

    def __init__(
        self,
        id: str,
        name: str,
        grpc_client: GrpcClient,
        is_surface: bool = False,
    ):
        """Constructor method for the ``TemplateBody`` class."""
        check_type(id, str)
        check_type(name, str)
        check_type(grpc_client, GrpcClient)
        check_type(is_surface, bool)

        self._id = id
        self._name = name
        self._grpc_client = grpc_client
        self._is_surface = is_surface
        self._surface_thickness = None
        self._surface_offset = None
        self._is_alive = True
        self._bodies_stub = BodiesStub(self._grpc_client.channel)
        self._commands_stub = CommandsStub(self._grpc_client.channel)

    @property
    def _grpc_id(self) -> EntityIdentifier:
        """gRPC entity identifier of this body."""
        return EntityIdentifier(id=self._id)

    @property
    def id(self) -> str:
        return self._id

    @property
    def name(self) -> str:
        return self._name

    @property
    def is_surface(self) -> bool:
        return self._is_surface

    @property
    def surface_thickness(self) -> Union[Quantity, None]:
        return self._surface_thickness if self.is_surface else None

    @property
    def surface_offset(self) -> Union["MidSurfaceOffsetType", None]:
        return self._surface_offset if self.is_surface else None

    @property
    @protect_grpc
    def faces(self) -> List[Face]:
        self._grpc_client.log.debug(f"Retrieving faces for body {self.id} from server.")
        grpc_faces = self._bodies_stub.GetFaces(self._grpc_id)
        return [
            Face(grpc_face.id, SurfaceType(grpc_face.surface_type), self, self._grpc_client)
            for grpc_face in grpc_faces.faces
        ]

    @property
    @protect_grpc
    def edges(self) -> List[Edge]:
        self._grpc_client.log.debug(f"Retrieving edges for body {self.id} from server.")
        grpc_edges = self._bodies_stub.GetEdges(self._grpc_id)
        return [
            Edge(grpc_edge.id, CurveType(grpc_edge.curve_type), self, self._grpc_client)
            for grpc_edge in grpc_edges.edges
        ]

    @property
    def is_alive(self) -> bool:
        return self._is_alive

    @property
    @protect_grpc
    def volume(self) -> Quantity:
        if self.is_surface:
            self._grpc_client.log.debug("Dealing with planar surface. Returning 0 as the volume.")
            return Quantity(0, DEFAULT_UNITS.SERVER_VOLUME)
        else:
            self._grpc_client.log.debug(f"Retrieving volume for body {self.id} from server.")
            volume_response = self._bodies_stub.GetVolume(self._grpc_id)
            return Quantity(volume_response.volume, DEFAULT_UNITS.SERVER_VOLUME)

    @protect_grpc
    @check_input_types
    def assign_material(self, material: Material) -> None:
        self._grpc_client.log.debug(f"Assigning body {self.id} material {material.name}.")
        self._bodies_stub.SetAssignedMaterial(
            SetAssignedMaterialRequest(id=self._id, material=material.name)
        )

    @protect_grpc
    @check_input_types
    def add_midsurface_thickness(self, thickness: Quantity) -> None:
        if self.is_surface:
            self._commands_stub.AssignMidSurfaceThickness(
                AssignMidSurfaceThicknessRequest(
                    bodies_or_faces=[self.id], thickness=thickness.m_as(DEFAULT_UNITS.SERVER_LENGTH)
                )
            )
            self._surface_thickness = thickness
        else:
            self._grpc_client.log.warning(
                f"Body {self.name} cannot be assigned a mid-surface thickness since it is not a surface. Ignoring request."  # noqa : E501
            )

    @protect_grpc
    @check_input_types
    def add_midsurface_offset(self, offset: MidSurfaceOffsetType) -> None:
        if self.is_surface:
            self._commands_stub.AssignMidSurfaceOffsetType(
                AssignMidSurfaceOffsetTypeRequest(
                    bodies_or_faces=[self.id], offset_type=offset.value
                )
            )
            self._surface_offset = offset
        else:
            self._grpc_client.log.warning(
                f"Body {self.name} cannot be assigned a mid-surface offset since it is not a surface. Ignoring request."  # noqa : E501
            )

    @protect_grpc
    @check_input_types
    def imprint_curves(self, faces: List[Face], sketch: Sketch) -> Tuple[List[Edge], List[Face]]:
        # Verify that each of the faces provided are part of this body
        body_faces = self.faces
        for provided_face in faces:
            is_found = False
            for body_face in body_faces:
                if provided_face.id == body_face.id:
                    is_found = True
                    break
            if not is_found:
                raise ValueError(f"Face with id {provided_face.id} is not part of this body.")

        self._grpc_client.log.debug(
            f"Imprinting curves provided on {self.id} "
            + f"for faces {[face.id for face in faces]}."
        )

        imprint_response = self._commands_stub.ImprintCurves(
            ImprintCurvesRequest(
                body=self._id,
                curves=sketch_shapes_to_grpc_geometries(sketch._plane, sketch.edges, sketch.faces),
                faces=[face._id for face in faces],
            )
        )

        new_edges = [
            Edge(grpc_edge.id, grpc_edge.curve_type, self, self._grpc_client)
            for grpc_edge in imprint_response.edges
        ]

        new_faces = [
            Face(grpc_face.id, grpc_face.surface_type, self, self._grpc_client)
            for grpc_face in imprint_response.faces
        ]

        return (new_edges, new_faces)

    @protect_grpc
    @check_input_types
    def project_curves(
        self,
        direction: UnitVector3D,
        sketch: Sketch,
        closest_face: bool,
        only_one_curve: Optional[bool] = False,
    ) -> List[Face]:
        curves = sketch_shapes_to_grpc_geometries(
            sketch._plane, sketch.edges, sketch.faces, only_one_curve=only_one_curve
        )

        self._grpc_client.log.debug(f"Projecting provided curves on {self.id}.")

        project_response = self._commands_stub.ProjectCurves(
            ProjectCurvesRequest(
                body=self._id,
                curves=curves,
                direction=unit_vector_to_grpc_direction(direction),
                closest_face=closest_face,
            )
        )

        projected_faces = [
            Face(grpc_face.id, grpc_face.surface_type, self, self._grpc_client)
            for grpc_face in project_response.faces
        ]

        return projected_faces

    @protect_grpc
    @check_input_types
    def translate(self, direction: UnitVector3D, distance: Union[Quantity, Distance, Real]) -> None:
        distance = distance if isinstance(distance, Distance) else Distance(distance)

        translation_magnitude = distance.value.m_as(DEFAULT_UNITS.SERVER_LENGTH)

        self._grpc_client.log.debug(f"Translating body {self.id}.")

        self._bodies_stub.Translate(
            TranslateRequest(
                ids=[self.id],
                direction=unit_vector_to_grpc_direction(direction),
                distance=translation_magnitude,
            )
        )

    @protect_grpc
    def copy(self, parent: "Component", name: str = None) -> "Body":
        from ansys.geometry.core.designer.component import Component

        # Check input types
        check_type(parent, Component)
        check_type(name, (type(None), str))
        copy_name = self.name if name is None else name

        self._grpc_client.log.debug(f"Copying body {self.id}.")

        # Perform copy request to server
        response = self._bodies_stub.Copy(
            CopyRequest(
                id=self.id,
                parent=parent.id,
                name=copy_name,
            )
        )

        # Assign the new body to its specified parent (and return the new body)
        tb = TemplateBody(
            response.master_id, copy_name, self._grpc_client, is_surface=self.is_surface
        )
        parent._transformed_part.part.bodies.append(tb)
        return Body(response.id, response.name, parent, tb)

    @protect_grpc
    def tessellate(
        self, merge: Optional[bool] = False, transform: Matrix44 = IDENTITY_MATRIX44
    ) -> Union["PolyData", "MultiBlock"]:
        # lazy import here to improve initial module load time
        import pyvista as pv

        if not self.is_alive:
            return pv.PolyData() if merge else pv.MultiBlock()

        self._grpc_client.log.debug(f"Requesting tessellation for body {self.id}.")

        resp = self._bodies_stub.GetTessellation(self._grpc_id)

        pdata = [tess_to_pd(tess).transform(transform) for tess in resp.face_tessellation.values()]
        comp = pv.MultiBlock(pdata)
        if merge:
            ugrid = comp.combine()
            return pv.PolyData(ugrid.points, ugrid.cells, n_faces=ugrid.n_cells)
        return comp

    def plot(
        self,
        merge: bool = False,
        screenshot: Optional[str] = None,
        use_trame: Optional[bool] = None,
        **plotting_options: Optional[dict],
    ) -> None:
        # lazy import here to improve initial module load time

        from ansys.geometry.core.plotting import PlotterHelper

        pl_helper = PlotterHelper(use_trame=use_trame)
        pl = pl_helper.init_plotter()
        pl.add_body(self, merge=merge, **plotting_options)
        pl_helper.show_plotter(pl, screenshot=screenshot)

    def __repr__(self) -> str:
        """String representation of the body."""
        lines = [f"ansys.geometry.core.designer.TemplateBody {hex(id(self))}"]
<<<<<<< HEAD
=======
        lines.append(f"  Name                 : {self.name}")
        lines.append(f"  Exists               : {self.is_alive}")
        lines.append(f"  Surface body         : {self.is_surface}")
        if self.is_surface:
            lines.append(f"  Surface thickness    : {self.surface_thickness}")
            lines.append(f"  Surface offset       : {self.surface_offset}")

        return "\n".join(lines)


class Body(IBody):
    """
    Represents solids and surfaces organized within the design assembly.

    Solids and surfaces synchronize to a design within a supporting Geometry service instance.

    Parameters
    ----------
    id : str
        Server-defined ID for the body.
    name : str
        User-defined label for the body.
    parent : Component
        Parent component to nest the new component under within the design assembly.
    template : TemplateBody
        The master body that this body is an occurrence of.
    """

    def __init__(self, id, name, parent: "Component", template: TemplateBody) -> None:
        """Constructor method for the ``Body`` class."""
        self._id = id
        self._name = name
        self._parent = parent
        self._template = template

    @property
    def id(self) -> str:
        return self._id

    @property
    def name(self) -> str:
        return self._template.name

    @property
    def parent(self) -> "Component":
        return self._parent

    @property
    @protect_grpc
    def faces(self) -> List[Face]:
        self._template._grpc_client.log.debug(f"Retrieving faces for body {self.id} from server.")
        grpc_faces = self._template._bodies_stub.GetFaces(EntityIdentifier(id=self.id))
        return [
            Face(
                grpc_face.id,
                SurfaceType(grpc_face.surface_type),
                self,
                self._template._grpc_client,
            )
            for grpc_face in grpc_faces.faces
        ]

    @property
    @protect_grpc
    def edges(self) -> List[Edge]:
        self._template._grpc_client.log.debug(f"Retrieving edges for body {self.id} from server.")
        grpc_edges = self._template._bodies_stub.GetEdges(EntityIdentifier(id=self.id))
        return [
            Edge(grpc_edge.id, CurveType(grpc_edge.curve_type), self, self._template._grpc_client)
            for grpc_edge in grpc_edges.edges
        ]

    @property
    def _is_alive(self) -> bool:
        return self._template.is_alive

    @_is_alive.setter
    def _is_alive(self, value: bool):
        self._template._is_alive = value

    @property
    def is_alive(self) -> bool:
        return self._is_alive

    @property
    def is_surface(self) -> bool:
        return self._template.is_surface

    @property
    def _surface_thickness(self) -> Union[Quantity, None]:
        return self._template.surface_thickness

    @_surface_thickness.setter
    def _surface_thickness(self, value):
        self._template._surface_thickness = value

    @property
    def surface_thickness(self) -> Union[Quantity, None]:
        return self._surface_thickness

    @property
    def _surface_offset(self) -> Union["MidSurfaceOffsetType", None]:
        return self._template._surface_offset

    @_surface_offset.setter
    def _surface_offset(self, value: "MidSurfaceOffsetType"):
        self._template._surface_offset = value

    @property
    def surface_offset(self) -> Union["MidSurfaceOffsetType", None]:
        return self._surface_offset

    @property
    def volume(self) -> Quantity:
        return self._template.volume

    def assign_material(self, material: Material) -> None:
        self._template.assign_material(material)

    def add_midsurface_thickness(self, thickness: Quantity) -> None:
        self._template.add_midsurface_thickness(thickness)

    def add_midsurface_offset(self, offset: "MidSurfaceOffsetType") -> None:
        self._template.add_midsurface_offset(offset)

    def imprint_curves(self, faces: List[Face], sketch: Sketch) -> Tuple[List[Edge], List[Face]]:
        return self._template.imprint_curves(faces, sketch)

    def project_curves(
        self,
        direction: UnitVector3D,
        sketch: Sketch,
        closest_face: bool,
        only_one_curve: Optional[bool] = False,
    ) -> List[Face]:
        return self._template.project_curves(direction, sketch, closest_face, only_one_curve)

    def translate(self, direction: UnitVector3D, distance: Union[Quantity, Distance, Real]) -> None:
        return self._template.translate(direction, distance)

    def copy(self, parent: "Component", name: str = None) -> "Body":
        return self._template.copy(parent, name)

    def tessellate(self, merge: Optional[bool] = False) -> Union["PolyData", "MultiBlock"]:
        return self._template.tessellate(merge, self.parent.get_world_transform())

    def plot(
        self,
        merge: bool = False,
        screenshot: Optional[str] = None,
        use_trame: Optional[bool] = None,
        **plotting_options: Optional[dict],
    ) -> None:
        return self._template.plot(merge, screenshot, use_trame, **plotting_options)

    def __repr__(self) -> str:
        """String representation of the body."""
        lines = [f"ansys.geometry.core.designer.Body {hex(id(self))}"]
>>>>>>> 06dd45db
        lines.append(f"  Name                 : {self.name}")
        lines.append(f"  Exists               : {self.is_alive}")
        lines.append(f"  Parent component     : {self._parent.name}")
        lines.append(f"  TemplateBody         : {self._template.id}")
        lines.append(f"  Surface body         : {self.is_surface}")
        if self.is_surface:
            lines.append(f"  Surface thickness    : {self.surface_thickness}")
            lines.append(f"  Surface offset       : {self.surface_offset}")

        return "\n".join(lines)

    def reset_cache(self):
        self._tessellation = None


class Body(TemplateBody):
    """
    Represents solids and surfaces organized within the design assembly.

    Solids and surfaces synchronize to a design within a supporting Geometry service instance.

    Parameters
    ----------
    id : str
        Server-defined ID for the body.
    name : str
        User-defined label for the body.
    parent : Component
        Parent component to nest the new component under within the design assembly.
    template : TemplateBody
        The master body that this body is an occurrence of.
    """

    def __init__(self, id, name, parent: "Component", template: TemplateBody) -> None:
        """Constructor method for the ``Body`` class."""
        self._id = id
        self._name = name
        self._parent = parent
        self._template = template

    @property
    def id(self) -> str:
        """ID of the body."""
        return self._id

    @property
    def name(self) -> str:
        """Name of the body."""
        return self._template.name

    @property
    def parent(self) -> "Component":
        return self._parent

    @property
    @protect_grpc
    def faces(self) -> List[Face]:
        """All faces within the body.

        Returns
        -------
        List[Face]
        """
        self._template._grpc_client.log.debug(f"Retrieving faces for body {self.id} from server.")
        grpc_faces = self._template._bodies_stub.GetFaces(EntityIdentifier(id=self.id))
        return [
            Face(
                grpc_face.id,
                SurfaceType(grpc_face.surface_type),
                self,
                self._template._grpc_client,
            )
            for grpc_face in grpc_faces.faces
        ]

    @property
    @protect_grpc
    def edges(self) -> List[Edge]:
        """All edges within the body.

        Returns
        -------
        List[Edge]
        """
        self._template._grpc_client.log.debug(f"Retrieving edges for body {self.id} from server.")
        grpc_edges = self._template._bodies_stub.GetEdges(EntityIdentifier(id=self.id))
        return [
            Edge(grpc_edge.id, CurveType(grpc_edge.curve_type), self, self._template._grpc_client)
            for grpc_edge in grpc_edges.edges
        ]

    @property
    def is_alive(self) -> bool:
        """Check if the body is still alive on the server side."""
        return self._template.is_alive

    @is_alive.setter
    def is_alive(self, value: bool):
        self._template._is_alive = value

    @property
    def is_surface(self) -> bool:
        """Check if the body is a planar body."""
        return self._template.is_surface

    @property
    def surface_thickness(self) -> Union[Quantity, None]:
        """Surface thickness of a surface body.

        Notes
        -----
        Only for surface-type bodies which have been assigned a surface thickness.
        """
        return self._template.surface_thickness

    @surface_thickness.setter
    def surface_thickness(self, value):
        self._template._surface_thickness = value

    @property
    def surface_offset(self) -> Union["MidSurfaceOffsetType", None]:
        """Surface offset type of a surface body.

        Notes
        -----
        Only for surface-type bodies which have been assigned a surface offset.
        """
        return self._template._surface_offset

    @surface_offset.setter
    def surface_offset(self, value: "MidSurfaceOffsetType"):
        self._template._surface_offset = value

    @property
    def volume(self) -> str:
        """Calculated volume of the body.

        Notes
        -----
        When dealing with a planar surface, a value of ``0`` is returned as a volume.
        """
        return self._template.volume

    def assign_material(self, material: Material) -> None:
        """Assigns a material against the design in the active Geometry service instance.

        Parameters
        ----------
        material : Material
            Source material data.
        """
        self._template.assign_material(material)

    def add_midsurface_thickness(self, thickness: Quantity) -> None:
        """Adds a mid-surface thickness to a surface body.

        Parameters
        ----------
        thickness : Quantity
            Thickness to be assigned.

        Notes
        -----
        Only surface bodies will be eligible for mid-surface thickness assignment.
        """
        self._template.add_midsurface_thickness(thickness)

    def add_midsurface_offset(self, offset: "MidSurfaceOffsetType") -> None:
        """Adds a mid-surface offset to a surface body.

        Parameters
        ----------
        offset_type : MidSurfaceOffsetType
            Surface offset to be assigned.

        Notes
        -----
        Only surface bodies will be eligible for mid-surface offset assignment.
        """
        self._template.add_midsurface_offset(offset)

    def imprint_curves(self, faces: List[Face], sketch: Sketch) -> Tuple[List[Edge], List[Face]]:
        """Imprints all specified geometries onto the specified faces of the body.

        Parameters
        ----------
        faces: List[Face]
            List of faces to imprint the curves of the sketch.
        sketch: Sketch
            All curves to imprint on the faces.

        Returns
        -------
        Tuple[List[Edge], List[Face]]
            All impacted edges and faces from the imprint operation.
        """
        return self._template.imprint_curves(faces, sketch)

    def project_curves(
        self,
        direction: UnitVector3D,
        sketch: Sketch,
        closest_face: bool,
        only_one_curve: Optional[bool] = False,
    ) -> List[Face]:
        """Projects all specified geometries onto the body.

        Parameters
        ----------
        direction: UnitVector3D
            Establishes the direction of the projection.
        sketch: Sketch
            All curves to project on the body.
        closest_face: bool
            Whether to target the closest face with the projection.
        only_one_curve: bool, default: False
            Whether to project only one curve of the entire sketch. When
            ``True``, only one curve is projected.

        Notes
        -----
        The ``only_one_curve`` parameter allows you to optimize the server call because
        projecting curves is an expensive operation. This reduces the workload on the
        server side.

        Returns
        -------
        List[Face]
            All faces from the project curves operation.
        """
        return self._template.project_curves(direction, sketch, closest_face, only_one_curve)

    def translate(self, direction: UnitVector3D, distance: Union[Quantity, Distance, Real]) -> None:
        """Translates the geometry body in the specified direction by a given distance.

        Parameters
        ----------
        direction: UnitVector3D
            Direction of the translation.
        distance: Union[Quantity, Distance, Real]
            Magnitude of the translation.

        Returns
        -------
        None
        """
        return self._template.translate(direction, distance)

    def copy(self, parent: "Component", name: str = None) -> "Body":
        """Creates a copy of the geometry body and places it under the specified parent.

        Parameters
        ----------
        parent: Component
            The parent component that the new body should live under.
        name: str
            The name to give the new body.

        Returns
        -------
        Body
            Copy of the body.
        """
        return self._template.copy(parent, name)

    def tessellate(self, merge: Optional[bool] = False) -> Union["PolyData", "MultiBlock"]:
        """Tessellate the body and return the geometry as triangles.

        Parameters
        ----------
        merge : bool, default: False
            Whether to merge the body into a single mesh. By default, the
            number of triangles are preserved and only the topology is merged.
            When ``True``, the individual faces of the tessellation are merged.

        Returns
        -------
        ~pyvista.PolyData, ~pyvista.MultiBlock
            Merged :class:`pyvista.PolyData` if ``merge=True`` or a composite dataset.

        Examples
        --------
        Extrude a box centered at the origin to create a rectangular body and
        tessellate it:

        >>> from ansys.geometry.core.misc.units import UNITS as u
        >>> from ansys.geometry.core.sketch import Sketch
        >>> from ansys.geometry.core.math import Plane, Point2D, Point3D, UnitVector3D
        >>> from ansys.geometry.core import Modeler
        >>> modeler = Modeler()
        >>> origin = Point3D([0, 0, 0])
        >>> plane = Plane(origin, direction_x=[1, 0, 0], direction_y=[0, 0, 1])
        >>> sketch = Sketch(plane)
        >>> box = sketch.box(Point2D([2, 0]), 4, 4)
        >>> design = modeler.create_design("my-design")
        >>> my_comp = design.add_component("my-comp")
        >>> body = my_comp.extrude_sketch("my-sketch", sketch, 1 * u.m)
        >>> blocks = body.tessellate()
        >>> blocks
        >>> MultiBlock (0x7f94ec757460)
             N Blocks:	6
             X Bounds:	0.000, 4.000
             Y Bounds:	-1.000, 0.000
             Z Bounds:	-0.500, 4.500

        Merge the body:

        >>> mesh = body.tessellate(merge=True)
        >>> mesh
        PolyData (0x7f94ec75f3a0)
          N Cells:	12
          N Points:	24
          X Bounds:	0.000e+00, 4.000e+00
          Y Bounds:	-1.000e+00, 0.000e+00
          Z Bounds:	-5.000e-01, 4.500e+00
          N Arrays:	0


        """
        return self._template.tessellate(merge, self.parent.get_world_transform())

    def plot(
        self,
        merge: bool = False,
        screenshot: Optional[str] = None,
        use_trame: Optional[bool] = None,
        **plotting_options: Optional[dict],
    ) -> None:
        """Plot the body.

        Parameters
        ----------
        merge : bool, default: False
            Whether to merge the body into a single mesh. By default, the
            number of triangles are preserved and only the topology is merged.
            When ``True``, the individual faces of the tessellation are merged.
        screenshot : str, optional
            Save a screenshot of the image being represented. The image is
            stored in the path provided as an argument.
        use_trame : bool, optional
            Enables/disables the usage of the trame web visualizer. Defaults to the
            global setting ``USE_TRAME``.
        **plotting_options : dict, default: None
            Keyword arguments. For allowable keyword arguments, see the
            :func:`pyvista.Plotter.add_mesh` method.

        Examples
        --------
        Extrude a box centered at the origin to create rectangular body and
        plot it:

        >>> from ansys.geometry.core.misc.units import UNITS as u
        >>> from ansys.geometry.core.sketch import Sketch
        >>> from ansys.geometry.core.math import Plane, Point2D, Point3D, UnitVector3D
        >>> from ansys.geometry.core import Modeler
        >>> modeler = Modeler()
        >>> origin = Point3D([0, 0, 0])
        >>> plane = Plane(origin, direction_x=[1, 0, 0], direction_y=[0, 0, 1])
        >>> sketch = Sketch(plane)
        >>> box = sketch.box(Point2D([2, 0]), 4, 4)
        >>> design = modeler.create_design("my-design")
        >>> mycomp = design.add_component("my-comp")
        >>> body = mycomp.extrude_sketch("my-sketch", sketch, 1 * u.m)
        >>> body.plot()

        Plot the body and color each face individually:

        >>> body.plot(multi_colors=True)

        """
        return self._template.plot(merge, screenshot, use_trame, **plotting_options)

    def __repr__(self) -> str:
        """String representation of the body."""
        lines = [f"ansys.geometry.core.designer.Body {hex(id(self))}"]
        lines.append(f"  Name                 : {self.name}")
        lines.append(f"  Exists               : {self.is_alive}")
        lines.append(f"  Parent component     : {self._parent.name}")
        lines.append(f"  TemplateBody         : {self._template.id}")
        lines.append(f"  Surface body         : {self.is_surface}")
        if self.is_surface:
            lines.append(f"  Surface thickness    : {self.surface_thickness}")
            lines.append(f"  Surface offset       : {self.surface_offset}")

        return "\n".join(lines)<|MERGE_RESOLUTION|>--- conflicted
+++ resolved
@@ -52,64 +52,6 @@
     CUSTOM = 4
 
 
-<<<<<<< HEAD
-class TemplateBody:
-    """
-    Represents solids and surfaces organized within the design assembly.
-
-    Solids and surfaces synchronize to a design within a supporting Geometry service instance.
-
-    Parameters
-    ----------
-    id : str
-        Server-defined ID for the body.
-    name : str
-        User-defined label for the body.
-    parent_component : Component
-        Parent component to nest the new component under within the design assembly.
-    grpc_client : GrpcClient
-        An active supporting geometry service instance for design modeling.
-    is_surface : bool, default: False
-        Boolean indicating whether the ``TemplateBody`` is in fact a surface or an actual
-        3D object (with volume).
-    """
-
-    def __init__(
-        self,
-        id: str,
-        name: str,
-        parent_component: "Component",
-        grpc_client: GrpcClient,
-        is_surface: bool = False,
-    ):
-        """Constructor method for the ``TemplateBody`` class."""
-        from ansys.geometry.core.designer.component import Component
-
-        check_type(id, str)
-        check_type(name, str)
-        check_type(parent_component, Component)
-        check_type(grpc_client, GrpcClient)
-        check_type(is_surface, bool)
-
-        self._id = id
-        self._name = name
-        self._parent_component = parent_component
-        self._grpc_client = grpc_client
-        self._is_surface = is_surface
-        self._surface_thickness = None
-        self._surface_offset = None
-        self._is_alive = True
-        self._bodies_stub = BodiesStub(self._grpc_client.channel)
-        self._commands_stub = CommandsStub(self._grpc_client.channel)
-        self._tessellation = None
-
-    @property
-    def _grpc_id(self) -> EntityIdentifier:
-        """gRPC entity identifier of this body."""
-        return EntityIdentifier(id=self._id)
-
-    @property
-=======
 class IBody(ABC):
     """
     Abstract Body interface. Defines the common methods for a body. TemplateBody and Body both
@@ -117,7 +59,6 @@
     """
 
     @abstractmethod
->>>>>>> 06dd45db
     def id(self) -> str:
         """ID of the body."""
         return
@@ -298,13 +239,7 @@
         """
         return
 
-<<<<<<< HEAD
-        self.reset_cache()
-
-    @protect_grpc
-=======
-    @abstractmethod
->>>>>>> 06dd45db
+    @abstractmethod
     def copy(self, parent: "Component", name: str = None) -> "Body":
         """Creates a copy of the geometry body and places it under the specified parent.
 
@@ -320,42 +255,10 @@
         Body
             Copy of the body.
         """
-<<<<<<< HEAD
-        from ansys.geometry.core.designer.component import Component
-
-        # Check input types
-        check_type(parent, Component)
-        check_type(name, (type(None), str))
-        copy_name = self.name if name is None else name
-
-        self._grpc_client.log.debug(f"Copying body {self.id}.")
-
-        # Perform copy request to server
-        response = self._bodies_stub.Copy(
-            CopyRequest(
-                id=self.id,
-                parent=parent.id,
-                name=copy_name,
-            )
-        )
-
-        # Assign the new body to its specified parent (and return the new body)
-        tb = TemplateBody(
-            response.master_id, copy_name, parent, self._grpc_client, is_surface=self.is_surface
-        )
-        parent._transformed_part.part.bodies.append(tb)
-        return Body(response.id, response.name, self, tb)
-
-    @protect_grpc
-    def tessellate(
-        self, merge: Optional[bool] = False, transform: Matrix44 = IDENTITY_MATRIX44
-    ) -> Union["PolyData", "MultiBlock"]:
-=======
         return
 
     @abstractmethod
     def tessellate(self, merge: Optional[bool] = False) -> Union["PolyData", "MultiBlock"]:
->>>>>>> 06dd45db
         """Tessellate the body and return the geometry as triangles.
 
         Parameters
@@ -409,30 +312,7 @@
 
 
         """
-<<<<<<< HEAD
-        # lazy import here to improve initial module load time
-        import pyvista as pv
-
-        if not self.is_alive:
-            return pv.PolyData() if merge else pv.MultiBlock()
-
-        self._grpc_client.log.debug(f"Requesting tessellation for body {self.id}.")
-
-        # cache
-        if not self._tessellation:
-            resp = self._bodies_stub.GetTessellation(self._grpc_id)
-            self._tessellation = resp.face_tessellation.values()
-
-        pdata = [tess_to_pd(tess).transform(transform) for tess in self._tessellation]
-        comp = pv.MultiBlock(pdata)
-        if merge:
-            ugrid = comp.combine()
-            return pv.PolyData(ugrid.points, ugrid.cells, n_faces=ugrid.n_cells)
-
-        return comp
-=======
-        return
->>>>>>> 06dd45db
+        return
 
     @abstractmethod
     def plot(
@@ -783,8 +663,6 @@
     def __repr__(self) -> str:
         """String representation of the body."""
         lines = [f"ansys.geometry.core.designer.TemplateBody {hex(id(self))}"]
-<<<<<<< HEAD
-=======
         lines.append(f"  Name                 : {self.name}")
         lines.append(f"  Exists               : {self.is_alive}")
         lines.append(f"  Surface body         : {self.is_surface}")
@@ -943,7 +821,6 @@
     def __repr__(self) -> str:
         """String representation of the body."""
         lines = [f"ansys.geometry.core.designer.Body {hex(id(self))}"]
->>>>>>> 06dd45db
         lines.append(f"  Name                 : {self.name}")
         lines.append(f"  Exists               : {self.is_alive}")
         lines.append(f"  Parent component     : {self._parent.name}")
@@ -956,376 +833,4 @@
         return "\n".join(lines)
 
     def reset_cache(self):
-        self._tessellation = None
-
-
-class Body(TemplateBody):
-    """
-    Represents solids and surfaces organized within the design assembly.
-
-    Solids and surfaces synchronize to a design within a supporting Geometry service instance.
-
-    Parameters
-    ----------
-    id : str
-        Server-defined ID for the body.
-    name : str
-        User-defined label for the body.
-    parent : Component
-        Parent component to nest the new component under within the design assembly.
-    template : TemplateBody
-        The master body that this body is an occurrence of.
-    """
-
-    def __init__(self, id, name, parent: "Component", template: TemplateBody) -> None:
-        """Constructor method for the ``Body`` class."""
-        self._id = id
-        self._name = name
-        self._parent = parent
-        self._template = template
-
-    @property
-    def id(self) -> str:
-        """ID of the body."""
-        return self._id
-
-    @property
-    def name(self) -> str:
-        """Name of the body."""
-        return self._template.name
-
-    @property
-    def parent(self) -> "Component":
-        return self._parent
-
-    @property
-    @protect_grpc
-    def faces(self) -> List[Face]:
-        """All faces within the body.
-
-        Returns
-        -------
-        List[Face]
-        """
-        self._template._grpc_client.log.debug(f"Retrieving faces for body {self.id} from server.")
-        grpc_faces = self._template._bodies_stub.GetFaces(EntityIdentifier(id=self.id))
-        return [
-            Face(
-                grpc_face.id,
-                SurfaceType(grpc_face.surface_type),
-                self,
-                self._template._grpc_client,
-            )
-            for grpc_face in grpc_faces.faces
-        ]
-
-    @property
-    @protect_grpc
-    def edges(self) -> List[Edge]:
-        """All edges within the body.
-
-        Returns
-        -------
-        List[Edge]
-        """
-        self._template._grpc_client.log.debug(f"Retrieving edges for body {self.id} from server.")
-        grpc_edges = self._template._bodies_stub.GetEdges(EntityIdentifier(id=self.id))
-        return [
-            Edge(grpc_edge.id, CurveType(grpc_edge.curve_type), self, self._template._grpc_client)
-            for grpc_edge in grpc_edges.edges
-        ]
-
-    @property
-    def is_alive(self) -> bool:
-        """Check if the body is still alive on the server side."""
-        return self._template.is_alive
-
-    @is_alive.setter
-    def is_alive(self, value: bool):
-        self._template._is_alive = value
-
-    @property
-    def is_surface(self) -> bool:
-        """Check if the body is a planar body."""
-        return self._template.is_surface
-
-    @property
-    def surface_thickness(self) -> Union[Quantity, None]:
-        """Surface thickness of a surface body.
-
-        Notes
-        -----
-        Only for surface-type bodies which have been assigned a surface thickness.
-        """
-        return self._template.surface_thickness
-
-    @surface_thickness.setter
-    def surface_thickness(self, value):
-        self._template._surface_thickness = value
-
-    @property
-    def surface_offset(self) -> Union["MidSurfaceOffsetType", None]:
-        """Surface offset type of a surface body.
-
-        Notes
-        -----
-        Only for surface-type bodies which have been assigned a surface offset.
-        """
-        return self._template._surface_offset
-
-    @surface_offset.setter
-    def surface_offset(self, value: "MidSurfaceOffsetType"):
-        self._template._surface_offset = value
-
-    @property
-    def volume(self) -> str:
-        """Calculated volume of the body.
-
-        Notes
-        -----
-        When dealing with a planar surface, a value of ``0`` is returned as a volume.
-        """
-        return self._template.volume
-
-    def assign_material(self, material: Material) -> None:
-        """Assigns a material against the design in the active Geometry service instance.
-
-        Parameters
-        ----------
-        material : Material
-            Source material data.
-        """
-        self._template.assign_material(material)
-
-    def add_midsurface_thickness(self, thickness: Quantity) -> None:
-        """Adds a mid-surface thickness to a surface body.
-
-        Parameters
-        ----------
-        thickness : Quantity
-            Thickness to be assigned.
-
-        Notes
-        -----
-        Only surface bodies will be eligible for mid-surface thickness assignment.
-        """
-        self._template.add_midsurface_thickness(thickness)
-
-    def add_midsurface_offset(self, offset: "MidSurfaceOffsetType") -> None:
-        """Adds a mid-surface offset to a surface body.
-
-        Parameters
-        ----------
-        offset_type : MidSurfaceOffsetType
-            Surface offset to be assigned.
-
-        Notes
-        -----
-        Only surface bodies will be eligible for mid-surface offset assignment.
-        """
-        self._template.add_midsurface_offset(offset)
-
-    def imprint_curves(self, faces: List[Face], sketch: Sketch) -> Tuple[List[Edge], List[Face]]:
-        """Imprints all specified geometries onto the specified faces of the body.
-
-        Parameters
-        ----------
-        faces: List[Face]
-            List of faces to imprint the curves of the sketch.
-        sketch: Sketch
-            All curves to imprint on the faces.
-
-        Returns
-        -------
-        Tuple[List[Edge], List[Face]]
-            All impacted edges and faces from the imprint operation.
-        """
-        return self._template.imprint_curves(faces, sketch)
-
-    def project_curves(
-        self,
-        direction: UnitVector3D,
-        sketch: Sketch,
-        closest_face: bool,
-        only_one_curve: Optional[bool] = False,
-    ) -> List[Face]:
-        """Projects all specified geometries onto the body.
-
-        Parameters
-        ----------
-        direction: UnitVector3D
-            Establishes the direction of the projection.
-        sketch: Sketch
-            All curves to project on the body.
-        closest_face: bool
-            Whether to target the closest face with the projection.
-        only_one_curve: bool, default: False
-            Whether to project only one curve of the entire sketch. When
-            ``True``, only one curve is projected.
-
-        Notes
-        -----
-        The ``only_one_curve`` parameter allows you to optimize the server call because
-        projecting curves is an expensive operation. This reduces the workload on the
-        server side.
-
-        Returns
-        -------
-        List[Face]
-            All faces from the project curves operation.
-        """
-        return self._template.project_curves(direction, sketch, closest_face, only_one_curve)
-
-    def translate(self, direction: UnitVector3D, distance: Union[Quantity, Distance, Real]) -> None:
-        """Translates the geometry body in the specified direction by a given distance.
-
-        Parameters
-        ----------
-        direction: UnitVector3D
-            Direction of the translation.
-        distance: Union[Quantity, Distance, Real]
-            Magnitude of the translation.
-
-        Returns
-        -------
-        None
-        """
-        return self._template.translate(direction, distance)
-
-    def copy(self, parent: "Component", name: str = None) -> "Body":
-        """Creates a copy of the geometry body and places it under the specified parent.
-
-        Parameters
-        ----------
-        parent: Component
-            The parent component that the new body should live under.
-        name: str
-            The name to give the new body.
-
-        Returns
-        -------
-        Body
-            Copy of the body.
-        """
-        return self._template.copy(parent, name)
-
-    def tessellate(self, merge: Optional[bool] = False) -> Union["PolyData", "MultiBlock"]:
-        """Tessellate the body and return the geometry as triangles.
-
-        Parameters
-        ----------
-        merge : bool, default: False
-            Whether to merge the body into a single mesh. By default, the
-            number of triangles are preserved and only the topology is merged.
-            When ``True``, the individual faces of the tessellation are merged.
-
-        Returns
-        -------
-        ~pyvista.PolyData, ~pyvista.MultiBlock
-            Merged :class:`pyvista.PolyData` if ``merge=True`` or a composite dataset.
-
-        Examples
-        --------
-        Extrude a box centered at the origin to create a rectangular body and
-        tessellate it:
-
-        >>> from ansys.geometry.core.misc.units import UNITS as u
-        >>> from ansys.geometry.core.sketch import Sketch
-        >>> from ansys.geometry.core.math import Plane, Point2D, Point3D, UnitVector3D
-        >>> from ansys.geometry.core import Modeler
-        >>> modeler = Modeler()
-        >>> origin = Point3D([0, 0, 0])
-        >>> plane = Plane(origin, direction_x=[1, 0, 0], direction_y=[0, 0, 1])
-        >>> sketch = Sketch(plane)
-        >>> box = sketch.box(Point2D([2, 0]), 4, 4)
-        >>> design = modeler.create_design("my-design")
-        >>> my_comp = design.add_component("my-comp")
-        >>> body = my_comp.extrude_sketch("my-sketch", sketch, 1 * u.m)
-        >>> blocks = body.tessellate()
-        >>> blocks
-        >>> MultiBlock (0x7f94ec757460)
-             N Blocks:	6
-             X Bounds:	0.000, 4.000
-             Y Bounds:	-1.000, 0.000
-             Z Bounds:	-0.500, 4.500
-
-        Merge the body:
-
-        >>> mesh = body.tessellate(merge=True)
-        >>> mesh
-        PolyData (0x7f94ec75f3a0)
-          N Cells:	12
-          N Points:	24
-          X Bounds:	0.000e+00, 4.000e+00
-          Y Bounds:	-1.000e+00, 0.000e+00
-          Z Bounds:	-5.000e-01, 4.500e+00
-          N Arrays:	0
-
-
-        """
-        return self._template.tessellate(merge, self.parent.get_world_transform())
-
-    def plot(
-        self,
-        merge: bool = False,
-        screenshot: Optional[str] = None,
-        use_trame: Optional[bool] = None,
-        **plotting_options: Optional[dict],
-    ) -> None:
-        """Plot the body.
-
-        Parameters
-        ----------
-        merge : bool, default: False
-            Whether to merge the body into a single mesh. By default, the
-            number of triangles are preserved and only the topology is merged.
-            When ``True``, the individual faces of the tessellation are merged.
-        screenshot : str, optional
-            Save a screenshot of the image being represented. The image is
-            stored in the path provided as an argument.
-        use_trame : bool, optional
-            Enables/disables the usage of the trame web visualizer. Defaults to the
-            global setting ``USE_TRAME``.
-        **plotting_options : dict, default: None
-            Keyword arguments. For allowable keyword arguments, see the
-            :func:`pyvista.Plotter.add_mesh` method.
-
-        Examples
-        --------
-        Extrude a box centered at the origin to create rectangular body and
-        plot it:
-
-        >>> from ansys.geometry.core.misc.units import UNITS as u
-        >>> from ansys.geometry.core.sketch import Sketch
-        >>> from ansys.geometry.core.math import Plane, Point2D, Point3D, UnitVector3D
-        >>> from ansys.geometry.core import Modeler
-        >>> modeler = Modeler()
-        >>> origin = Point3D([0, 0, 0])
-        >>> plane = Plane(origin, direction_x=[1, 0, 0], direction_y=[0, 0, 1])
-        >>> sketch = Sketch(plane)
-        >>> box = sketch.box(Point2D([2, 0]), 4, 4)
-        >>> design = modeler.create_design("my-design")
-        >>> mycomp = design.add_component("my-comp")
-        >>> body = mycomp.extrude_sketch("my-sketch", sketch, 1 * u.m)
-        >>> body.plot()
-
-        Plot the body and color each face individually:
-
-        >>> body.plot(multi_colors=True)
-
-        """
-        return self._template.plot(merge, screenshot, use_trame, **plotting_options)
-
-    def __repr__(self) -> str:
-        """String representation of the body."""
-        lines = [f"ansys.geometry.core.designer.Body {hex(id(self))}"]
-        lines.append(f"  Name                 : {self.name}")
-        lines.append(f"  Exists               : {self.is_alive}")
-        lines.append(f"  Parent component     : {self._parent.name}")
-        lines.append(f"  TemplateBody         : {self._template.id}")
-        lines.append(f"  Surface body         : {self.is_surface}")
-        if self.is_surface:
-            lines.append(f"  Surface thickness    : {self.surface_thickness}")
-            lines.append(f"  Surface offset       : {self.surface_offset}")
-
-        return "\n".join(lines)+        self._tessellation = None