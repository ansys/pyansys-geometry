--- conflicted
+++ resolved
@@ -75,13 +75,8 @@
     "pytest-xvfb==3.0.0",
 ]
 doc = [
-<<<<<<< HEAD
-    "ansys-sphinx-theme[autoapi]==1.0.8",
+    "ansys-sphinx-theme[autoapi]==1.0.9",
     "ansys-tools-visualization-interface==0.4.4",
-=======
-    "ansys-sphinx-theme[autoapi]==1.0.9",
-    "ansys-tools-visualization-interface==0.4.3",
->>>>>>> 2ecb4443
     "beartype==0.18.5",
     "docker==7.1.0",
     "ipyvtklink==0.2.3",
