---
jupytext:
  text_representation:
    extension: .mystnb
    format_name: myst
    format_version: 0.13
    jupytext_version: 1.16.4
kernelspec:
  display_name: Python 3 (ipykernel)
  language: python
  name: python3
---

# Modeling: Using Design Parameters

You can read and update parameters that are part of the design.
In this example, we have a simple design with two associated parameters.

+++

## Perform required imports

```{code-cell} ipython3
import os
import requests
from ansys.geometry.core import launch_modeler
from ansys.geometry.core.modeler import *
from ansys.geometry.core.parameters import *
```

The file for this example is in the integration tests folder, so let's get its path.

```{code-cell} ipython3
current_path = os.getcwd()
file_path = os.path.join(current_path, os.pardir,  os.pardir, os.pardir, os.pardir, "tests/integration/files/blockswithparameters.dsco")
# Normalize the path to remove any redundant separators
file_path = os.path.normpath(file_path)
```

```{code-cell} ipython3

```

## Import a design with parameters

+++

Importing the model using ``open_file`` method of the modeler.

```{code-cell} ipython3
# Create a modeler object
modeler = Modeler()
design = modeler.open_file(file_path)
design.plot()
```

## Read existing parameters of the design

You can get all the parameters of the design as a list of parameters. In this example there is two parameters. So we can see the two items in the list.

```{code-cell} ipython3
my_parameters = design.get_all_parameters()
print(len(my_parameters))
```

A parameter object has a name, value, and unit.

```{code-cell} ipython3
print(my_parameters[0].name)
print(my_parameters[0].dimension_value)
print(my_parameters[0].dimension_type)

print(my_parameters[1].name)
print(my_parameters[1].dimension_value)
print(my_parameters[1].dimension_type)
```

Parameter values are returned in the default unit for each dimension type. Since default length unit is meter and default area unit is meter square, the value is returned in metersquare.

+++

## Edit a parameter value

You can edit the parameters name or value by simply setting these fields. Let's
set the second parameter (p2 value to 350 mm. )

```{code-cell} ipython3
parameter1 = my_parameters[1]
parameter1.dimension_value = 0.000440
response = design.set_parameter(parameter1)
print(response)
print(my_parameters[0].dimension_value)
print(my_parameters[1].dimension_value)
```

After a successful parameter update the design in the backend might have been updated. Therefore you need to refresh the design on the client.

```{code-cell} ipython3
design = modeler.read_existing_design()
design.plot()
```

The setParameter method returns a status message: "Success" if the parameter is updated, or "FAILURE" if the update fails. If parameter p2 depends on p1, updating p1 may also change p2. In such cases, the method returns "CONSTRAINED_PARAMETERS," indicating other parameters were also updated.

```{code-cell} ipython3
parameter1 = my_parameters[0]
parameter1.dimension_value = 0.000250
response = design.set_parameter(parameter1)
print(response)
```

Therefore user can query the parameters once again to get updated list.

```{code-cell} ipython3
my_parameters = design.get_all_parameters()
print(my_parameters[0].dimension_value)
print(my_parameters[1].dimension_value)
```

## Close the modeler

Close the modeler to free up resources and release the connection.

```{code-cell} ipython3
modeler.close()
<<<<<<< HEAD
```
=======
```
>>>>>>> c541f270
<|MERGE_RESOLUTION|>--- conflicted
+++ resolved
@@ -123,8 +123,4 @@
 
 ```{code-cell} ipython3
 modeler.close()
-<<<<<<< HEAD
 ```
-=======
-```
->>>>>>> c541f270
