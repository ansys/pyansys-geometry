"""Test design interaction."""

import numpy as np
from pint import Quantity
import pytest

from ansys.geometry.core import Modeler
from ansys.geometry.core.designer import (
    CurveType,
    DesignFileFormat,
    MidSurfaceOffsetType,
    SharedTopologyType,
    SurfaceType,
)
from ansys.geometry.core.designer.face import FaceLoopType
from ansys.geometry.core.errors import GeometryExitedError
from ansys.geometry.core.materials import Material, MaterialProperty, MaterialPropertyType
from ansys.geometry.core.math import (
    IDENTITY_MATRIX44,
    UNITVECTOR3D_X,
    UNITVECTOR3D_Y,
    UNITVECTOR3D_Z,
    Frame,
    Plane,
    Point2D,
    Point3D,
    UnitVector3D,
    Vector3D,
)
from ansys.geometry.core.misc import DEFAULT_UNITS, UNITS, Distance
from ansys.geometry.core.sketch import Sketch


def test_design_extrusion_and_material_assignment(modeler: Modeler):
    """Test in charge of validating the extrusion of a simple
    circle as a cylinder and assigning materials to it."""

    # Create a Sketch and draw a circle (all client side)
    sketch = Sketch()
    sketch.circle(Point2D([10, 10], UNITS.mm), Quantity(10, UNITS.mm))

    # Create your design on the server side
    design_name = "ExtrudeProfile"
    design = modeler.create_design(design_name)
    assert design.name == design_name
    assert design.id is not None
    assert design.parent_component is None
    assert len(design.components) == 0
    assert len(design.bodies) == 0
    assert len(design.materials) == 0
    assert len(design.named_selections) == 0

    # Add a material to your design
    density = Quantity(125, 1000 * UNITS.kg / (UNITS.m * UNITS.m * UNITS.m))
    poisson_ratio = Quantity(0.33, UNITS.dimensionless)
    tensile_strength = Quantity(45)
    material = Material(
        "steel",
        density,
        [MaterialProperty(MaterialPropertyType.POISSON_RATIO, "myPoisson", poisson_ratio)],
    )
    material.add_property(MaterialPropertyType.TENSILE_STRENGTH, "myTensile", Quantity(45))
    design.add_material(material)

    assert len(design.materials) == 1
    assert len(design.materials[0].properties) == 3
    assert (
        design.materials[0].properties[MaterialPropertyType.DENSITY].type
        == MaterialPropertyType.DENSITY
    )
    assert design.materials[0].name == "steel"
    assert design.materials[0].properties[MaterialPropertyType.DENSITY].name == "Density"
    assert design.materials[0].properties[MaterialPropertyType.DENSITY].quantity == density
    assert (
        design.materials[0].properties[MaterialPropertyType.POISSON_RATIO].type
        == MaterialPropertyType.POISSON_RATIO
    )
    assert design.materials[0].properties[MaterialPropertyType.POISSON_RATIO].name == "myPoisson"
    assert (
        design.materials[0].properties[MaterialPropertyType.POISSON_RATIO].quantity == poisson_ratio
    )
    assert (
        design.materials[0].properties[MaterialPropertyType.TENSILE_STRENGTH].type
        == MaterialPropertyType.TENSILE_STRENGTH
    )
    assert design.materials[0].properties[MaterialPropertyType.TENSILE_STRENGTH].name == "myTensile"
    assert (
        design.materials[0].properties[MaterialPropertyType.TENSILE_STRENGTH].quantity
        == tensile_strength
    )

    # Extrude the sketch to create a Body
    body = design.extrude_sketch("JustACircle", sketch, Quantity(10, UNITS.mm))
    assert len(design.components) == 0
    assert len(design.bodies) == 1

    # Assign a material to a Body
    body.assign_material(material)

    # TODO: Not possible to save to file from a container (CI/CD)
    #       Use download approach when available.
    #
    # design.save(r"C:\temp\shared_volume\MyFile2.scdocx")


def test_face_to_body_creation(modeler: Modeler):
    """Test in charge of validating the extrusion of an existing face."""

    # Create a Sketch and draw a circle (all client side)
    sketch = Sketch()
    sketch.box(Point2D([10, 10], UNITS.mm), Quantity(10, UNITS.mm), Quantity(10, UNITS.mm))

    # Create your design on the server side
    design_name = "BoxExtrusions"
    design = modeler.create_design(design_name)

    # Extrude the sketch to create a Body
    box_body = design.extrude_sketch("JustABox", sketch, Quantity(10, UNITS.mm))

    assert len(design.components) == 0
    assert len(design.bodies) == 1

    longer_body = design.extrude_face(
        "LongerBoxFromFace", box_body.faces[0], Quantity(20, UNITS.mm)
    )

    assert len(design.components) == 0
    assert len(design.bodies) == 2
    assert longer_body.volume.m == pytest.approx(Quantity(2e-6, UNITS.m**3).m, rel=1e-6, abs=1e-8)

    longest_body = design.extrude_face(
        "LongestBoxFromFace", box_body.faces[0], Distance(30, UNITS.mm)
    )

    assert len(design.components) == 0
    assert len(design.bodies) == 3
    assert longest_body.volume.m == pytest.approx(
        Quantity(3e-6, UNITS.m**3).m, rel=1e-6, abs=1e-8
    )

    nested_component = design.add_component("NestedComponent")
    surface_body = nested_component.create_surface_from_face(
        "SurfaceFromFace", longer_body.faces[2]
    )

    assert len(design.components) == 1
    assert len(design.bodies) == 3
    assert len(nested_component.components) == 0
    assert len(nested_component.bodies) == 1
    assert surface_body.volume.m == Quantity(0, UNITS.m**3).m
    assert surface_body.faces[0].area.m == pytest.approx(
        Quantity(2e-4, UNITS.m**2).m, rel=1e-6, abs=1e-8
    )


def test_modeler(modeler: Modeler):
    """Test the ``Modeler`` methods."""

    # Get the modeler's string representation and check it
    repr = str(modeler)
    assert "Ansys Geometry Modeler (" in repr

    design = modeler.create_design("MyNewDesign")
    assert design is not None


def test_component_body(modeler: Modeler):
    """Test the different ``Component`` and ``Body`` creation methods."""

    # Create your design on the server side
    design_name = "ComponentBody_Test"
    design = modeler.create_design(design_name)
    assert design.name == design_name
    assert design.id is not None
    assert design.parent_component is None
    assert len(design.components) == 0
    assert len(design.bodies) == 0
    assert len(design.materials) == 0
    assert len(design.named_selections) == 0
    assert len(design.coordinate_systems) == 0

    # Create a simple sketch of a Polygon (specifically a Pentagon)
    sketch = Sketch()
    sketch.polygon(Point2D([10, 10], UNITS.mm), Quantity(10, UNITS.mm), sides=5)

    # In the "root/base" Component (i.e. Design object) let's extrude the sketch
    name_extruded_body = "ExtrudedPolygon"
    distance_extruded_body = Quantity(50, UNITS.mm)
    body = design.extrude_sketch(
        name=name_extruded_body, sketch=sketch, distance=distance_extruded_body
    )

    assert body.name == name_extruded_body
    assert body.id is not None
    assert body.is_surface is False
    assert len(body.faces) == 7  # 5 sides + top + bottom
    expected_vol = sketch.faces[0].area.m * distance_extruded_body.m * 1e-9  # In mm -factor to m**3
    assert body.volume.m == pytest.approx(expected_vol)
    assert len(design.components) == 0
    assert len(design.bodies) == 1
    assert len(body.edges) == 15  # 5 top + 5 bottom + 5 sides

    # We have created this body on the base component. Let's add a new component
    # and add a planar surface to it
    planar_component_name = "PlanarBody_Component"
    planar_component = design.add_component(planar_component_name)
    assert planar_component.id is not None
    assert planar_component.name == planar_component_name

    planar_sketch = Sketch()
    planar_sketch.ellipse(
        Point2D([50, 50], UNITS.mm), Quantity(30, UNITS.mm), Quantity(10, UNITS.mm)
    )
    planar_component_surface_name = "PlanarBody_Component_Surface"
    planar_body = planar_component.create_surface(planar_component_surface_name, planar_sketch)

    assert planar_body.name == planar_component_surface_name
    assert planar_body.id is not None
    assert planar_body.is_surface is True
    assert len(planar_body.faces) == 1  # top + bottom merged into a single face
    assert planar_body.volume == 0.0
    assert len(planar_component.components) == 0
    assert len(planar_component.bodies) == 1
    assert len(design.components) == 1
    assert len(design.bodies) == 1
    assert (
        len(planar_body.edges) == 1
    )  # top + bottom merged into a single face + ellipse is a single curve

    # Check that the planar component belongs to the design
    assert planar_component.parent_component.id == design.id

    # Let's test the repr method for a component
    comp_str = repr(planar_component)
    assert "ansys.geometry.core.designer.Component" in comp_str
    assert "Exists               : True" in comp_str
    assert "N Bodies             : 1" in comp_str
    assert "N Components         : 0" in comp_str
    assert "N Coordinate Systems : 0" in comp_str


def test_named_selections(modeler: Modeler):
    """Test for verifying the correct creation of ``NamedSelection``."""

    # Create your design on the server side
    design = modeler.create_design("NamedSelection_Test")

    # Create 2 Sketch objects and draw a circle and a polygon (all client side)
    sketch_1 = Sketch()
    sketch_1.circle(Point2D([10, 10], UNITS.mm), Quantity(10, UNITS.mm))
    sketch_2 = Sketch()
    sketch_2.polygon(Point2D([-30, -30], UNITS.mm), Quantity(10, UNITS.mm), sides=5)

    # Build 2 independent components and bodies
    circle_comp = design.add_component("CircleComponent")
    body_circle_comp = circle_comp.extrude_sketch("Circle", sketch_1, Quantity(50, UNITS.mm))
    polygon_comp = design.add_component("PolygonComponent")
    body_polygon_comp = polygon_comp.extrude_sketch("Polygon", sketch_2, Quantity(30, UNITS.mm))

    # Create the NamedSelection
    design.create_named_selection("OnlyCircle", bodies=[body_circle_comp])
    design.create_named_selection("OnlyPolygon", bodies=[body_polygon_comp])
    design.create_named_selection("CircleAndPolygon", bodies=[body_circle_comp, body_polygon_comp])
    dupl_named_selection = design.create_named_selection(
        "CircleAndPolygon_2", bodies=[body_circle_comp, body_polygon_comp]
    )

    # Check that the named selections are available
    assert len(design.named_selections) == 4
    assert all(entry.id is not None for entry in design.named_selections)
    assert design.named_selections[0].name == "OnlyCircle"
    assert design.named_selections[1].name == "OnlyPolygon"
    assert design.named_selections[2].name == "CircleAndPolygon"
    assert design.named_selections[3].name == "CircleAndPolygon_2"

    # Try deleting a non-existing named selection
    design.delete_named_selection("MyInventedNamedSelection")
    assert len(design.named_selections) == 4

    # Now, let's delete the duplicated entry CircleAndPolygon_2
    design.delete_named_selection(dupl_named_selection)
    assert len(design.named_selections) == 3
    assert design.named_selections[0].name == "OnlyCircle"
    assert design.named_selections[1].name == "OnlyPolygon"
    assert design.named_selections[2].name == "CircleAndPolygon"

    # Test also that you can create a named selection out of faces only
    design.create_named_selection("OnlyPolygonFaces", faces=body_polygon_comp.faces)
    assert len(design.named_selections) == 4
    assert design.named_selections[0].name == "OnlyCircle"
    assert design.named_selections[1].name == "OnlyPolygon"
    assert design.named_selections[2].name == "CircleAndPolygon"
    assert design.named_selections[3].name == "OnlyPolygonFaces"

    # Try deleting a named selection by name
    design.delete_named_selection("OnlyCircle")
    assert len(design.named_selections) == 3


def test_faces_edges(modeler: Modeler):
    """Test for verifying the correct creation and
    usage of ``Face`` and ``Edge`` objects."""

    # Create your design on the server side
    design = modeler.create_design("FacesEdges_Test")

    # Create a Sketch object and draw a polygon (all client side)
    sketch = Sketch()
    sketch.polygon(Point2D([-30, -30], UNITS.mm), Quantity(10, UNITS.mm), sides=5)

    # Build independent components and bodies
    polygon_comp = design.add_component("PolygonComponent")
    body_polygon_comp = polygon_comp.extrude_sketch("Polygon", sketch, Quantity(30, UNITS.mm))

    # Get all its faces
    faces = body_polygon_comp.faces
    assert len(faces) == 7  # top + bottom + sides
    assert all(face.id is not None for face in faces)
    assert all(face.surface_type == SurfaceType.SURFACETYPE_PLANE for face in faces)
    assert all(face.area > 0.0 for face in faces)
    assert abs(faces[0].area.to_base_units().m - sketch.faces[0].area.to_base_units().m) <= 1e-15
    assert all(face.body.id == body_polygon_comp.id for face in faces)

    # Get the normal to some of the faces
    assert faces[0].face_normal() == UnitVector3D(-UNITVECTOR3D_Z)  # Bottom
    assert faces[1].face_normal() == UNITVECTOR3D_Z  # Top

    # Get the central point of some of the surfaces
    assert faces[0].face_point(u=-0.03, v=-0.03) == Point3D([-30, -30, 0], UNITS.mm)
    assert faces[1].face_point(u=-0.03, v=-0.03) == Point3D([-30, -30, 30], UNITS.mm)

    loops = faces[0].loops
    assert len(loops) == 1
    assert loops[0].type == FaceLoopType.OUTER_LOOP
    assert loops[0].length is not None  # TODO : To be tested properly at some point
    assert loops[0].min_bbox is not None  # TODO : To be tested properly at some point
    assert loops[0].max_bbox is not None  # TODO : To be tested properly at some point
    assert len(loops[0].edges) == 5  # TODO : To be tested properly at some point

    # Now, from one of the lids (i.e. 0 - bottom) get all edges
    edges = faces[0].edges
    assert len(edges) == 5  # pentagon
    assert all(edge.id is not None for edge in edges)
    assert all(edge.curve_type == CurveType.CURVETYPE_LINE for edge in edges)
    assert all(edge.length > 0.0 for edge in edges)
    assert (
        abs(edges[0].length.to_base_units().m - sketch.faces[0].length.to_base_units().m) <= 1e-15
    )

    # Get the faces to which the edge belongs
    faces_of_edge = edges[0].faces
    assert len(faces_of_edge) == 2
    assert any(
        [face.id == faces[0].id for face in faces_of_edge]
    )  # The bottom face must be one of them


def test_coordinate_system_creation(modeler: Modeler):
    """Test for verifying the correct creation of ``CoordinateSystem``."""

    # Create your design on the server side
    design = modeler.create_design("CoordinateSystem_Test")

    # Build independent component
    nested_comp = design.add_component("NestedComponent")

    frame1 = Frame(
        Point3D([10, 200, 3000], UNITS.mm), UnitVector3D([1, 1, 0]), UnitVector3D([1, -1, 0])
    )
    frame2 = Frame(
        Point3D([40, 80, 120], UNITS.mm), UnitVector3D([0, -1, 1]), UnitVector3D([0, 1, 1])
    )

    # Create the CoordinateSystem
    design.create_coordinate_system("DesignCS1", frame1)
    nested_comp.create_coordinate_system("CompCS1", frame1)
    nested_comp.create_coordinate_system("CompCS2", frame2)

    # Check that the named selections are available
    assert len(design.coordinate_systems) == 1
    assert all(entry.id is not None for entry in design.coordinate_systems)
    design_cs = design.coordinate_systems[0]
    assert design_cs.name == "DesignCS1"
    assert design_cs.frame.origin == frame1.origin
    for dir, dir_ref in zip(
        [design_cs.frame.direction_x, design_cs.frame.direction_y, design_cs.frame.direction_z],
        [frame1.direction_x, frame1.direction_y, frame1.direction_z],
    ):
        assert dir.x == pytest.approx(dir_ref.x, rel=1e-8, abs=1e-14)
        assert dir.y == pytest.approx(dir_ref.y, rel=1e-8, abs=1e-14)
        assert dir.z == pytest.approx(dir_ref.z, rel=1e-8, abs=1e-14)
    assert design_cs.parent_component.id == design.id

    assert len(nested_comp.coordinate_systems) == 2
    assert all(entry.id is not None for entry in nested_comp.coordinate_systems)
    nested_comp_cs1 = nested_comp.coordinate_systems[0]
    nested_comp_cs2 = nested_comp.coordinate_systems[1]
    assert nested_comp_cs1.name == "CompCS1"
    for dir, dir_ref in zip(
        [
            nested_comp_cs1.frame.direction_x,
            nested_comp_cs1.frame.direction_y,
            nested_comp_cs1.frame.direction_z,
        ],
        [frame1.direction_x, frame1.direction_y, frame1.direction_z],
    ):
        assert dir.x == pytest.approx(dir_ref.x, rel=1e-8, abs=1e-14)
        assert dir.y == pytest.approx(dir_ref.y, rel=1e-8, abs=1e-14)
        assert dir.z == pytest.approx(dir_ref.z, rel=1e-8, abs=1e-14)
    assert nested_comp_cs1.parent_component.id == nested_comp.id

    assert nested_comp_cs2.name == "CompCS2"
    for dir, dir_ref in zip(
        [
            nested_comp_cs2.frame.direction_x,
            nested_comp_cs2.frame.direction_y,
            nested_comp_cs2.frame.direction_z,
        ],
        [frame2.direction_x, frame2.direction_y, frame2.direction_z],
    ):
        assert dir.x == pytest.approx(dir_ref.x, rel=1e-8, abs=1e-14)
        assert dir.y == pytest.approx(dir_ref.y, rel=1e-8, abs=1e-14)
        assert dir.z == pytest.approx(dir_ref.z, rel=1e-8, abs=1e-14)
    assert nested_comp_cs2.parent_component.id == nested_comp.id

    # Let's check the representation of the coordinate system
    nested_comp_cs1_str = str(nested_comp_cs1)
    assert "ansys.geometry.core.designer.CoordinateSystem" in nested_comp_cs1_str
    assert "  Name                 : CompCS1" in nested_comp_cs1_str
    assert "  Exists               : True" in nested_comp_cs1_str
    assert "  Parent component     : NestedComponent" in nested_comp_cs1_str
    assert "  Frame origin         : [0.01,0.2,3.0] in meters" in nested_comp_cs1_str
    assert "  Frame X-direction    : " in nested_comp_cs1_str
    assert "  Frame Y-direction    : " in nested_comp_cs1_str
    assert "  Frame Z-direction    : " in nested_comp_cs1_str


def test_delete_body_component(modeler: Modeler):
    """Test for verifying the deletion of ``Component`` and ``Body`` objects.

    Notes
    -----
    Requires storing scdocx file and checking manually (for now).
    """

    # Create your design on the server side
    design = modeler.create_design("Deletion_Test")

    # Create a Sketch object and draw a circle (all client side)
    sketch = Sketch()
    sketch.circle(Point2D([-30, -30], UNITS.mm), Quantity(10, UNITS.mm))
    distance = Quantity(30, UNITS.mm)

    #  The following component hierarchy is made
    #
    #           |---> comp_1 ---|---> nested_1_comp_1 ---> nested_1_nested_1_comp_1
    #           |               |
    #           |               |---> nested_2_comp_1
    #           |
    # DESIGN ---|---> comp_2 -------> nested_1_comp_2
    #           |
    #           |
    #           |---> comp_3
    #
    #
    # Now, only "comp_3", "nested_2_comp_1" and "nested_1_nested_1_comp_1"
    # will have a body associated...
    #
    #

    # Create the components
    comp_1 = design.add_component("Component_1")
    comp_2 = design.add_component("Component_2")
    comp_3 = design.add_component("Component_3")
    nested_1_comp_1 = comp_1.add_component("Nested_1_Component_1")
    nested_1_nested_1_comp_1 = nested_1_comp_1.add_component("Nested_1_Nested_1_Component_1")
    nested_2_comp_1 = comp_1.add_component("Nested_2_Component_1")
    nested_1_comp_2 = comp_2.add_component("Nested_1_Component_2")

    # Create the bodies
    body_1 = comp_3.extrude_sketch(name="comp_3_circle", sketch=sketch, distance=distance)
    body_2 = nested_2_comp_1.extrude_sketch(
        name="nested_2_comp_1_circle", sketch=sketch, distance=distance
    )
    body_3 = nested_1_nested_1_comp_1.extrude_sketch(
        name="nested_1_nested_1_comp_1_circle", sketch=sketch, distance=distance
    )

    # Let's start by doing something impossible - trying to delete body_1 from comp_1
    comp_1.delete_body(body_1)

    # Check that all the underlying objects are still alive
    assert comp_1.is_alive
    assert comp_1.components[0].is_alive
    assert comp_1.components[0].components[0].is_alive
    assert comp_1.components[0].components[0].bodies[0].is_alive
    assert comp_1.components[1].is_alive
    assert comp_1.components[1].bodies[0].is_alive
    assert comp_2.is_alive
    assert comp_2.components[0].is_alive
    assert comp_3.is_alive
    assert comp_3.bodies[0].is_alive

    # Do the same checks but calling them from the design object
    assert design.is_alive
    assert design.components[0].is_alive
    assert design.components[0].components[0].is_alive
    assert design.components[0].components[0].components[0].is_alive
    assert design.components[0].components[0].components[0].bodies[0].is_alive
    assert design.components[0].components[1].is_alive
    assert design.components[0].components[1].bodies[0].is_alive
    assert design.components[1].is_alive
    assert design.components[1].components[0].is_alive
    assert design.components[2].is_alive
    assert design.components[2].bodies[0].is_alive

    # Let's do another impossible thing - trying to delete comp_3 from comp_1
    comp_1.delete_component(comp_3)

    # Check that all the underlying objects are still alive
    assert comp_1.is_alive
    assert comp_1.components[0].is_alive
    assert comp_1.components[0].components[0].is_alive
    assert comp_1.components[0].components[0].bodies[0].is_alive
    assert comp_1.components[1].is_alive
    assert comp_1.components[1].bodies[0].is_alive
    assert comp_2.is_alive
    assert comp_2.components[0].is_alive
    assert comp_3.is_alive
    assert comp_3.bodies[0].is_alive

    # Do the same checks but calling them from the design object
    assert design.is_alive
    assert design.components[0].is_alive
    assert design.components[0].components[0].is_alive
    assert design.components[0].components[0].components[0].is_alive
    assert design.components[0].components[0].components[0].bodies[0].is_alive
    assert design.components[0].components[1].is_alive
    assert design.components[0].components[1].bodies[0].is_alive
    assert design.components[1].is_alive
    assert design.components[1].components[0].is_alive
    assert design.components[2].is_alive
    assert design.components[2].bodies[0].is_alive

    # Let's delete now the entire comp_2 component
    comp_2.delete_component(comp_2)

    # Check that all the underlying objects are still alive except for comp_2
    assert comp_1.is_alive
    assert comp_1.components[0].is_alive
    assert comp_1.components[0].components[0].is_alive
    assert comp_1.components[0].components[0].bodies[0].is_alive
    assert comp_1.components[1].is_alive
    assert comp_1.components[1].bodies[0].is_alive
    assert not comp_2.is_alive
    assert not comp_2.components[0].is_alive
    assert comp_3.is_alive
    assert comp_3.bodies[0].is_alive

    # Do the same checks but calling them from the design object
    assert design.is_alive
    assert design.components[0].is_alive
    assert design.components[0].components[0].is_alive
    assert design.components[0].components[0].components[0].is_alive
    assert design.components[0].components[0].components[0].bodies[0].is_alive
    assert design.components[0].components[1].is_alive
    assert design.components[0].components[1].bodies[0].is_alive
    assert not design.components[1].is_alive
    assert not design.components[1].components[0].is_alive
    assert design.components[2].is_alive
    assert design.components[2].bodies[0].is_alive

    # Let's delete now the body_2 object
    design.delete_body(body_2)

    # Check that all the underlying objects are still alive except for comp_2 and body_2
    assert comp_1.is_alive
    assert comp_1.components[0].is_alive
    assert comp_1.components[0].components[0].is_alive
    assert comp_1.components[0].components[0].bodies[0].is_alive
    assert comp_1.components[1].is_alive
    assert not comp_1.components[1].bodies[0].is_alive
    assert not comp_2.is_alive
    assert not comp_2.components[0].is_alive
    assert comp_3.is_alive
    assert comp_3.bodies[0].is_alive

    # Do the same checks but calling them from the design object
    assert design.is_alive
    assert design.components[0].is_alive
    assert design.components[0].components[0].is_alive
    assert design.components[0].components[0].components[0].is_alive
    assert design.components[0].components[0].components[0].bodies[0].is_alive
    assert design.components[0].components[1].is_alive
    assert not design.components[0].components[1].bodies[0].is_alive
    assert not design.components[1].is_alive
    assert not design.components[1].components[0].is_alive
    assert design.components[2].is_alive
    assert design.components[2].bodies[0].is_alive

    # Finally, let's delete the most complex one - comp_1
    design.delete_component(comp_1)

    # Check that all the underlying objects are still alive except for comp_2, body_2 and comp_1
    assert not comp_1.is_alive
    assert not comp_1.components[0].is_alive
    assert not comp_1.components[0].components[0].is_alive
    assert not comp_1.components[0].components[0].bodies[0].is_alive
    assert not comp_1.components[1].is_alive
    assert not comp_1.components[1].bodies[0].is_alive
    assert not comp_2.is_alive
    assert not comp_2.components[0].is_alive
    assert comp_3.is_alive
    assert comp_3.bodies[0].is_alive

    # Do the same checks but calling them from the design object
    assert design.is_alive
    assert not design.components[0].is_alive
    assert not design.components[0].components[0].is_alive
    assert not design.components[0].components[0].components[0].is_alive
    assert not design.components[0].components[0].components[0].bodies[0].is_alive
    assert not design.components[0].components[1].is_alive
    assert not design.components[0].components[1].bodies[0].is_alive
    assert not design.components[1].is_alive
    assert not design.components[1].components[0].is_alive
    assert design.components[2].is_alive
    assert design.components[2].bodies[0].is_alive

    # Finally, let's delete the entire design
    design.delete_component(comp_3)

    # Check everything is dead
    assert design.is_alive
    assert not design.components[0].is_alive
    assert not design.components[0].components[0].is_alive
    assert not design.components[0].components[0].components[0].is_alive
    assert not design.components[0].components[0].components[0].bodies[0].is_alive
    assert not design.components[0].components[1].is_alive
    assert not design.components[0].components[1].bodies[0].is_alive
    assert not design.components[1].is_alive
    assert not design.components[1].components[0].is_alive
    assert not design.components[2].is_alive
    assert not design.components[2].bodies[0].is_alive

    # Try deleting the Design object itself - this is forbidden
    with pytest.raises(ValueError, match="The design itself cannot be deleted."):
        design.delete_component(design)

    # Let's try out the representation methods
    design_str = str(design)
    assert "ansys.geometry.core.designer.Design" in design_str
    assert "Name                 : Deletion_Test" in design_str
    assert "N Bodies             : 0" in design_str
    assert "N Components         : 0" in design_str
    assert "N Coordinate Systems : 0" in design_str
    assert "N Named Selections   : 0" in design_str
    assert "N Materials          : 0" in design_str
    assert "N Beam Profiles      : 0" in design_str
    assert "N Design Points      : 0" in design_str

    comp_1_str = str(comp_1)
    assert "ansys.geometry.core.designer.Component" in comp_1_str
    assert "Name                 : Component_1" in comp_1_str
    assert "Exists               : False" in comp_1_str
    assert "Parent component     : Deletion_Test" in comp_1_str
    assert "N Bodies             : 0" in comp_1_str
    assert "N Beams              : 0" in comp_1_str
    assert "N Components         : 0" in comp_1_str
    assert "N Design Points      : 0" in comp_1_str
    assert "N Coordinate Systems : 0" in comp_1_str

    body_1_str = str(body_1)
    assert "ansys.geometry.core.designer.Body" in body_1_str
    assert "Name                 : comp_3_circle" in body_1_str
    assert "Exists               : False" in body_1_str
    assert "Surface body         : False" in body_1_str
    assert "Parent component     : Component_3" in body_1_str


def test_shared_topology(modeler: Modeler):
    """Test for checking the correct setting of shared topology on the server.

    Notes
    -----
    Requires storing scdocx file and checking manually (for now).
    """
    # Create your design on the server side
    design = modeler.create_design("SharedTopology_Test")

    # Create a Sketch object and draw a circle (all client side)
    sketch = Sketch()
    sketch.circle(Point2D([-30, -30], UNITS.mm), Quantity(10, UNITS.mm))
    distance = Quantity(30, UNITS.mm)

    # Create a component
    comp_1 = design.add_component("Component_1")
    comp_1.extrude_sketch(name="Body_1", sketch=sketch, distance=distance)

    # Now that the component is created, let's try to assign a SharedTopology
    assert comp_1.shared_topology is None

    # Set the shared topology
    comp_1.set_shared_topology(SharedTopologyType.SHARETYPE_SHARE)
    assert comp_1.shared_topology == SharedTopologyType.SHARETYPE_SHARE

    # Try to assign it to the entire design
    assert design.shared_topology is None
    with pytest.raises(ValueError, match="The design itself cannot have a shared topology."):
        design.set_shared_topology(SharedTopologyType.SHARETYPE_NONE)


def test_single_body_translation(modeler: Modeler):
    """Test for verifying the correct translation of a ``Body``.

    Notes
    -----
    Requires storing scdocx file and checking manually (for now).
    """

    # Create your design on the server side
    design = modeler.create_design("SingleBodyTranslation_Test")

    # Create 2 Sketch objects and draw a circle and a polygon (all client side)
    sketch_1 = Sketch()
    sketch_1.circle(Point2D([10, 10], UNITS.mm), Quantity(10, UNITS.mm))
    sketch_2 = Sketch()
    sketch_2.polygon(Point2D([-30, -30], UNITS.mm), Quantity(10, UNITS.mm), sides=5)

    # Build 2 independent components and bodies
    circle_comp = design.add_component("CircleComponent")
    body_circle_comp = circle_comp.extrude_sketch("Circle", sketch_1, Quantity(50, UNITS.mm))
    polygon_comp = design.add_component("PolygonComponent")
    body_polygon_comp = polygon_comp.extrude_sketch("Polygon", sketch_2, Quantity(30, UNITS.mm))

    body_circle_comp.translate(UnitVector3D([1, 0, 0]), Distance(50, UNITS.mm))
    body_polygon_comp.translate(UnitVector3D([-1, 1, -1]), Quantity(88, UNITS.mm))
    body_polygon_comp.translate(UnitVector3D([-1, 1, -1]), 101)


def test_bodies_translation(modeler: Modeler):
    """Test for verifying the correct translation of list of ``Body``.

    Notes
    -----
    Requires storing scdocx file and checking manually (for now).
    """

    # Create your design on the server side
    design = modeler.create_design("MultipleBodyTranslation_Test")

    # Create 2 Sketch objects and draw a circle and a polygon (all client side)
    sketch_1 = Sketch()
    sketch_1.circle(Point2D([10, 10], UNITS.mm), Quantity(10, UNITS.mm))
    sketch_2 = Sketch()
    sketch_2.polygon(Point2D([-30, -30], UNITS.mm), Quantity(10, UNITS.mm), sides=5)

    # Build 2 independent components and bodies
    circle_comp = design.add_component("CircleComponent")
    body_circle_comp = circle_comp.extrude_sketch("Circle", sketch_1, Quantity(50, UNITS.mm))
    polygon_comp = design.add_component("PolygonComponent")
    body_polygon_comp = polygon_comp.extrude_sketch("Polygon", sketch_2, Quantity(30, UNITS.mm))

    design.translate_bodies(
        [body_circle_comp, body_polygon_comp], UnitVector3D([1, 0, 0]), Distance(48, UNITS.mm)
    )
    design.translate_bodies(
        [body_circle_comp, body_polygon_comp], UnitVector3D([0, -1, 1]), Quantity(88, UNITS.mm)
    )
    design.translate_bodies([body_circle_comp, body_polygon_comp], UnitVector3D([0, -1, 1]), 101)

    # Try translating a body that does not belong to this component - no error thrown,
    # but no operation performed either.
    circle_comp.translate_bodies(
        [body_polygon_comp], UnitVector3D([0, -1, 1]), Quantity(88, UNITS.mm)
    )


def test_download_file(
    modeler: Modeler, tmp_path_factory: pytest.TempPathFactory, skip_not_on_linux_service
):
    """Test for downloading a design in multiple modes and verifying the correct download."""

    # Create your design on the server side
    design = modeler.create_design("MultipleBodyTranslation_Test")

    # Create a Sketch object and draw a circle
    sketch = Sketch()
    sketch.circle(Point2D([10, 10], UNITS.mm), Quantity(10, UNITS.mm))

    # Extrude the sketch
    design.extrude_sketch(name="MyCylinder", sketch=sketch, distance=Quantity(50, UNITS.mm))

    # Download the design
    file = tmp_path_factory.mktemp("scdoc_files_download") / "cylinder.scdocx"
    design.download(file)

    # Check that the file exists
    assert file.exists()

    # Check that we can also save it (even if it is not accessible on the server)
    file_save = tmp_path_factory.mktemp("scdoc_files_save") / "cylinder.scdocx"
    design.save(file_location=file_save)

    # Check for other exports
    binary_parasolid_file = tmp_path_factory.mktemp("scdoc_files_download") / "cylinder.x_b"
    text_parasolid_file = tmp_path_factory.mktemp("scdoc_files_download") / "cylinder.x_t"
    fmd_file = tmp_path_factory.mktemp("scdoc_files_download") / "cylinder.fmd"

    design.download(binary_parasolid_file, format=DesignFileFormat.PARASOLID_BIN)
    design.download(text_parasolid_file, format=DesignFileFormat.PARASOLID_TEXT)
    design.download(fmd_file, format=DesignFileFormat.FMD)

    assert binary_parasolid_file.exists()
    assert text_parasolid_file.exists()
    assert fmd_file.exists()


def test_slot_extrusion(modeler: Modeler):
    """Test the extrusion of a slot."""
    # Create your design on the server side
    design = modeler.create_design("ExtrudeSlot")

    # Create a Sketch object and draw a slot
    sketch = Sketch()
    sketch.slot(Point2D([10, 10], UNITS.mm), Quantity(10, UNITS.mm), Quantity(5, UNITS.mm))

    # Extrude the sketch
    body = design.extrude_sketch(name="MySlot", sketch=sketch, distance=Distance(50, UNITS.mm))

    # A slot has 6 faces and 12 edges
    assert len(body.faces) == 6
    assert len(body.edges) == 12


def test_project_and_imprint_curves(modeler: Modeler, skip_not_on_linux_service):
    """Test the projection of a set of curves on a body."""
    # Create your design on the server side
    design = modeler.create_design("ExtrudeSlot")

    # Create a Sketch object and draw a couple of slots
    imprint_sketch = Sketch()
    imprint_sketch.slot(Point2D([10, 10], UNITS.mm), Quantity(10, UNITS.mm), Quantity(5, UNITS.mm))
    imprint_sketch.slot(Point2D([50, 50], UNITS.mm), Quantity(10, UNITS.mm), Quantity(5, UNITS.mm))

    # Extrude the sketch
    sketch = Sketch()
    sketch.box(Point2D([0, 0], UNITS.mm), Quantity(150, UNITS.mm), Quantity(150, UNITS.mm))
    body = design.extrude_sketch(name="MyBox", sketch=sketch, distance=Quantity(50, UNITS.mm))
    body_faces = body.faces

    # Project the curves on the box
    faces = body.project_curves(direction=UNITVECTOR3D_Z, sketch=imprint_sketch, closest_face=True)
    assert len(faces) == 1
    # With the previous dir, the curves will be imprinted on the
    # bottom face (closest one), i.e. the first one.
    assert faces[0].id == body_faces[0].id

    # If we now draw our curves on a higher plane, the upper face should be selected
    imprint_sketch_2 = Sketch(plane=Plane(Point3D([0, 0, 50], UNITS.mm)))
    imprint_sketch_2.slot(
        Point2D([10, 10], UNITS.mm), Quantity(10, UNITS.mm), Quantity(5, UNITS.mm)
    )
    imprint_sketch_2.slot(
        Point2D([50, 50], UNITS.mm), Quantity(10, UNITS.mm), Quantity(5, UNITS.mm)
    )
    faces = body.project_curves(
        direction=UNITVECTOR3D_Z, sketch=imprint_sketch_2, closest_face=True
    )
    assert len(faces) == 1
    # With the previous dir, the curves will be imprinted on the
    # top face (closest one), i.e. the first one.
    assert faces[0].id == body_faces[1].id

    # Now, let's try projecting only a single curve (i.e. one of the slots only)
    faces = body.project_curves(
        direction=UNITVECTOR3D_Z, sketch=imprint_sketch_2, closest_face=True, only_one_curve=True
    )
    assert len(faces) == 1
    # With the previous dir, the curves will be imprinted on the
    # top face (closest one), i.e. the first one.
    assert faces[0].id == body_faces[1].id

    # Now once the previous curves have been projected, let's try imprinting our sketch
    #
    # It should generate two additional faces to our box = 6 + 2
    _, new_faces = body.imprint_curves(faces=faces, sketch=imprint_sketch_2)

    assert len(new_faces) == 2
    assert len(body.faces) == 8


def test_copy_body(modeler: Modeler, skip_not_on_linux_service):
    """Test copying a body."""

    # Create your design on the server side
    design = modeler.create_design("Design")

    sketch_1 = Sketch().circle(Point2D([10, 10], UNITS.mm), Quantity(10, UNITS.mm))
    body = design.extrude_sketch("Original", sketch_1, Distance(1, UNITS.mm))

    # Copy body at same design level
    copy = body.copy(design, "Copy")
    assert len(design.bodies) == 2
    assert design.bodies[-1].id == copy.id

    # Bodies should be distinct
    assert body.id != copy.id
    assert body != copy

    # Copy body into sub-component
    comp1 = design.add_component("comp1")
    copy2 = body.copy(comp1, "Subcopy")
    assert len(comp1.bodies) == 1
    assert comp1.bodies[-1].id == copy2.id

    # Bodies should be distinct
    assert body.id != copy2.id
    assert body != copy2

    # Copy a copy
    comp2 = comp1.add_component("comp2")
    copy3 = copy2.copy(comp2, "Copy3")
    assert len(comp2.bodies) == 1
    assert comp2.bodies[-1].id == copy3.id

    # Bodies should be distinct
    assert copy2.id != copy3.id
    assert copy2 != copy3

    # Ensure deleting original doesn't affect the copies
    design.delete_body(body)
    assert not body.is_alive
    assert copy.is_alive


def test_beams(modeler: Modeler, skip_not_on_linux_service):
    """Test beam creation."""
    # Create your design on the server side
    design = modeler.create_design("BeamCreation")

    circle_profile_1 = design.add_beam_circular_profile(
        "CircleProfile1", Quantity(10, UNITS.mm), Point3D([0, 0, 0]), UNITVECTOR3D_X, UNITVECTOR3D_Y
    )

    assert circle_profile_1.id is not None
    assert circle_profile_1.center == Point3D([0, 0, 0])
    assert circle_profile_1.radius.value.m_as(DEFAULT_UNITS.LENGTH) == 0.01
    assert circle_profile_1.direction_x == UNITVECTOR3D_X
    assert circle_profile_1.direction_y == UNITVECTOR3D_Y

    circle_profile_2 = design.add_beam_circular_profile(
        "CircleProfile2",
        Distance(20, UNITS.mm),
        Point3D([10, 20, 30], UNITS.mm),
        UnitVector3D([1, 1, 1]),
        UnitVector3D([0, -1, 1]),
    )

    assert circle_profile_2.id is not None
    assert circle_profile_2.id is not circle_profile_1.id

    with pytest.raises(ValueError, match="Radius must be a real positive value."):
        design.add_beam_circular_profile(
            "InvalidProfileRadius",
            Quantity(-10, UNITS.mm),
            Point3D([0, 0, 0]),
            UNITVECTOR3D_X,
            UNITVECTOR3D_Y,
        )

    with pytest.raises(ValueError, match="Direction X and direction Y must be perpendicular."):
        design.add_beam_circular_profile(
            "InvalidUnitVectorAlignment",
            Quantity(10, UNITS.mm),
            Point3D([0, 0, 0]),
            UNITVECTOR3D_X,
            UnitVector3D([-1, -1, -1]),
        )

    # Create a beam at the root component level
    beam_1 = design.create_beam(
        Point3D([9, 99, 999], UNITS.mm), Point3D([8, 88, 888], UNITS.mm), circle_profile_1
    )

    assert beam_1.id is not None
    assert beam_1.start == Point3D([9, 99, 999], UNITS.mm)
    assert beam_1.end == Point3D([8, 88, 888], UNITS.mm)
    assert beam_1.profile == circle_profile_1
    assert beam_1.parent_component.id == design.id
    assert beam_1.is_alive
    assert len(design.beams) == 1
    assert design.beams[0] == beam_1

    beam_1_str = str(beam_1)
    assert "ansys.geometry.core.designer.Beam" in beam_1_str
    assert "  Exists               : True" in beam_1_str
    assert "  Start                : [0.009" in beam_1_str
    assert "  End                  : [0.008" in beam_1_str
    assert "  Parent component     : BeamCreation" in beam_1_str
    assert "  Beam Profile info" in beam_1_str
    assert "  -----------------" in beam_1_str
    assert "ansys.geometry.core.designer.BeamCircularProfile " in beam_1_str
    assert "  Name                 : CircleProfile1" in beam_1_str
    assert "  Radius               : 10.0 millimeter" in beam_1_str
    assert "  Center               : [0.0,0.0,0.0] in meters" in beam_1_str
    assert "  Direction x          : [1.0,0.0,0.0]" in beam_1_str
    assert "  Direction y          : [0.0,1.0,0.0]" in beam_1_str

    # Now, let's create two beams at a nested component, with the same profile
    nested_component = design.add_component("NestedComponent")
    beam_2 = nested_component.create_beam(
        Point3D([7, 77, 777], UNITS.mm), Point3D([6, 66, 666], UNITS.mm), circle_profile_2
    )
    beam_3 = nested_component.create_beam(
        Point3D([8, 88, 888], UNITS.mm), Point3D([7, 77, 777], UNITS.mm), circle_profile_2
    )

    assert beam_2.id is not None
    assert beam_2.profile == circle_profile_2
    assert beam_2.parent_component.id == nested_component.id
    assert beam_2.is_alive
    assert beam_3.id is not None
    assert beam_3.profile == circle_profile_2
    assert beam_3.parent_component.id == nested_component.id
    assert beam_3.is_alive
    assert beam_2.id != beam_3.id
    assert len(nested_component.beams) == 2
    assert nested_component.beams[0] == beam_2
    assert nested_component.beams[1] == beam_3

    # Once the beams are created, let's try deleting it.
    # For example, we shouldn't be able to delete beam_1 from the nested component.
    nested_component.delete_beam(beam_1)

    assert beam_2.is_alive
    assert nested_component.beams[0].is_alive
    assert beam_3.is_alive
    assert nested_component.beams[1].is_alive
    assert beam_1.is_alive
    assert design.beams[0].is_alive

    # Let's try deleting one of the beams from the nested component
    nested_component.delete_beam(beam_2)
    assert not beam_2.is_alive
    assert not nested_component.beams[0].is_alive
    assert beam_3.is_alive
    assert nested_component.beams[1].is_alive
    assert beam_1.is_alive
    assert design.beams[0].is_alive

    # Now, let's try deleting it from the design directly - this should be possible
    design.delete_beam(beam_3)
    assert not beam_2.is_alive
    assert not nested_component.beams[0].is_alive
    assert not beam_3.is_alive
    assert not nested_component.beams[1].is_alive
    assert beam_1.is_alive
    assert design.beams[0].is_alive

    # Finally, let's delete the beam from the root component
    design.delete_beam(beam_1)
    assert not beam_2.is_alive
    assert not nested_component.beams[0].is_alive
    assert not beam_3.is_alive
    assert not nested_component.beams[1].is_alive
    assert not beam_1.is_alive
    assert not design.beams[0].is_alive

    # Now, let's try deleting the beam profiles!
    assert len(design.beam_profiles) == 2
    design.delete_beam_profile("MyInventedBeamProfile")
    assert len(design.beam_profiles) == 2
    design.delete_beam_profile(circle_profile_1)
    assert len(design.beam_profiles) == 1
    design.delete_beam_profile(circle_profile_2)
    assert len(design.beam_profiles) == 0


def test_midsurface_properties(modeler: Modeler):
    """Test mid-surface properties assignment."""

    # Create your design on the server side
    design = modeler.create_design("MidSurfaceProperties")

    # Create a Sketch object and draw a slot
    sketch = Sketch()
    sketch.slot(Point2D([10, 10], UNITS.mm), Quantity(10, UNITS.mm), Quantity(5, UNITS.mm))

    # Create an actual body from the slot, and translate it
    slot_body = design.extrude_sketch("MySlot", sketch, Quantity(10, UNITS.mm))
    slot_body.translate(UNITVECTOR3D_X, Quantity(40, UNITS.mm))

    # Create a surface body as well
    slot_surf = design.create_surface("MySlotSurface", sketch)

    surf_repr = str(slot_surf)
    assert "ansys.geometry.core.designer.Body" in surf_repr
    assert "Name                 : MySlotSurface" in surf_repr
    assert "Exists               : True" in surf_repr
    assert "Parent component     : MidSurfaceProperties" in surf_repr
    assert "Surface body         : True" in surf_repr
    assert "Surface thickness    : None" in surf_repr
    assert "Surface offset       : None" in surf_repr

    # Let's assign a thickness to both bodies
    design.add_midsurface_thickness(
        thickness=Quantity(10, UNITS.mm),
        bodies=[slot_body, slot_surf],
    )

    # Let's also assign a mid-surface offset to both bodies
    design.add_midsurface_offset(
        offset_type=MidSurfaceOffsetType.TOP, bodies=[slot_body, slot_surf]
    )

    # Let's check the values now
    assert slot_body.surface_thickness is None
    assert slot_body.surface_offset is None
    assert slot_surf.surface_thickness == Quantity(10, UNITS.mm)
    assert slot_surf.surface_offset == MidSurfaceOffsetType.TOP

    # Let's check that the design-stored values are also updated
    assert design.bodies[0].surface_thickness is None
    assert design.bodies[0].surface_offset is None
    assert design.bodies[1].surface_thickness == Quantity(10, UNITS.mm)
    assert design.bodies[1].surface_offset == MidSurfaceOffsetType.TOP

    surf_repr = str(slot_surf)
    assert "ansys.geometry.core.designer.Body" in surf_repr
    assert "Name                 : MySlotSurface" in surf_repr
    assert "Exists               : True" in surf_repr
    assert "Parent component     : MidSurfaceProperties" in surf_repr
    assert "Surface body         : True" in surf_repr
    assert "Surface thickness    : 10 millimeter" in surf_repr
    assert "Surface offset       : MidSurfaceOffsetType.TOP" in surf_repr

    # Let's try reassigning values directly to slot_body - this shouldn't do anything
    slot_body.add_midsurface_thickness(Quantity(10, UNITS.mm))
    slot_body.add_midsurface_offset(MidSurfaceOffsetType.TOP)

    body_repr = str(slot_body)
    assert "ansys.geometry.core.designer.Body" in body_repr
    assert "Name                 : MySlot" in body_repr
    assert "Exists               : True" in body_repr
    assert "Parent component     : MidSurfaceProperties" in body_repr
    assert "Surface body         : False" in body_repr
    assert slot_body.surface_thickness is None
    assert slot_body.surface_offset is None

    # Let's try reassigning values directly to slot_surf - this should work
    # TODO : at the moment the server does not allow to reassign - put in try/catch block
    try:
        slot_surf.add_midsurface_thickness(Quantity(30, UNITS.mm))
        slot_surf.add_midsurface_offset(MidSurfaceOffsetType.BOTTOM)

        surf_repr = str(slot_surf)
        assert "ansys.geometry.core.designer.Body" in surf_repr
        assert "Name                 : MySlotSurface" in surf_repr
        assert "Exists               : True" in surf_repr
        assert "Parent component     : MidSurfaceProperties" in surf_repr
        assert "Surface body         : True" in surf_repr
        assert "Surface thickness    : 30 millimeter" in surf_repr
        assert "Surface offset       : MidSurfaceOffsetType.BOTTOM" in surf_repr
    except GeometryExitedError:
        pass

    # Let's create a new surface body and assign them from body methods directly
    slot_surf2 = design.create_surface("MySlotSurface2", sketch)

    slot_surf2.add_midsurface_thickness(Quantity(30, UNITS.mm))
    slot_surf2.add_midsurface_offset(MidSurfaceOffsetType.BOTTOM)

    surf_repr = str(slot_surf2)
    assert "ansys.geometry.core.designer.Body" in surf_repr
    assert "Name                 : MySlotSurface2" in surf_repr
    assert "Exists               : True" in surf_repr
    assert "Parent component     : MidSurfaceProperties" in surf_repr
    assert "Surface body         : True" in surf_repr
    assert "Surface thickness    : 30 millimeter" in surf_repr
    assert "Surface offset       : MidSurfaceOffsetType.BOTTOM" in surf_repr


<<<<<<< HEAD
def test_design_points(modeler: Modeler):
    """Test for verifying the ``DesignPoints``"""

    # Create your design on the server side
    design = modeler.create_design("DesignPoints")
    point = Point3D([6, 66, 666], UNITS.mm)
    design_points_1 = design.add_design_point("FirstPointSet", point)

    # Check the design points
    assert len(design.design_points) == 1
    assert design_points_1.id is not None
    assert design_points_1.name == "FirstPointSet"
    assert design_points_1.value == point

    # Create another set of design points
    point_set_2 = [Point3D([10, 10, 10], UNITS.m), Point3D([20, 20, 20], UNITS.m)]
    design_points_2 = design.add_design_points("SecondPointSet", point_set_2)

    assert len(design.design_points) == 3

    nested_component = design.add_component("NestedComponent")
    design_point_3 = nested_component.add_design_point("Nested", Point3D([7, 77, 777], UNITS.mm))

    assert design_point_3.id is not None
    assert design_point_3.value == Point3D([7, 77, 777], UNITS.mm)
    assert design_point_3.parent_component.id == nested_component.id
    assert len(nested_component.design_points) == 1
    assert nested_component.design_points[0] == design_point_3

    design_point_1_str = str(design_points_1)
    assert "ansys.geometry.core.designer.DesignPoint" in design_point_1_str
    assert "  Name                 : FirstPointSet" in design_point_1_str
    assert "  Design Point         : [0.006 0.066 0.666]" in design_point_1_str

    design_point_2_str = str(design_points_2)
    assert "ansys.geometry.core.designer.DesignPoint" in design_point_2_str
    assert "  Name                 : SecondPointSet" in design_point_2_str
    assert "  Design Point         : [10. 10. 10.]" in design_point_2_str
    assert "ansys.geometry.core.designer.DesignPoint" in design_point_2_str
    assert "  Name                 : SecondPointSet" in design_point_2_str
    assert "  Design Point         : [20. 20. 20.]" in design_point_2_str


def test_named_selections_beams(modeler: Modeler):
    """Test for verifying the correct creation of ``NamedSelection`` with beams."""

    # Create your design on the server side
    design = modeler.create_design("NamedSelectionBeams_Test")

    # Test creating a named selection out of beams
    circle_profile_1 = design.add_beam_circular_profile(
        "CircleProfile1", Quantity(10, UNITS.mm), Point3D([0, 0, 0]), UNITVECTOR3D_X, UNITVECTOR3D_Y
    )
    beam_1 = design.create_beam(
        Point3D([9, 99, 999], UNITS.mm), Point3D([8, 88, 888], UNITS.mm), circle_profile_1
    )
    ns_beams = design.create_named_selection("CircleProfile", beams=[beam_1])
    assert len(design.named_selections) == 1
    assert design.named_selections[0].name == "CircleProfile"

    # Try deleting this named selection
    design.delete_named_selection(ns_beams)
    assert len(design.named_selections) == 0


def test_named_selections_design_points(modeler: Modeler):
    """Test for verifying the correct creation of ``NamedSelection`` with design points."""

    # Create your design on the server side
    design = modeler.create_design("NamedSelectionBeams_Test")

    # Test creating a named selection out of design_points
    point_set_1 = Point3D([10, 10, 0], UNITS.m)
    design_points_1 = design.add_design_point("FirstPointSet", point_set_1)
    ns_despoint = design.create_named_selection("FirstPointSet", design_points=[design_points_1])
    assert len(design.named_selections) == 1
    assert design.named_selections[0].name == "FirstPointSet"

    # Try deleting this named selection
    design.delete_named_selection(ns_despoint)
    assert len(design.named_selections) == 0
=======
def test_component_instances(modeler: Modeler, skip_not_on_linux_service):
    """Test creation of ``Component`` instances and the effects this has."""

    design_name = "ComponentInstance_Test"
    design = modeler.create_design(design_name)

    # Create a car
    car1 = design.add_component("Car1")
    comp1 = car1.add_component("A")
    comp2 = car1.add_component("B")
    wheel1 = comp2.add_component("Wheel1")

    # Create car base frame
    sketch = Sketch().box(Point2D([5, 10]), 10, 20)
    comp2.extrude_sketch("Base", sketch, 5)

    # Create first wheel
    sketch = Sketch(Plane(direction_x=Vector3D([0, 1, 0]), direction_y=Vector3D([0, 0, 1])))
    sketch.circle(Point2D([0, 0]), 5)
    wheel1.extrude_sketch("Wheel", sketch, -5)

    # Create 3 other wheels and move them into position
    rotation_origin = Point3D([0, 0, 0])
    rotation_direction = UnitVector3D([0, 0, 1])

    wheel2 = comp2.add_component("Wheel2", wheel1)
    wheel2.modify_placement(Vector3D([0, 20, 0]))

    wheel3 = comp2.add_component("Wheel3", wheel1)
    wheel3.modify_placement(Vector3D([10, 0, 0]), rotation_origin, rotation_direction, np.pi)

    wheel4 = comp2.add_component("Wheel4", wheel1)
    wheel4.modify_placement(Vector3D([10, 20, 0]), rotation_origin, rotation_direction, np.pi)

    # Assert all components have unique IDs
    comp_ids = [wheel1.id, wheel2.id, wheel3.id, wheel4.id]
    assert len(comp_ids) == len(set(comp_ids))

    # Assert all bodies have unique IDs
    body_ids = [wheel1.bodies[0].id, wheel2.bodies[0].id, wheel3.bodies[0].id, wheel4.bodies[0].id]
    assert len(body_ids) == len(set(body_ids))

    # Assert all instances have unique TransformedParts
    comp_templates = [wheel2._transformed_part, wheel3._transformed_part, wheel4._transformed_part]
    assert len(comp_templates) == len(set(comp_templates))

    # Assert all instances have the same Part
    comp_parts = [
        wheel2._transformed_part.part,
        wheel3._transformed_part.part,
        wheel4._transformed_part.part,
    ]
    assert len(set(comp_parts)) == 1

    assert wheel1.get_world_transform() == IDENTITY_MATRIX44
    assert wheel2.get_world_transform() != IDENTITY_MATRIX44

    # Create 2nd car
    car2 = design.add_component("Car2", car1)
    car2.modify_placement(Vector3D([30, 0, 0]))

    # Create top of car - applies to BOTH cars
    sketch = Sketch(Plane(Point3D([0, 5, 5]))).box(Point2D([5, 2.5]), 10, 5)
    comp1.extrude_sketch("Top", sketch, 5)

    # Show the body also got added to Car2, and they are distinct, but
    # not independent
    assert car1.components[0].bodies[0].id != car2.components[0].bodies[0].id

    # If monikers were formatted properly, you should be able to use them
    assert len(car2.components[1].components[1].bodies[0].faces) > 0
>>>>>>> 044b6a6a
<|MERGE_RESOLUTION|>--- conflicted
+++ resolved
@@ -1180,7 +1180,6 @@
     assert "Surface offset       : MidSurfaceOffsetType.BOTTOM" in surf_repr
 
 
-<<<<<<< HEAD
 def test_design_points(modeler: Modeler):
     """Test for verifying the ``DesignPoints``"""
 
@@ -1262,7 +1261,7 @@
     # Try deleting this named selection
     design.delete_named_selection(ns_despoint)
     assert len(design.named_selections) == 0
-=======
+
 def test_component_instances(modeler: Modeler, skip_not_on_linux_service):
     """Test creation of ``Component`` instances and the effects this has."""
 
@@ -1333,5 +1332,4 @@
     assert car1.components[0].bodies[0].id != car2.components[0].bodies[0].id
 
     # If monikers were formatted properly, you should be able to use them
-    assert len(car2.components[1].components[1].bodies[0].faces) > 0
->>>>>>> 044b6a6a
+    assert len(car2.components[1].components[1].bodies[0].faces) > 0