--- conflicted
+++ resolved
@@ -73,15 +73,11 @@
     channel : ~grpc.Channel, optional
         gRPC channel for server communication.
         By default, ``None``.
-<<<<<<< HEAD
-    timeout : Real , optional
-=======
     remote_instance : ansys.platform.instancemanagement.Instance
         The corresponding remote instance when the Geometry Service
         is launched through PyPIM. This instance will be deleted when calling
         :func:`GrpcClient.close <ansys.geometry.core.client.GrpcClient.close >`.
     timeout : Real, optional
->>>>>>> 44d0c23f
         Timeout in seconds to achieve the connection.
         By default, 60 seconds.
     logging_level : int, optional
