# Copyright (C) 2023 - 2025 ANSYS, Inc. and/or its affiliates.
# SPDX-License-Identifier: MIT
#
#
# Permission is hereby granted, free of charge, to any person obtaining a copy
# of this software and associated documentation files (the "Software"), to deal
# in the Software without restriction, including without limitation the rights
# to use, copy, modify, merge, publish, distribute, sublicense, and/or sell
# copies of the Software, and to permit persons to whom the Software is
# furnished to do so, subject to the following conditions:
#
# The above copyright notice and this permission notice shall be included in all
# copies or substantial portions of the Software.
#
# THE SOFTWARE IS PROVIDED "AS IS", WITHOUT WARRANTY OF ANY KIND, EXPRESS OR
# IMPLIED, INCLUDING BUT NOT LIMITED TO THE WARRANTIES OF MERCHANTABILITY,
# FITNESS FOR A PARTICULAR PURPOSE AND NONINFRINGEMENT. IN NO EVENT SHALL THE
# AUTHORS OR COPYRIGHT HOLDERS BE LIABLE FOR ANY CLAIM, DAMAGES OR OTHER
# LIABILITY, WHETHER IN AN ACTION OF CONTRACT, TORT OR OTHERWISE, ARISING FROM,
# OUT OF OR IN CONNECTION WITH THE SOFTWARE OR THE USE OR OTHER DEALINGS IN THE
# SOFTWARE.
"""Provides for managing a body."""

from abc import ABC, abstractmethod
from collections.abc import Iterable
from enum import Enum, unique
from functools import cached_property, wraps
from typing import TYPE_CHECKING, Union

from beartype import beartype as check_input_types
import matplotlib.colors as mcolors
from pint import Quantity

from ansys.api.dbu.v0.dbumodels_pb2 import EntityIdentifier
from ansys.api.geometry.v0.bodies_pb2 import (
    BooleanRequest,
    CopyRequest,
    GetCollisionRequest,
    GetTessellationRequest,
    MapRequest,
    MirrorRequest,
    RotateRequest,
    ScaleRequest,
    SetAssignedMaterialRequest,
    SetColorRequest,
    SetFillStyleRequest,
    SetNameRequest,
    SetSuppressedRequest,
    TranslateRequest,
)
from ansys.api.geometry.v0.bodies_pb2_grpc import BodiesStub
from ansys.api.geometry.v0.commands_pb2 import (
    AssignMidSurfaceOffsetTypeRequest,
    AssignMidSurfaceThicknessRequest,
    CombineIntersectBodiesRequest,
    CombineMergeBodiesRequest,
    ImprintCurvesRequest,
    ProjectCurvesRequest,
    RemoveFacesRequest,
    ShellRequest,
)
from ansys.api.geometry.v0.commands_pb2_grpc import CommandsStub
from ansys.api.geometry.v0.models_pb2 import TessellationOptions
from ansys.geometry.core.connection.client import GrpcClient
from ansys.geometry.core.connection.conversions import (
    frame_to_grpc_frame,
    grpc_material_to_material,
    grpc_point_to_point3d,
    plane_to_grpc_plane,
    point3d_to_grpc_point,
    sketch_shapes_to_grpc_geometries,
    tess_to_pd,
    trimmed_curve_to_grpc_trimmed_curve,
    unit_vector_to_grpc_direction,
)
from ansys.geometry.core.designer.edge import CurveType, Edge
from ansys.geometry.core.designer.face import Face, SurfaceType
from ansys.geometry.core.errors import protect_grpc
from ansys.geometry.core.materials.material import Material
from ansys.geometry.core.math.bbox import BoundingBox
from ansys.geometry.core.math.constants import IDENTITY_MATRIX44
from ansys.geometry.core.math.frame import Frame
from ansys.geometry.core.math.matrix import Matrix44
from ansys.geometry.core.math.plane import Plane
from ansys.geometry.core.math.point import Point3D
from ansys.geometry.core.math.vector import UnitVector3D
from ansys.geometry.core.misc.auxiliary import (
    DEFAULT_COLOR,
    convert_color_to_hex,
    convert_opacity_to_hex,
    get_design_from_body,
)
from ansys.geometry.core.misc.checks import (
    check_type,
    check_type_all_elements_in_iterable,
    ensure_design_is_active,
    graphics_required,
    min_backend_version,
)
from ansys.geometry.core.misc.measurements import DEFAULT_UNITS, Angle, Distance
from ansys.geometry.core.shapes.curves.trimmed_curve import TrimmedCurve
from ansys.geometry.core.sketch.sketch import Sketch
from ansys.geometry.core.typing import Real

if TYPE_CHECKING:  # pragma: no cover
    from pyvista import MultiBlock, PolyData

    from ansys.geometry.core.designer.component import Component

# TODO: Temporary fix for boolean operations
# This is a temporary fix for the boolean operations issue. The issue is that the
# boolean operations are not working as expected with command-based operations. The
# goal is to fix this issue in the future.
# https://github.com/ansys/pyansys-geometry/issues/1733
__TEMPORARY_BOOL_OPS_FIX__ = (99, 0, 0)


@unique
class MidSurfaceOffsetType(Enum):
    """Provides values for mid-surface offsets supported."""

    MIDDLE = 0
    TOP = 1
    BOTTOM = 2
    VARIABLE = 3
    CUSTOM = 4


@unique
class CollisionType(Enum):
    """Provides values for collision types between bodies."""

    NONE = 0
    TOUCH = 1
    INTERSECT = 2
    CONTAINED = 3
    CONTAINEDTOUCH = 4


@unique
class FillStyle(Enum):
    """Provides values for fill styles supported."""

    DEFAULT = 0
    OPAQUE = 1
    TRANSPARENT = 2


class GetTessellationOptions:
    """Provides options for getting tessellation.

    Parameters
    ----------
    surface_deviation : Real
        The maximum deviation from the true surface position.
    angle_deviation : Real
        The maximum deviation from the true surface normal, in radians.
    max_aspect_ratio : Real, default=0.0
        The maximum aspect ratio of facets.
    max_edge_length : Real, default=0.0
        The maximum facet edge length.
    watertight : bool, default=False
        Whether triangles on opposite sides of an edge should match.
    """

    @check_input_types
    def __init__(
        self,
        surface_deviation: Real,
        angle_deviation: Real,
        max_aspect_ratio: Real = 0.0,
        max_edge_length: Real = 0.0,
        watertight: bool = False,
    ):
        """Initialize ``GetTessellationOptions`` class."""
        self._surface_deviation = surface_deviation
        self._angle_deviation = angle_deviation
        self._max_aspect_ratio = max_aspect_ratio
        self._max_edge_length = max_edge_length
        self._watertight = watertight

    @property
    def surface_deviation(self) -> Real:
        """Surface Deviation.
        
        The maximum deviation from the true surface position."""
        return self._surface_deviation

    @property
    def angle_deviation(self) -> Real:
        """Angle deviation.
        
        The maximum deviation from the true surface normal, in radians."""
        return self._angle_deviation

    @property
    def max_aspect_ratio(self) -> Real:
        """Maximum aspect ratio.
        
        The maximum aspect ratio of facets."""
        return self._max_aspect_ratio

    @property
    def max_edge_length(self) -> Real:
        """Maximum edge length.
        
        The maximum facet edge length."""
        return self._max_edge_length

    @property
    def watertight(self) -> bool:
        """Watertight.
        
        Whether triangles on opposite sides of an edge should match."""
        return self._watertight


class IBody(ABC):
    """Defines the common methods for a body, providing the abstract body interface.

    Both the ``MasterBody`` class and ``Body`` class both inherit from the ``IBody``
    class. All child classes must implement all abstract methods.
    """

    @abstractmethod
    def id(self) -> str:
        """Get the ID of the body as a string."""
        return

    @abstractmethod
    def _grpc_id(self) -> EntityIdentifier:
        """Entity identifier of this body on the server side."""
        return

    @abstractmethod
    def name(self) -> str:
        """Get the name of the body."""
        return

    @abstractmethod
    def set_name(self, str) -> None:
        """Set the name of the body."""
        return

    @abstractmethod
    def fill_style(self) -> FillStyle:
        """Get the fill style of the body."""
        return

    @abstractmethod
    def set_fill_style(self, fill_style: FillStyle) -> None:
        """Set the fill style of the body."""
        return

    @abstractmethod
    def is_suppressed(self) -> bool:
        """Get the body suppression state."""
        return

    @abstractmethod
    def set_suppressed(self, suppressed: bool) -> None:
        """Set the body suppression state."""
        return

    @abstractmethod
    def color(self) -> str:
        """Get the color of the body."""
        return

    @abstractmethod
    def opacity(self) -> float:
        """Get the float value of the opacity for the body."""
        return

    @abstractmethod
    def set_color(self, color: str | tuple[float, float, float]) -> None:
        """Set the color of the body.

        Parameters
        ----------
        color : str | tuple[float, float, float]
            Color to set the body to. This can be a string representing a color name
            or a tuple of RGB values in the range [0, 1] (RGBA) or [0, 255] (pure RGB).
        """
        return

    @abstractmethod
    def faces(self) -> list[Face]:
        """Get a list of all faces within the body.

        Returns
        -------
        list[Face]
        """
        return

    @abstractmethod
    def edges(self) -> list[Edge]:
        """Get a list of all edges within the body.

        Returns
        -------
        list[Edge]
        """
        return

    @abstractmethod
    def is_alive(self) -> bool:
        """Check if the body is still alive and has not been deleted."""
        return

    @abstractmethod
    def is_surface(self) -> bool:
        """Check if the body is a planar body."""
        return

    @abstractmethod
    def surface_thickness(self) -> Quantity | None:
        """Get the surface thickness of a surface body.

        Notes
        -----
        This method is only for surface-type bodies that have been assigned a surface thickness.
        """
        return

    @abstractmethod
    def surface_offset(self) -> Union["MidSurfaceOffsetType", None]:
        """Get the surface offset type of a surface body.

        Notes
        -----
        This method is only for surface-type bodies that have been assigned a surface offset.
        """
        return

    @abstractmethod
    def volume(self) -> Quantity:
        """Calculate the volume of the body.

        Notes
        -----
        When dealing with a planar surface, a value of ``0`` is returned as a volume.
        """
        return

    @abstractmethod
    def material(self) -> Material:
        """Get the assigned material of the body.

        Returns
        -------
        Material
            Material assigned to the body.
        """
        return

    @abstractmethod
    def bounding_box(self) -> BoundingBox:
        """Get the bounding box of the body.

        Returns
        -------
        BoundingBox
            Bounding box of the body.
        """
        return

    @abstractmethod
    def assign_material(self, material: Material) -> None:
        """Assign a material against the active design.

        Parameters
        ----------
        material : Material
            Source material data.
        """
        return

    @abstractmethod
    def get_assigned_material(self) -> Material:
        """Get the assigned material of the body.

        Returns
        -------
        Material
            Material assigned to the body.
        """
        return

    @abstractmethod
    def add_midsurface_thickness(self, thickness: Quantity) -> None:
        """Add a mid-surface thickness to a surface body.

        Parameters
        ----------
        thickness : ~pint.Quantity
            Thickness to assign.

        Notes
        -----
        Only surface bodies are eligible for mid-surface thickness assignment.
        """
        return

    @abstractmethod
    def add_midsurface_offset(self, offset: "MidSurfaceOffsetType") -> None:
        """Add a mid-surface offset to a surface body.

        Parameters
        ----------
        offset_type : MidSurfaceOffsetType
            Surface offset to assign.

        Notes
        -----
        Only surface bodies are eligible for mid-surface offset assignment.
        """
        return

    @abstractmethod
    def imprint_curves(self, faces: list[Face], sketch: Sketch) -> tuple[list[Edge], list[Face]]:
        """Imprint all specified geometries onto specified faces of the body.

        Parameters
        ----------
        faces: list[Face]
            list of faces to imprint the curves of the sketch onto.
        sketch: Sketch
            All curves to imprint on the faces.

        Returns
        -------
        tuple[list[Edge], list[Face]]
            All impacted edges and faces from the imprint operation.
        """
        return

    @abstractmethod
    def project_curves(
        self,
        direction: UnitVector3D,
        sketch: Sketch,
        closest_face: bool,
        only_one_curve: bool = False,
    ) -> list[Face]:
        """Project all specified geometries onto the body.

        Parameters
        ----------
        direction: UnitVector3D
            Direction of the projection.
        sketch: Sketch
            All curves to project on the body.
        closest_face: bool
            Whether to target the closest face with the projection.
        only_one_curve: bool, default: False
            Whether to project only one curve of the entire sketch. When
            ``True``, only one curve is projected.

        Returns
        -------
        list[Face]
            All faces from the project curves operation.

        Notes
        -----
        The ``only_one_curve`` parameter allows you to optimize the server call because
        projecting curves is an expensive operation. This reduces the workload on the
        server side.
        """
        return

    @abstractmethod
    def imprint_projected_curves(
        self,
        direction: UnitVector3D,
        sketch: Sketch,
        closest_face: bool,
        only_one_curve: bool = False,
    ) -> list[Face]:  # noqa: D102
        """Project and imprint specified geometries onto the body.

        This method combines the ``project_curves()`` and ``imprint_curves()`` method into
        one method. It has higher performance than calling them back-to-back when dealing
        with many curves. Because it is a specialized function, this method only returns
        the faces (and not the edges) from the imprint operation.

        Parameters
        ----------
        direction: UnitVector3D
            Direction of the projection.
        sketch: Sketch
            All curves to project on the body.
        closest_face: bool
            Whether to target the closest face with the projection.
        only_one_curve: bool, default: False
            Whether to project only one curve of the entire sketch. When
            ``True``, only one curve is projected.

        Returns
        -------
        list[Face]
            All imprinted faces from the operation.

        Notes
        -----
        The ``only_one_curve`` parameter allows you to optimize the server call because
        projecting curves is an expensive operation. This reduces the workload on the
        server side.
        """
        return

    @abstractmethod
    def translate(self, direction: UnitVector3D, distance: Quantity | Distance | Real) -> None:
        """Translate the body in a specified direction and distance.

        Parameters
        ----------
        direction: UnitVector3D
            Direction of the translation.
        distance: ~pint.Quantity | Distance | Real
            Distance (magnitude) of the translation.

        Returns
        -------
        None
        """
        return

    @abstractmethod
    def rotate(
        self,
        axis_origin: Point3D,
        axis_direction: UnitVector3D,
        angle: Quantity | Angle | Real,
    ) -> None:
        """Rotate the geometry body around the specified axis by a given angle.

        Parameters
        ----------
        axis_origin: Point3D
            Origin of the rotational axis.
        axis_direction: UnitVector3D
            The axis of rotation.
        angle: ~pint.Quantity | Angle | Real
            Angle (magnitude) of the rotation.

        Returns
        -------
        None
        """
        return

    @abstractmethod
    def scale(self, value: Real) -> None:
        """Scale the geometry body by the given value.

        Parameters
        ----------
        value: Real
            Value to scale the body by.

        Notes
        -----
        The calling object is directly modified when this method is called.
        Thus, it is important to make copies if needed.
        """
        return

    @abstractmethod
    def map(self, frame: Frame) -> None:
        """Map the geometry body to the new specified frame.

        Parameters
        ----------
        frame: Frame
            Structure defining the orientation of the body.

        Notes
        -----
        The calling object is directly modified when this method is called.
        Thus, it is important to make copies if needed.
        """
        return

    @abstractmethod
    def mirror(self, plane: Plane) -> None:
        """Mirror the geometry body across the specified plane.

        Parameters
        ----------
        plane: Plane
            Represents the mirror.

        Notes
        -----
        The calling object is directly modified when this method is called.
        Thus, it is important to make copies if needed.
        """
        return

    @abstractmethod
    def get_collision(self, body: "Body") -> CollisionType:
        """Get the collision state between bodies.

        Parameters
        ----------
        body: Body
            Object that the collision state is checked with.

        Returns
        -------
        CollisionType
            Enum that defines the collision state between bodies.
        """
        return

    @abstractmethod
    def copy(self, parent: "Component", name: str = None) -> "Body":
        """Create a copy of the body under the specified parent.

        Parameters
        ----------
        parent: Component
            Parent component to place the new body under within the design assembly.
        name: str
            Name to give the new body.

        Returns
        -------
        Body
            Copy of the body.
        """
        return

    @abstractmethod
<<<<<<< HEAD
    def tessellate(self, merge: bool = False, tessellation_options: GetTessellationOptions = None) -> Union["PolyData", "MultiBlock"]:
=======
    def tessellate(
        self, merge: bool = False, tessellationOptions: GetTessellationOptions = None
    ) -> Union["PolyData", "MultiBlock"]:
>>>>>>> f3cbf379
        """Tessellate the body and return the geometry as triangles.

        Parameters
        ----------
        merge : bool, default: False
            Whether to merge the body into a single mesh. When ``False`` (default), the
            number of triangles are preserved and only the topology is merged.
            When ``True``, the individual faces of the tessellation are merged.
        tessellation_options : GetTessellationOptions, default: None
            A set of options to determine the tessellation quality.

        Returns
        -------
        ~pyvista.PolyData, ~pyvista.MultiBlock
            Merged :class:`pyvista.PolyData` if ``merge=True`` or a composite dataset.

        Examples
        --------
        Extrude a box centered at the origin to create a rectangular body and
        tessellate it:

        >>> from ansys.geometry.core.misc.units import UNITS as u
        >>> from ansys.geometry.core.sketch import Sketch
        >>> from ansys.geometry.core.math import Plane, Point2D, Point3D, UnitVector3D
        >>> from ansys.geometry.core import Modeler
        >>> modeler = Modeler()
        >>> origin = Point3D([0, 0, 0])
        >>> plane = Plane(origin, direction_x=[1, 0, 0], direction_y=[0, 0, 1])
        >>> sketch = Sketch(plane)
        >>> box = sketch.box(Point2D([2, 0]), 4, 4)
        >>> design = modeler.create_design("my-design")
        >>> my_comp = design.add_component("my-comp")
        >>> body = my_comp.extrude_sketch("my-sketch", sketch, 1 * u.m)
        >>> blocks = body.tessellate()
        >>> blocks
        >>> MultiBlock(0x7F94EC757460)
             N Blocks:	6
             X Bounds:	0.000, 4.000
             Y Bounds:	-1.000, 0.000
             Z Bounds:	-0.500, 4.500

        Merge the body:

        >>> mesh = body.tessellate(merge=True)
        >>> mesh
        PolyData (0x7f94ec75f3a0)
          N Cells:	12
          N Points:	24
          X Bounds:	0.000e+00, 4.000e+00
          Y Bounds:	-1.000e+00, 0.000e+00
          Z Bounds:	-5.000e-01, 4.500e+00
          N Arrays:	0
        """
        return

    @abstractmethod
    def shell_body(self, offset: Real) -> bool:
        """Shell the body to the thickness specified.

        Parameters
        ----------
        offset : Real
            Shell thickness.

        Returns
        -------
        bool
            ``True`` when successful, ``False`` when failed.
        """
        return

    @abstractmethod
    def remove_faces(self, selection: Face | Iterable[Face], offset: Real) -> bool:
        """Shell by removing a given set of faces.

        Parameters
        ----------
        selection : Face | Iterable[Face]
            Face or faces to be removed.
        offset : Real
            Shell thickness.

        Returns
        -------
        bool
            ``True`` when successful, ``False`` when failed.
        """
        return

    @abstractmethod
    def plot(
        self,
        merge: bool = True,
        screenshot: str | None = None,
        use_trame: bool | None = None,
        use_service_colors: bool | None = None,
        **plotting_options: dict | None,
    ) -> None:
        """Plot the body.

        Parameters
        ----------
        merge : bool, default: True
            Whether to merge the body into a single mesh. Performance improved when ``True``.
            When ``True`` (default), the individual faces of the tessellation are merged.
            When ``False``, the number of triangles are preserved and only the topology
            is merged.
        screenshot : str, default: None
            Path for saving a screenshot of the image that is being represented.
        use_trame : bool, default: None
            Whether to enable the use of `trame <https://kitware.github.io/trame/index.html>`_.
            The default is ``None``, in which case the
            ``ansys.tools.visualization_interface.USE_TRAME`` global setting is used.
        use_service_colors : bool, default: None
            Whether to use the colors assigned to the body in the service. The default
            is ``None``, in which case the ``ansys.geometry.core.USE_SERVICE_COLORS``
            global setting is used.
        **plotting_options : dict, default: None
            Keyword arguments for plotting. For allowable keyword arguments, see the
            :meth:`Plotter.add_mesh <pyvista.Plotter.add_mesh>` method.

        Examples
        --------
        Extrude a box centered at the origin to create rectangular body and
        plot it:

        >>> from ansys.geometry.core.misc.units import UNITS as u
        >>> from ansys.geometry.core.sketch import Sketch
        >>> from ansys.geometry.core.math import Plane, Point2D, Point3D, UnitVector3D
        >>> from ansys.geometry.core import Modeler
        >>> modeler = Modeler()
        >>> origin = Point3D([0, 0, 0])
        >>> plane = Plane(origin, direction_x=[1, 0, 0], direction_y=[0, 0, 1])
        >>> sketch = Sketch(plane)
        >>> box = sketch.box(Point2D([2, 0]), 4, 4)
        >>> design = modeler.create_design("my-design")
        >>> mycomp = design.add_component("my-comp")
        >>> body = mycomp.extrude_sketch("my-sketch", sketch, 1 * u.m)
        >>> body.plot()

        Plot the body and color each face individually:

        >>> body.plot(multi_colors=True)
        """
        return

    def intersect(self, other: Union["Body", Iterable["Body"]], keep_other: bool = False) -> None:
        """Intersect two (or more) bodies.

        Parameters
        ----------
        other : Body
            Body to intersect with.
        keep_other : bool, default: False
            Whether to retain the intersected body or not.

        Raises
        ------
        ValueError
            If the bodies do not intersect.

        Notes
        -----
        The ``self`` parameter is directly modified with the result, and
        the ``other`` parameter is consumed. Thus, it is important to make
        copies if needed. If the ``keep_other`` parameter is set to ``True``,
        the intersected body is retained.
        """
        return

    @protect_grpc
    def subtract(self, other: Union["Body", Iterable["Body"]], keep_other: bool = False) -> None:
        """Subtract two (or more) bodies.

        Parameters
        ----------
        other : Body
            Body to subtract from the ``self`` parameter.
        keep_other : bool, default: False
            Whether to retain the subtracted body or not.

        Raises
        ------
        ValueError
            If the subtraction results in an empty (complete) subtraction.

        Notes
        -----
        The ``self`` parameter is directly modified with the result, and
        the ``other`` parameter is consumed. Thus, it is important to make
        copies if needed. If the ``keep_other`` parameter is set to ``True``,
        the subtracted body is retained.
        """
        return

    @protect_grpc
    def unite(self, other: Union["Body", Iterable["Body"]], keep_other: bool = False) -> None:
        """Unite two (or more) bodies.

        Parameters
        ----------
        other : Body
            Body to unite with the ``self`` parameter.
        keep_other : bool, default: False
            Whether to retain the united body or not.

        Notes
        -----
        The ``self`` parameter is directly modified with the result, and
        the ``other`` parameter is consumed. Thus, it is important to make
        copies if needed. If the ``keep_other`` parameter is set to ``True``,
        the united body is retained.
        """
        return


class MasterBody(IBody):
    """Represents solids and surfaces organized within the design assembly.

    Solids and surfaces synchronize to a design within a supporting Geometry service instance.

    Parameters
    ----------
    id : str
        Server-defined ID for the body.
    name : str
        User-defined label for the body.
    parent_component : Component
        Parent component to place the new component under within the design assembly.
    grpc_client : GrpcClient
        Active supporting geometry service instance for design modeling.
    is_surface : bool, default: False
        Whether the master body is a surface or an 3D object (with volume). The default
        is ``False``, in which case the master body is a surface. When ``True``, the
        master body is a 3D object (with volume).
    """

    def __init__(
        self,
        id: str,
        name: str,
        grpc_client: GrpcClient,
        is_surface: bool = False,
    ):
        """Initialize the ``MasterBody`` class."""
        check_type(id, str)
        check_type(name, str)
        check_type(grpc_client, GrpcClient)
        check_type(is_surface, bool)

        self._id = id
        self._name = name
        self._grpc_client = grpc_client
        self._is_surface = is_surface
        self._surface_thickness = None
        self._surface_offset = None
        self._is_alive = True
        self._bodies_stub = BodiesStub(self._grpc_client.channel)
        self._commands_stub = CommandsStub(self._grpc_client.channel)
        self._tessellation = None
        self._fill_style = FillStyle.DEFAULT
        self._color = None

    def reset_tessellation_cache(func):  # noqa: N805
        """Decorate ``MasterBody`` methods that need tessellation cache update.

        Parameters
        ----------
        func : method
            Method to call.

        Returns
        -------
        Any
            Output of the method, if any.
        """

        @wraps(func)
        def wrapper(self: "MasterBody", *args, **kwargs):
            self._tessellation = None
            return func(self, *args, **kwargs)

        return wrapper

    @property
    def id(self) -> str:  # noqa: D102
        return self._id

    @cached_property
    def _grpc_id(self) -> EntityIdentifier:  # noqa: D102
        return EntityIdentifier(id=self._id)

    @property
    def name(self) -> str:  # noqa: D102
        return self._name

    @name.setter
    def name(self, value: str):  # noqa: D102
        self.set_name(value)

    @property
    def fill_style(self) -> str:  # noqa: D102
        return self._fill_style

    @fill_style.setter
    def fill_style(self, value: FillStyle):  # noqa: D102
        self.set_fill_style(value)

    @property
    @protect_grpc
    def is_suppressed(self) -> bool:  # noqa: D102
        response = self._bodies_stub.IsSuppressed(self._grpc_id)
        return response.result

    @is_suppressed.setter
    def is_suppressed(self, value: bool):  # noqa: D102
        self.set_suppressed(value)

    @property
    @protect_grpc
    def color(self) -> str:  # noqa: D102
        """Get the current color of the body."""
        if self._color is None and self.is_alive:
            # Assigning default value first
            self._color = DEFAULT_COLOR

            if self._grpc_client.backend_version < (25, 1, 0):  # pragma: no cover
                # Server does not support color retrieval before version 25.1.0
                self._grpc_client.log.warning(
                    "Server does not support color retrieval. Default value assigned..."
                )
            else:
                # Fetch color from the server if it's not cached
                color_response = self._bodies_stub.GetColor(self._grpc_id)
                if color_response.color:
                    self._color = mcolors.to_hex(color_response.color, keep_alpha=True)

        return self._color

    @property
    def opacity(self) -> float:  # noqa: D102
        opacity_hex = self._color[7:]
        return int(opacity_hex, 16) / 255 if opacity_hex else 1

    @color.setter
    def color(self, value: str | tuple[float, float, float]) -> None:  # noqa: D102
        self.set_color(value)

    @opacity.setter
    def opacity(self, value: float) -> None:  # noqa: D102
        self.set_opacity(value)

    @property
    def is_surface(self) -> bool:  # noqa: D102
        return self._is_surface

    @property
    def surface_thickness(self) -> Quantity | None:  # noqa: D102
        return self._surface_thickness if self.is_surface else None

    @property
    def surface_offset(self) -> Union["MidSurfaceOffsetType", None]:  # noqa: D102
        return self._surface_offset if self.is_surface else None

    @property
    @protect_grpc
    def faces(self) -> list[Face]:  # noqa: D102
        self._grpc_client.log.debug(f"Retrieving faces for body {self.id} from server.")
        grpc_faces = self._bodies_stub.GetFaces(self._grpc_id)
        return [
            Face(
                grpc_face.id,
                SurfaceType(grpc_face.surface_type),
                self,
                self._grpc_client,
                grpc_face.is_reversed,
            )
            for grpc_face in grpc_faces.faces
        ]

    @property
    @protect_grpc
    def edges(self) -> list[Edge]:  # noqa: D102
        self._grpc_client.log.debug(f"Retrieving edges for body {self.id} from server.")
        grpc_edges = self._bodies_stub.GetEdges(self._grpc_id)
        return [
            Edge(
                grpc_edge.id,
                CurveType(grpc_edge.curve_type),
                self,
                self._grpc_client,
                grpc_edge.is_reversed,
            )
            for grpc_edge in grpc_edges.edges
        ]

    @property
    def is_alive(self) -> bool:  # noqa: D102
        return self._is_alive

    @property
    @protect_grpc
    def volume(self) -> Quantity:  # noqa: D102
        if self.is_surface:
            self._grpc_client.log.debug("Dealing with planar surface. Returning 0 as the volume.")
            return Quantity(0, DEFAULT_UNITS.SERVER_VOLUME)
        else:
            self._grpc_client.log.debug(f"Retrieving volume for body {self.id} from server.")
            volume_response = self._bodies_stub.GetVolume(self._grpc_id)
            return Quantity(volume_response.volume, DEFAULT_UNITS.SERVER_VOLUME)

    @property
    def material(self) -> Material:  # noqa: D102
        return self.get_assigned_material()

    @material.setter
    def material(self, value: Material):  # noqa: D102
        self.assign_material(value)

    @property
    @protect_grpc
    @min_backend_version(25, 2, 0)
    def bounding_box(self) -> BoundingBox:  # noqa: D102
        self._grpc_client.log.debug(f"Retrieving bounding box for body {self.id} from server.")
        result = self._bodies_stub.GetBoundingBox(self._grpc_id).box

        min_corner = grpc_point_to_point3d(result.min)
        max_corner = grpc_point_to_point3d(result.max)
        center = grpc_point_to_point3d(result.center)
        return BoundingBox(min_corner, max_corner, center)

    @protect_grpc
    @check_input_types
    def assign_material(self, material: Material) -> None:  # noqa: D102
        self._grpc_client.log.debug(f"Assigning body {self.id} material {material.name}.")
        self._bodies_stub.SetAssignedMaterial(
            SetAssignedMaterialRequest(id=self._id, material=material.name)
        )

    @protect_grpc
    def get_assigned_material(self) -> Material:  # noqa: D102
        self._grpc_client.log.debug(f"Retrieving assigned material for body {self.id}.")
        material_response = self._bodies_stub.GetAssignedMaterial(self._grpc_id)
        return grpc_material_to_material(material_response)

    @protect_grpc
    @check_input_types
    def add_midsurface_thickness(self, thickness: Quantity) -> None:  # noqa: D102
        if self.is_surface:
            self._commands_stub.AssignMidSurfaceThickness(
                AssignMidSurfaceThicknessRequest(
                    bodies_or_faces=[self.id],
                    thickness=thickness.m_as(DEFAULT_UNITS.SERVER_LENGTH),
                )
            )
            self._surface_thickness = thickness
        else:
            self._grpc_client.log.warning(
                f"Body {self.name} cannot be assigned a mid-surface thickness because it is not a surface. Ignoring request."  # noqa : E501
            )

    @protect_grpc
    @check_input_types
    def add_midsurface_offset(self, offset: MidSurfaceOffsetType) -> None:  # noqa: D102
        if self.is_surface:
            self._commands_stub.AssignMidSurfaceOffsetType(
                AssignMidSurfaceOffsetTypeRequest(
                    bodies_or_faces=[self.id], offset_type=offset.value
                )
            )
            self._surface_offset = offset
        else:
            self._grpc_client.log.warning(
                f"Body {self.name} cannot be assigned a mid-surface offset because it is not a surface. Ignoring request."  # noqa : E501
            )

    @protect_grpc
    @check_input_types
    def imprint_curves(  # noqa: D102
        self, faces: list[Face], sketch: Sketch
    ) -> tuple[list[Edge], list[Face]]:
        raise NotImplementedError(
            """
            imprint_curves is not implemented at the MasterBody level.
            Instead, call this method on a body.
            """
        )

    @protect_grpc
    @check_input_types
    def project_curves(  # noqa: D102
        self,
        direction: UnitVector3D,
        sketch: Sketch,
        closest_face: bool,
        only_one_curve: bool = False,
    ) -> list[Face]:
        raise NotImplementedError(
            """
            project_curves is not implemented at the MasterBody level.
            Instead, call this method on a body.
            """
        )

    @check_input_types
    @protect_grpc
    def imprint_projected_curves(  # noqa: D102
        self,
        direction: UnitVector3D,
        sketch: Sketch,
        closest_face: bool,
        only_one_curve: bool = False,
    ) -> list[Face]:
        raise NotImplementedError(
            """
            imprint_projected_curves is not implemented at the MasterBody level.
            Instead, call this method on a body.
            """
        )

    @protect_grpc
    @check_input_types
    @reset_tessellation_cache
    def translate(  # noqa: D102
        self, direction: UnitVector3D, distance: Quantity | Distance | Real
    ) -> None:
        distance = distance if isinstance(distance, Distance) else Distance(distance)

        translation_magnitude = distance.value.m_as(DEFAULT_UNITS.SERVER_LENGTH)

        self._grpc_client.log.debug(f"Translating body {self.id}.")

        self._bodies_stub.Translate(
            TranslateRequest(
                ids=[self.id],
                direction=unit_vector_to_grpc_direction(direction),
                distance=translation_magnitude,
            )
        )

    @protect_grpc
    @check_input_types
    @min_backend_version(25, 1, 0)
    def set_name(  # noqa: D102
        self, name: str
    ) -> None:
        self._grpc_client.log.debug(f"Renaming body {self.id} from '{self.name}' to '{name}'.")
        self._bodies_stub.SetName(
            SetNameRequest(
                body_id=self.id,
                name=name,
            )
        )
        self._name = name

    @protect_grpc
    @check_input_types
    @min_backend_version(25, 1, 0)
    def set_fill_style(  # noqa: D102
        self, fill_style: FillStyle
    ) -> None:
        self._grpc_client.log.debug(f"Setting body fill style {self.id}.")
        self._bodies_stub.SetFillStyle(
            SetFillStyleRequest(
                body_id=self.id,
                fill_style=fill_style.value,
            )
        )
        self._fill_style = fill_style

    @protect_grpc
    @check_input_types
    @min_backend_version(25, 2, 0)
    def set_suppressed(  # noqa: D102
        self, suppressed: bool
    ) -> None:
        """Set the body suppression state."""
        self._grpc_client.log.debug(f"Setting body {self.id}, as suppressed: {suppressed}.")
        self._bodies_stub.SetSuppressed(
            SetSuppressedRequest(
                bodies=[self._grpc_id],
                is_suppressed=suppressed,
            )
        )

    @protect_grpc
    @check_input_types
    @min_backend_version(25, 1, 0)
    def set_color(
        self, color: str | tuple[float, float, float] | tuple[float, float, float, float]
    ) -> None:
        """Set the color of the body."""
        self._grpc_client.log.debug(f"Setting body color of {self.id} to {color}.")
        color = convert_color_to_hex(color)

        self._bodies_stub.SetColor(
            SetColorRequest(
                body_id=self.id,
                color=color,
            )
        )
        self._color = color

    @check_input_types
    @min_backend_version(25, 2, 0)
    def set_opacity(self, opacity: float) -> None:
        """Set the opacity of the body."""
        self._grpc_client.log.debug(f"Setting body opacity of {self.id} to {opacity}.")
        opacity = convert_opacity_to_hex(opacity)

        new_color = self._color[0:7] + opacity
        self.set_color(new_color)

    @protect_grpc
    @check_input_types
    @reset_tessellation_cache
    @min_backend_version(24, 2, 0)
    def rotate(  # noqa: D102
        self,
        axis_origin: Point3D,
        axis_direction: UnitVector3D,
        angle: Quantity | Angle | Real,
    ) -> None:
        angle = angle if isinstance(angle, Angle) else Angle(angle)
        rotation_magnitude = angle.value.m_as(DEFAULT_UNITS.SERVER_ANGLE)
        self._grpc_client.log.debug(f"Rotating body {self.id}.")
        self._bodies_stub.Rotate(
            RotateRequest(
                id=self.id,
                axis_origin=point3d_to_grpc_point(axis_origin),
                axis_direction=unit_vector_to_grpc_direction(axis_direction),
                angle=rotation_magnitude,
            )
        )

    @protect_grpc
    @check_input_types
    @reset_tessellation_cache
    @min_backend_version(24, 2, 0)
    def scale(self, value: Real) -> None:  # noqa: D102
        self._grpc_client.log.debug(f"Scaling body {self.id}.")
        self._bodies_stub.Scale(ScaleRequest(id=self.id, scale=value))

    @protect_grpc
    @check_input_types
    @reset_tessellation_cache
    @min_backend_version(24, 2, 0)
    def map(self, frame: Frame) -> None:  # noqa: D102
        self._grpc_client.log.debug(f"Mapping body {self.id}.")
        self._bodies_stub.Map(MapRequest(id=self.id, frame=frame_to_grpc_frame(frame)))

    @protect_grpc
    @check_input_types
    @reset_tessellation_cache
    @min_backend_version(24, 2, 0)
    def mirror(self, plane: Plane) -> None:  # noqa: D102
        self._grpc_client.log.debug(f"Mirroring body {self.id}.")
        self._bodies_stub.Mirror(MirrorRequest(id=self.id, plane=plane_to_grpc_plane(plane)))

    @protect_grpc
    @min_backend_version(24, 2, 0)
    def get_collision(self, body: "Body") -> CollisionType:  # noqa: D102
        self._grpc_client.log.debug(f"Get collision between body {self.id} and body {body.id}.")
        response = self._bodies_stub.GetCollision(
            GetCollisionRequest(
                body_1_id=self.id,
                body_2_id=body.id,
            )
        )
        return CollisionType(response.collision)

    @protect_grpc
    def copy(self, parent: "Component", name: str = None) -> "Body":  # noqa: D102
        from ansys.geometry.core.designer.component import Component

        # Check input types
        check_type(parent, Component)
        check_type(name, (type(None), str))
        copy_name = self.name if name is None else name

        self._grpc_client.log.debug(f"Copying body {self.id}.")

        # Perform copy request to server
        response = self._bodies_stub.Copy(
            CopyRequest(
                id=self.id,
                parent=parent.id,
                name=copy_name,
            )
        )

        # Assign the new body to its specified parent (and return the new body)
        tb = MasterBody(
            response.master_id, copy_name, self._grpc_client, is_surface=self.is_surface
        )
        parent._master_component.part.bodies.append(tb)
        parent._clear_cached_bodies()
        body_id = f"{parent.id}/{tb.id}" if parent.parent_component else tb.id
        return Body(body_id, response.name, parent, tb)

    @protect_grpc
    @graphics_required
    def tessellate(  # noqa: D102
<<<<<<< HEAD
        self, merge: bool = False, tess_options: GetTessellationOptions = None, transform: Matrix44 = IDENTITY_MATRIX44
=======
        self,
        merge: bool = False,
        tessOptions: GetTessellationOptions = None,
        transform: Matrix44 = IDENTITY_MATRIX44,
>>>>>>> f3cbf379
    ) -> Union["PolyData", "MultiBlock"]:
        # lazy import here to improve initial module load time
        import pyvista as pv

        if not self.is_alive:
            return pv.PolyData() if merge else pv.MultiBlock()

        self._grpc_client.log.debug(f"Requesting tessellation for body {self.id}.")

<<<<<<< HEAD
=======
        print(
            "surface_deviation:", tessOptions.surface_deviation, type(tessOptions.surface_deviation)
        )
        print("angle_deviation:", tessOptions.angle_deviation, type(tessOptions.angle_deviation))
        print(
            "maximum_aspect_ratio:",
            tessOptions.max_aspect_ratio,
            type(tessOptions.max_aspect_ratio),
        )
        print(
            "maximum_edge_length:", tessOptions.max_edge_length, type(tessOptions.max_edge_length)
        )
        print("watertight:", tessOptions.watertight, type(tessOptions.watertight))

>>>>>>> f3cbf379
        # cache tessellation
        if not self._tessellation:
            if tess_options is not None:
                request = GetTessellationRequest(
                    id=self._grpc_id,
                    options=TessellationOptions(
                        surface_deviation=tess_options.surface_deviation,
                        angle_deviation=tess_options.angle_deviation,
                        maximum_aspect_ratio=tess_options.max_aspect_ratio,
                        maximum_edge_length=tess_options.max_edge_length,
                        watertight=tess_options.watertight,
                    ),
                )
                try:
                    resp = self._bodies_stub.GetTessellationWithOptions(request)
                    self._tessellation = {
                        str(face_id): tess_to_pd(face_tess)
                        for face_id, face_tess in resp.face_tessellation.items()
                    }
                except Exception:
                    tessellation_map = {}
                    for response in self._bodies_stub.GetTessellationStream(request):
                        for key, value in response.face_tessellation.items():
                            tessellation_map[key] = tess_to_pd(value)

                self._tessellation = tessellation_map
            else:
                try:
                    resp = self._bodies_stub.GetTessellation(self._grpc_id)
                    self._tessellation = {
                        str(face_id): tess_to_pd(face_tess)
                        for face_id, face_tess in resp.face_tessellation.items()
                    }
                except Exception:
                    tessellation_map = {}
                    request = GetTessellationRequest(self._grpc_id)
                    for response in self._bodies_stub.GetTessellationStream(request):
                        for key, value in response.face_tessellation.items():
                            tessellation_map[key] = tess_to_pd(value)

                    self._tessellation = tessellation_map

        pdata = [tess.transform(transform, inplace=False) for tess in self._tessellation.values()]
        comp = pv.MultiBlock(pdata)

        if merge:
            ugrid = comp.combine()
            return pv.PolyData(var_inp=ugrid.points, faces=ugrid.cells)
        else:
            return comp

    @protect_grpc
    @reset_tessellation_cache
    @check_input_types
    @min_backend_version(25, 2, 0)
    def shell_body(self, offset: Real) -> bool:  # noqa: D102
        self._grpc_client.log.debug(f"Shelling body {self.id} to offset {offset}.")

        result = self._commands_stub.Shell(
            ShellRequest(
                selection=self._grpc_id,
                offset=offset,
            )
        )

        if result.success is False:
            self._grpc_client.log.warning(f"Failed to shell body {self.id}.")

        return result.success

    @protect_grpc
    @reset_tessellation_cache
    @check_input_types
    @min_backend_version(25, 2, 0)
    def remove_faces(self, selection: Face | Iterable[Face], offset: Real) -> bool:  # noqa: D102
        selection: list[Face] = selection if isinstance(selection, Iterable) else [selection]
        check_type_all_elements_in_iterable(selection, Face)

        # check if faces belong to this body
        for face in selection:
            if face.body.id != self.id:
                raise ValueError(f"Face {face.id} does not belong to body {self.id}.")

        self._grpc_client.log.debug(f"Removing faces to shell body {self.id}.")

        result = self._commands_stub.RemoveFaces(
            RemoveFacesRequest(
                selection=[face._grpc_id for face in selection],
                offset=offset,
            )
        )

        if result.success is False:
            self._grpc_client.log.warning(f"Failed to remove faces from body {self.id}.")

        return result.success

    def plot(  # noqa: D102
        self,
        merge: bool = True,
        screenshot: str | None = None,
        use_trame: bool | None = None,
        use_service_colors: bool | None = None,
        **plotting_options: dict | None,
    ) -> None:
        raise NotImplementedError(
            "MasterBody does not implement plot methods. Call this method on a body instead."
        )

    def intersect(self, other: Union["Body", Iterable["Body"]], keep_other: bool = False) -> None:  # noqa: D102
        raise NotImplementedError(
            "MasterBody does not implement Boolean methods. Call this method on a body instead."
        )

    def subtract(self, other: Union["Body", Iterable["Body"]], keep_other: bool = False) -> None:  # noqa: D102
        raise NotImplementedError(
            "MasterBody does not implement Boolean methods. Call this method on a body instead."
        )

    def unite(self, other: Union["Body", Iterable["Body"]], keep_other: bool = False) -> None:  # noqa: D102
        raise NotImplementedError(
            "MasterBody does not implement Boolean methods. Call this method on a body instead."
        )

    def __repr__(self) -> str:
        """Represent the master body as a string."""
        lines = [f"ansys.geometry.core.designer.MasterBody {hex(id(self))}"]
        lines.append(f"  Name                 : {self.name}")
        lines.append(f"  Exists               : {self.is_alive}")
        lines.append(f"  Surface body         : {self.is_surface}")
        if self.is_surface:
            lines.append(f"  Surface thickness    : {self.surface_thickness}")
            lines.append(f"  Surface offset       : {self.surface_offset}")

        return "\n".join(lines)


class Body(IBody):
    """Represents solids and surfaces organized within the design assembly.

    Solids and surfaces synchronize to a design within a supporting Geometry service instance.

    Parameters
    ----------
    id : str
        Server-defined ID for the body.
    name : str
        User-defined label for the body.
    parent_component : Component
        Parent component to place the new component under within the design assembly.
    template : MasterBody
        Master body that this body is an occurrence of.
    """

    def __init__(self, id, name, parent_component: "Component", template: MasterBody) -> None:
        """Initialize the ``Body`` class."""
        self._id = id
        self._name = name
        self._parent_component = parent_component
        self._template = template

    def reset_tessellation_cache(func):  # noqa: N805
        """Decorate ``Body`` methods that require a tessellation cache update.

        Parameters
        ----------
        func : method
            Method to call.

        Returns
        -------
        Any
            Output of the method, if any.
        """

        @wraps(func)
        def wrapper(self: "Body", *args, **kwargs):
            self._reset_tessellation_cache()
            return func(self, *args, **kwargs)

        return wrapper

    def _reset_tessellation_cache(self):  # noqa: N805
        """Reset the cached tessellation for a body."""
        self._template._tessellation = None
        # if this reference is stale, reset the real cache in the part
        # this gets the matching id master body in the part
        master_in_part = next(
            (
                b
                for b in self.parent_component._master_component.part.bodies
                if b.id == self._template.id
            ),
            None,
        )
        if master_in_part is not None:
            master_in_part._tessellation = None

    @property
    def id(self) -> str:  # noqa: D102
        return self._id

    @cached_property
    def _grpc_id(self) -> EntityIdentifier:  # noqa: D102
        return EntityIdentifier(id=self._id)

    @property
    def name(self) -> str:  # noqa: D102
        return self._template.name

    @name.setter
    def name(self, value: str):  # noqa: D102
        self._template.name = value

    @property
    def fill_style(self) -> str:  # noqa: D102
        return self._template.fill_style

    @fill_style.setter
    def fill_style(self, fill_style: FillStyle) -> str:  # noqa: D102
        self._template.fill_style = fill_style

    @property
    def is_suppressed(self) -> bool:  # noqa: D102
        return self._template.is_suppressed

    @is_suppressed.setter
    def is_suppressed(self, suppressed: bool):  # noqa: D102
        self._template.is_suppressed = suppressed

    @property
    def color(self) -> str:  # noqa: D102
        return self._template.color

    @property
    def opacity(self) -> float:  # noqa: D102
        return self._template.opacity

    @color.setter
    def color(self, color: str | tuple[float, float, float]) -> None:  # noqa: D102
        return self._template.set_color(color)

    @opacity.setter
    def opacity(self, opacity: float) -> None:  # noqa: D102
        return self._template.set_opacity(opacity)

    @property
    def parent_component(self) -> "Component":  # noqa: D102
        return self._parent_component

    @property
    @protect_grpc
    @ensure_design_is_active
    def faces(self) -> list[Face]:  # noqa: D102
        self._template._grpc_client.log.debug(f"Retrieving faces for body {self.id} from server.")
        grpc_faces = self._template._bodies_stub.GetFaces(self._grpc_id)
        return [
            Face(
                grpc_face.id,
                SurfaceType(grpc_face.surface_type),
                self,
                self._template._grpc_client,
                grpc_face.is_reversed,
            )
            for grpc_face in grpc_faces.faces
        ]

    @property
    @protect_grpc
    @ensure_design_is_active
    def edges(self) -> list[Edge]:  # noqa: D102
        self._template._grpc_client.log.debug(f"Retrieving edges for body {self.id} from server.")
        grpc_edges = self._template._bodies_stub.GetEdges(self._grpc_id)
        return [
            Edge(
                grpc_edge.id,
                CurveType(grpc_edge.curve_type),
                self,
                self._template._grpc_client,
                grpc_edge.is_reversed,
            )
            for grpc_edge in grpc_edges.edges
        ]

    @property
    def _is_alive(self) -> bool:  # noqa: D102
        return self._template.is_alive

    @_is_alive.setter
    def _is_alive(self, value: bool):  # noqa: D102
        self._template._is_alive = value

    @property
    def is_alive(self) -> bool:  # noqa: D102
        return self._is_alive

    @property
    def is_surface(self) -> bool:  # noqa: D102
        return self._template.is_surface

    @property
    def _surface_thickness(self) -> Quantity | None:  # noqa: D102
        return self._template.surface_thickness

    @_surface_thickness.setter
    def _surface_thickness(self, value):  # noqa: D102
        self._template._surface_thickness = value

    @property
    def surface_thickness(self) -> Quantity | None:  # noqa: D102
        return self._surface_thickness

    @property
    def _surface_offset(self) -> Union["MidSurfaceOffsetType", None]:  # noqa: D102
        return self._template._surface_offset

    @_surface_offset.setter
    def _surface_offset(self, value: "MidSurfaceOffsetType"):  # noqa: D102
        self._template._surface_offset = value

    @property
    def surface_offset(self) -> Union["MidSurfaceOffsetType", None]:  # noqa: D102
        return self._surface_offset

    @property
    @ensure_design_is_active
    def volume(self) -> Quantity:  # noqa: D102
        return self._template.volume

    @property
    @ensure_design_is_active
    def material(self) -> Material:  # noqa: D102
        return self._template.material

    @material.setter
    def material(self, value: Material):  # noqa: D102
        self._template.material = value

    @property
    def bounding_box(self) -> BoundingBox:  # noqa: D102
        return self._template.bounding_box

    @ensure_design_is_active
    def assign_material(self, material: Material) -> None:  # noqa: D102
        self._template.assign_material(material)

    @ensure_design_is_active
    def get_assigned_material(self) -> Material:  # noqa: D102
        return self._template.get_assigned_material()

    @ensure_design_is_active
    def add_midsurface_thickness(self, thickness: Quantity) -> None:  # noqa: D102
        self._template.add_midsurface_thickness(thickness)

    @ensure_design_is_active
    def add_midsurface_offset(  # noqa: D102
        self, offset: "MidSurfaceOffsetType"
    ) -> None:
        self._template.add_midsurface_offset(offset)

    @protect_grpc
    @ensure_design_is_active
    def imprint_curves(  # noqa: D102
        self, faces: list[Face], sketch: Sketch = None, trimmed_curves: list[TrimmedCurve] = None
    ) -> tuple[list[Edge], list[Face]]:
        """Imprint curves onto the specified faces using a sketch or edges.

        Parameters
        ----------
        faces : list[Face]
            The list of faces to imprint the curves onto.
        sketch : Sketch, optional
            The sketch containing curves to imprint.
        trimmed_curves : list[TrimmedCurve], optional
            The list of curves to be imprinted. If sketch is provided, this parameter is ignored.

        Returns
        -------
        tuple[list[Edge], list[Face]]
            A tuple containing the list of new edges and faces created by the imprint operation.
        """
        if sketch is None and self._template._grpc_client.backend_version < (25, 2, 0):
            raise ValueError(
                "A sketch must be provided for imprinting when using API versions below 25.2.0."
            )

        if sketch is None and trimmed_curves is None:
            raise ValueError("Either a sketch or edges must be provided for imprinting.")

        # Verify that each of the faces provided are part of this body
        body_faces = self.faces
        for provided_face in faces:
            if not any(provided_face.id == body_face.id for body_face in body_faces):
                raise ValueError(f"Face with ID {provided_face.id} is not part of this body.")

        self._template._grpc_client.log.debug(
            f"Imprinting curves on {self.id} for faces {[face.id for face in faces]}."
        )

        curves = None
        grpc_trimmed_curves = None

        if sketch:
            curves = sketch_shapes_to_grpc_geometries(sketch._plane, sketch.edges, sketch.faces)

        if trimmed_curves:
            grpc_trimmed_curves = [
                trimmed_curve_to_grpc_trimmed_curve(curve) for curve in trimmed_curves
            ]

        imprint_response = self._template._commands_stub.ImprintCurves(
            ImprintCurvesRequest(
                body=self._id,
                curves=curves,
                faces=[face._id for face in faces],
                plane=plane_to_grpc_plane(sketch.plane) if sketch else None,
                trimmed_curves=grpc_trimmed_curves,
            )
        )

        new_edges = [
            Edge(
                grpc_edge.id,
                CurveType(grpc_edge.curve_type),
                self,
                self._template._grpc_client,
            )
            for grpc_edge in imprint_response.edges
        ]

        new_faces = [
            Face(
                grpc_face.id,
                SurfaceType(grpc_face.surface_type),
                self,
                self._template._grpc_client,
            )
            for grpc_face in imprint_response.faces
        ]

        return (new_edges, new_faces)

    @protect_grpc
    @ensure_design_is_active
    def project_curves(  # noqa: D102
        self,
        direction: UnitVector3D,
        sketch: Sketch,
        closest_face: bool,
        only_one_curve: bool = False,
    ) -> list[Face]:
        curves = sketch_shapes_to_grpc_geometries(
            sketch._plane, sketch.edges, sketch.faces, only_one_curve=only_one_curve
        )
        self._template._grpc_client.log.debug(f"Projecting provided curves on {self.id}.")

        project_response = self._template._commands_stub.ProjectCurves(
            ProjectCurvesRequest(
                body=self._id,
                curves=curves,
                direction=unit_vector_to_grpc_direction(direction),
                closest_face=closest_face,
                plane=plane_to_grpc_plane(sketch.plane),
            )
        )

        projected_faces = [
            Face(
                grpc_face.id,
                SurfaceType(grpc_face.surface_type),
                self,
                self._template._grpc_client,
            )
            for grpc_face in project_response.faces
        ]

        return projected_faces

    @check_input_types
    @protect_grpc
    @ensure_design_is_active
    def imprint_projected_curves(  # noqa: D102
        self,
        direction: UnitVector3D,
        sketch: Sketch,
        closest_face: bool,
        only_one_curve: bool = False,
    ) -> list[Face]:
        curves = sketch_shapes_to_grpc_geometries(
            sketch._plane, sketch.edges, sketch.faces, only_one_curve=only_one_curve
        )
        self._template._grpc_client.log.debug(f"Projecting provided curves on {self.id}.")

        response = self._template._commands_stub.ImprintProjectedCurves(
            ProjectCurvesRequest(
                body=self._id,
                curves=curves,
                direction=unit_vector_to_grpc_direction(direction),
                closest_face=closest_face,
                plane=plane_to_grpc_plane(sketch.plane),
            )
        )

        imprinted_faces = [
            Face(
                grpc_face.id,
                SurfaceType(grpc_face.surface_type),
                self,
                self._template._grpc_client,
            )
            for grpc_face in response.faces
        ]

        return imprinted_faces

    @ensure_design_is_active
    def set_name(self, name: str) -> None:  # noqa: D102
        return self._template.set_name(name)

    @ensure_design_is_active
    def set_fill_style(self, fill_style: FillStyle) -> None:  # noqa: D102
        return self._template.set_fill_style(fill_style)

    @ensure_design_is_active
    def set_suppressed(self, suppressed: bool) -> None:  # noqa: D102
        return self._template.set_suppressed(suppressed)

    @ensure_design_is_active
    def set_color(self, color: str | tuple[float, float, float]) -> None:  # noqa: D102
        return self._template.set_color(color)

    @ensure_design_is_active
    def translate(  # noqa: D102
        self, direction: UnitVector3D, distance: Quantity | Distance | Real
    ) -> None:
        return self._template.translate(direction, distance)

    @ensure_design_is_active
    def rotate(  # noqa: D102
        self,
        axis_origin: Point3D,
        axis_direction: UnitVector3D,
        angle: Quantity | Angle | Real,
    ) -> None:
        return self._template.rotate(axis_origin, axis_direction, angle)

    @ensure_design_is_active
    def scale(self, value: Real) -> None:  # noqa: D102
        return self._template.scale(value)

    @ensure_design_is_active
    def map(self, frame: Frame) -> None:  # noqa: D102
        return self._template.map(frame)

    @ensure_design_is_active
    def mirror(self, plane: Plane) -> None:  # noqa: D102
        return self._template.mirror(plane)

    @ensure_design_is_active
    def get_collision(self, body: "Body") -> CollisionType:  # noqa: D102
        return self._template.get_collision(body)

    @ensure_design_is_active
    def copy(self, parent: "Component", name: str = None) -> "Body":  # noqa: D102
        return self._template.copy(parent, name)

    @ensure_design_is_active
    def tessellate(  # noqa: D102
        self, merge: bool = False, tess_options: GetTessellationOptions = None
    ) -> Union["PolyData", "MultiBlock"]:
<<<<<<< HEAD
        return self._template.tessellate(merge, tess_options, self.parent_component.get_world_transform())
=======
        return self._template.tessellate(
            merge, tessOptions, self.parent_component.get_world_transform()
        )
>>>>>>> f3cbf379

    @ensure_design_is_active
    def shell_body(self, offset: Real) -> bool:  # noqa: D102
        return self._template.shell_body(offset)

    @ensure_design_is_active
    def remove_faces(self, selection: Face | Iterable[Face], offset: Real) -> bool:  # noqa: D102
        return self._template.remove_faces(selection, offset)

    @graphics_required
    def plot(  # noqa: D102
        self,
        merge: bool = True,
        screenshot: str | None = None,
        use_trame: bool | None = None,
        use_service_colors: bool | None = None,
        **plotting_options: dict | None,
    ) -> None:
        # lazy import here to improve initial module load time
        import ansys.geometry.core as pyansys_geometry
        from ansys.geometry.core.plotting import GeometryPlotter
        from ansys.tools.visualization_interface.types.mesh_object_plot import (
            MeshObjectPlot,
        )

        use_service_colors = (
            use_service_colors
            if use_service_colors is not None
            else pyansys_geometry.USE_SERVICE_COLORS
        )

        # Add to plotting options as well... to be used by the plotter if necessary
        plotting_options["merge_bodies"] = merge

        # In case that service colors are requested, merge will be ignored.
        # An info message will be issued to the user.
        if use_service_colors and merge:
            self._template._grpc_client.log.info(
                "Ignoring 'merge' option since 'use_service_colors' is set to True."
            )
            plotting_options["merge_bodies"] = False

        mesh_object = (
            self if use_service_colors else MeshObjectPlot(self, self.tessellate(merge=merge))
        )
        pl = GeometryPlotter(use_trame=use_trame, use_service_colors=use_service_colors)
        pl.plot(mesh_object, **plotting_options)
        pl.show(screenshot=screenshot, **plotting_options)

    def intersect(self, other: Union["Body", Iterable["Body"]], keep_other: bool = False) -> None:  # noqa: D102
        if self._template._grpc_client.backend_version < __TEMPORARY_BOOL_OPS_FIX__:
            self.__generic_boolean_op(other, keep_other, "intersect", "bodies do not intersect")
        else:
            self.__generic_boolean_command(
                other, keep_other, "intersect", "bodies do not intersect"
            )

    def subtract(self, other: Union["Body", Iterable["Body"]], keep_other: bool = False) -> None:  # noqa: D102
        if self._template._grpc_client.backend_version < __TEMPORARY_BOOL_OPS_FIX__:
            self.__generic_boolean_op(other, keep_other, "subtract", "empty (complete) subtraction")
        else:
            self.__generic_boolean_command(
                other, keep_other, "subtract", "empty (complete) subtraction"
            )

    def unite(self, other: Union["Body", Iterable["Body"]], keep_other: bool = False) -> None:  # noqa: D102
        if self._template._grpc_client.backend_version < __TEMPORARY_BOOL_OPS_FIX__:
            self.__generic_boolean_op(other, keep_other, "unite", "union operation failed")
        else:
            self.__generic_boolean_command(other, False, "unite", "union operation failed")

    @protect_grpc
    @reset_tessellation_cache
    @ensure_design_is_active
    @check_input_types
    def __generic_boolean_command(
        self,
        other: Union["Body", Iterable["Body"]],
        keep_other: bool,
        type_bool_op: str,
        err_bool_op: str,
    ) -> None:
        parent_design = get_design_from_body(self)
        other_bodies = other if isinstance(other, Iterable) else [other]
        if type_bool_op == "intersect":
            body_ids = [body._grpc_id for body in other_bodies]
            target_ids = [self._grpc_id]
            request = CombineIntersectBodiesRequest(
                target_selection=target_ids,
                tool_selection=body_ids,
                subtract_from_target=False,
                keep_cutter=keep_other,
            )
            response = self._template._commands_stub.CombineIntersectBodies(request)
        elif type_bool_op == "subtract":
            body_ids = [body._grpc_id for body in other_bodies]
            target_ids = [self._grpc_id]
            request = CombineIntersectBodiesRequest(
                target_selection=target_ids,
                tool_selection=body_ids,
                subtract_from_target=True,
                keep_cutter=keep_other,
            )
            response = self._template._commands_stub.CombineIntersectBodies(request)
        elif type_bool_op == "unite":
            bodies = [self]
            bodies.extend(other_bodies)
            body_ids = [body._grpc_id for body in bodies]
            request = CombineMergeBodiesRequest(target_selection=body_ids)
            response = self._template._commands_stub.CombineMergeBodies(request)
        else:
            raise ValueError("Unknown operation requested")
        if not response.success:
            raise ValueError(
                f"Operation of type '{type_bool_op}' failed: {err_bool_op}.\n"
                f"Involving bodies:{self}, {other_bodies}"
            )

        if not keep_other:
            for b in other_bodies:
                b.parent_component.delete_body(b)

        parent_design._update_design_inplace()

    @protect_grpc
    @reset_tessellation_cache
    @ensure_design_is_active
    @check_input_types
    def __generic_boolean_op(
        self,
        other: Union["Body", Iterable["Body"]],
        keep_other: bool,
        type_bool_op: str,
        err_bool_op: str,
    ) -> None:
        grpc_other = other if isinstance(other, Iterable) else [other]
        if keep_other:
            # Make a copy of the other body to keep it...
            # stored temporarily in the parent component - since it will be deleted
            grpc_other = [b.copy(self.parent_component, f"BoolOpCopy_{b.name}") for b in grpc_other]

        try:
            response = self._template._bodies_stub.Boolean(
                BooleanRequest(
                    body1=self.id,
                    tool_bodies=[b.id for b in grpc_other],
                    method=type_bool_op,
                )
            ).empty_result
        except Exception:
            # TODO: to be deleted - old versions did not have "tool_bodies" in the request
            # This is a temporary fix to support old versions of the server - should be deleted
            # once the server is no longer supported.
            # https://github.com/ansys/pyansys-geometry/issues/1319
            if not isinstance(other, Iterable):
                response = self._template._bodies_stub.Boolean(
                    BooleanRequest(body1=self.id, body2=other.id, method=type_bool_op)
                ).empty_result
            else:
                all_response = []
                for body2 in other:
                    response = self._template._bodies_stub.Boolean(
                        BooleanRequest(body1=self.id, body2=body2.id, method=type_bool_op)
                    ).empty_result
                    all_response.append(response)

                if all_response.count(1) > 0:
                    response = 1

        if response == 1:
            raise ValueError(
                f"Boolean operation of type '{type_bool_op}' failed: {err_bool_op}.\n"
                f"Involving bodies:{self}, {grpc_other}"
            )

        for b in grpc_other:
            b.parent_component.delete_body(b)

    def __repr__(self) -> str:
        """Represent the ``Body`` as a string."""
        lines = [f"ansys.geometry.core.designer.Body {hex(id(self))}"]
        lines.append(f"  Name                 : {self.name}")
        lines.append(f"  Exists               : {self.is_alive}")
        lines.append(f"  Parent component     : {self._parent_component.name}")
        lines.append(f"  MasterBody           : {self._template.id}")
        lines.append(f"  Surface body         : {self.is_surface}")
        if self.is_surface:
            lines.append(f"  Surface thickness    : {self.surface_thickness}")
            lines.append(f"  Surface offset       : {self.surface_offset}")
        lines.append(f"  Color                : {self.color}")

        nl = "\n"
        return f"{nl}{nl.join(lines)}{nl}"<|MERGE_RESOLUTION|>--- conflicted
+++ resolved
@@ -185,28 +185,28 @@
         
         The maximum deviation from the true surface position."""
         return self._surface_deviation
-
+    
     @property
     def angle_deviation(self) -> Real:
         """Angle deviation.
         
         The maximum deviation from the true surface normal, in radians."""
         return self._angle_deviation
-
+    
     @property
     def max_aspect_ratio(self) -> Real:
         """Maximum aspect ratio.
         
         The maximum aspect ratio of facets."""
         return self._max_aspect_ratio
-
+    
     @property
     def max_edge_length(self) -> Real:
         """Maximum edge length.
         
         The maximum facet edge length."""
         return self._max_edge_length
-
+    
     @property
     def watertight(self) -> bool:
         """Watertight.
@@ -635,13 +635,7 @@
         return
 
     @abstractmethod
-<<<<<<< HEAD
     def tessellate(self, merge: bool = False, tessellation_options: GetTessellationOptions = None) -> Union["PolyData", "MultiBlock"]:
-=======
-    def tessellate(
-        self, merge: bool = False, tessellationOptions: GetTessellationOptions = None
-    ) -> Union["PolyData", "MultiBlock"]:
->>>>>>> f3cbf379
         """Tessellate the body and return the geometry as triangles.
 
         Parameters
@@ -1345,14 +1339,7 @@
     @protect_grpc
     @graphics_required
     def tessellate(  # noqa: D102
-<<<<<<< HEAD
         self, merge: bool = False, tess_options: GetTessellationOptions = None, transform: Matrix44 = IDENTITY_MATRIX44
-=======
-        self,
-        merge: bool = False,
-        tessOptions: GetTessellationOptions = None,
-        transform: Matrix44 = IDENTITY_MATRIX44,
->>>>>>> f3cbf379
     ) -> Union["PolyData", "MultiBlock"]:
         # lazy import here to improve initial module load time
         import pyvista as pv
@@ -1362,23 +1349,6 @@
 
         self._grpc_client.log.debug(f"Requesting tessellation for body {self.id}.")
 
-<<<<<<< HEAD
-=======
-        print(
-            "surface_deviation:", tessOptions.surface_deviation, type(tessOptions.surface_deviation)
-        )
-        print("angle_deviation:", tessOptions.angle_deviation, type(tessOptions.angle_deviation))
-        print(
-            "maximum_aspect_ratio:",
-            tessOptions.max_aspect_ratio,
-            type(tessOptions.max_aspect_ratio),
-        )
-        print(
-            "maximum_edge_length:", tessOptions.max_edge_length, type(tessOptions.max_edge_length)
-        )
-        print("watertight:", tessOptions.watertight, type(tessOptions.watertight))
-
->>>>>>> f3cbf379
         # cache tessellation
         if not self._tessellation:
             if tess_options is not None:
@@ -1949,13 +1919,7 @@
     def tessellate(  # noqa: D102
         self, merge: bool = False, tess_options: GetTessellationOptions = None
     ) -> Union["PolyData", "MultiBlock"]:
-<<<<<<< HEAD
         return self._template.tessellate(merge, tess_options, self.parent_component.get_world_transform())
-=======
-        return self._template.tessellate(
-            merge, tessOptions, self.parent_component.get_world_transform()
-        )
->>>>>>> f3cbf379
 
     @ensure_design_is_active
     def shell_body(self, offset: Real) -> bool:  # noqa: D102
