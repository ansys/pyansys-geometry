"""``Component`` class module."""

from enum import Enum, unique
from threading import Thread
<<<<<<< HEAD
=======
from typing import TYPE_CHECKING, List, Optional, Tuple, Union
>>>>>>> 5c8aca23

from ansys.api.geometry.v0.bodies_pb2 import (
    BodyIdentifier,
    CreateBodyFromFaceRequest,
    CreateExtrudedBodyFromFaceProfileRequest,
    CreateExtrudedBodyRequest,
    CreatePlanarBodyRequest,
    TranslateRequest,
)
from ansys.api.geometry.v0.bodies_pb2_grpc import BodiesStub
from ansys.api.geometry.v0.commands_pb2 import CreateBeamBodyLinesRequest
from ansys.api.geometry.v0.commands_pb2_grpc import CommandsStub
from ansys.api.geometry.v0.components_pb2 import (
    ComponentIdentifier,
    CreateComponentRequest,
    SetComponentSharedTopologyRequest,
)
from ansys.api.geometry.v0.components_pb2_grpc import ComponentsStub
<<<<<<< HEAD
from beartype.typing import TYPE_CHECKING, List, Optional, Union
=======
from ansys.api.geometry.v0.models_pb2 import Line
>>>>>>> 5c8aca23
from pint import Quantity

from ansys.geometry.core.connection import (
    GrpcClient,
    plane_to_grpc_plane,
    sketch_shapes_to_grpc_geometries,
    unit_vector_to_grpc_direction,
)
from ansys.geometry.core.connection.conversions import point3d_to_grpc_point
from ansys.geometry.core.designer.beam import Beam, BeamProfile
from ansys.geometry.core.designer.body import Body
from ansys.geometry.core.designer.coordinatesystem import CoordinateSystem
from ansys.geometry.core.designer.face import Face
from ansys.geometry.core.errors import protect_grpc
from ansys.geometry.core.math import Frame, Point3D, UnitVector3D
from ansys.geometry.core.misc import (
    SERVER_UNIT_LENGTH,
    Distance,
    check_pint_unit_compatibility,
    check_type,
)
from ansys.geometry.core.sketch import Sketch

if TYPE_CHECKING:  # pragma: no cover
    from pyvista import MultiBlock, PolyData


@unique
class SharedTopologyType(Enum):
    """Enum holding the possible values for component shared topologies by the geometry service."""

    SHARETYPE_NONE = 0
    SHARETYPE_SHARE = 1
    SHARETYPE_MERGE = 2
    SHARETYPE_GROUPS = 3


class Component:
    """
    Provides class for organizing design bodies.

    Synchronizes to a design within a supporting geometry service instance.

    Parameters
    ----------
    name : str
        A user-defined label for the component.
    parent_component : Component
        The parent component to nest the new component under within the design assembly.
    grpc_client : GrpcClient
        An active supporting geometry service instance for design modeling.
    """

    # Types of the class instance private attributes
    _components: List["Component"]
    _bodies: List[Body]
    _beams: List[Beam]
    _coordinate_systems: List[CoordinateSystem]

    @protect_grpc
    def __init__(
        self, name: str, parent_component: Union["Component", None], grpc_client: GrpcClient
    ):
        """Constructor method for ``Component``."""
        # Sanity checks
        check_type(grpc_client, GrpcClient)
        check_type(name, str)
        check_type(parent_component, (Component, type(None)))

        self._grpc_client = grpc_client
        self._component_stub = ComponentsStub(self._grpc_client.channel)
        self._bodies_stub = BodiesStub(self._grpc_client.channel)
        self._commands_stub = CommandsStub(self._grpc_client.channel)

        if parent_component:
            new_component = self._component_stub.CreateComponent(
                CreateComponentRequest(display_name=name, parent=parent_component.id)
            )
            self._id = new_component.component.id
            self._name = new_component.component.display_name
        else:
            self._name = name
            self._id = None

        self._components = []
        self._bodies = []
        self._beams = []
        self._coordinate_systems = []
        self._parent_component = parent_component
        self._is_alive = True
        self._shared_topology = None

    @property
    def id(self) -> str:
        """Id of the ``Component``."""
        return self._id

    @property
    def name(self) -> str:
        """Name of the ``Component``."""
        return self._name

    @property
    def components(self) -> List["Component"]:
        """``Component`` objects inside of the ``Component``."""
        return self._components

    @property
    def bodies(self) -> List[Body]:
        """``Body`` objects inside of the ``Component``."""
        return self._bodies

    @property
    def beams(self) -> List[Beam]:
        """``Beam`` objects inside of the ``Component``."""
        return self._beams

    @property
    def coordinate_systems(self) -> List[CoordinateSystem]:
        """``CoordinateSystem`` objects inside of the ``Component``."""
        return self._coordinate_systems

    @property
    def parent_component(self) -> Union["Component", None]:
        """Parent of the ``Component``."""
        return self._parent_component

    @property
    def is_alive(self) -> bool:
        """Boolean indicating whether the component is still alive on the server side."""
        return self._is_alive

    @property
    def shared_topology(self) -> Union[SharedTopologyType, None]:
        """Indicates the SharedTopology type of the component (if any).

        Notes
        -----
        If no shared topology has been set it will return ``None``.
        """
        return self._shared_topology

    def add_component(self, name: str) -> "Component":
        """Creates a new component nested under this component within the design assembly.

        Parameters
        ----------
        name : str
            A user-defined label assigned to the new component.

        Returns
        -------
        Component
            A newly created component with no children in the design assembly.
        """
        self._components.append(Component(name, self, self._grpc_client))
        return self._components[-1]

    @protect_grpc
    def set_shared_topology(self, share_type: SharedTopologyType) -> None:
        """Defines the shared topology to be applied to the component.

        Parameters
        ----------
        share_type : SharedTopologyType
            The shared topology type to be assigned to the component.
        """
        # Sanity checks on inputs
        check_type(share_type, SharedTopologyType)

        # Set the SharedTopologyType on the server
        self._grpc_client.log.debug(
            f"Setting shared topology type {share_type.value} on {self.id}."
        )
        self._component_stub.SetComponentSharedTopology(
            SetComponentSharedTopologyRequest(component=self.id, shareType=share_type.value)
        )

        # Store the SharedTopologyType set on the client
        self._shared_topology = share_type

    @protect_grpc
    def extrude_sketch(
        self, name: str, sketch: Sketch, distance: Union[Quantity, Distance]
    ) -> Body:
        """Creates a solid body by extruding the given sketch profile up to the given distance.

        The resulting body created is nested under this component within the design assembly.

        Parameters
        ----------
        name : str
            A user-defined label assigned to the resulting solid body.
        sketch : Sketch
            The two-dimensional sketch source for extrusion.
        distance : Union[Quantity, Distance]
            The distance to extrude the solid body.

        Returns
        -------
        Body
            Extruded ``Body`` object from the given ``Sketch``.
        """
        # Sanity checks on inputs
        check_type(name, str)
        check_type(sketch, Sketch)
        check_type(distance, (Quantity, Distance))
        extrude_distance = distance if isinstance(distance, Quantity) else distance.value
        check_pint_unit_compatibility(extrude_distance.units, SERVER_UNIT_LENGTH)

        # Perform extrusion request
        request = CreateExtrudedBodyRequest(
            distance=extrude_distance.m_as(SERVER_UNIT_LENGTH),
            parent=self.id,
            plane=plane_to_grpc_plane(sketch._plane),
            geometries=sketch_shapes_to_grpc_geometries(sketch._plane, sketch.edges, sketch.faces),
            name=name,
        )

        self._grpc_client.log.debug(f"Extruding sketch provided on {self.id}. Creating body...")
        response = self._bodies_stub.CreateExtrudedBody(request)

        self._bodies.append(Body(response.id, name, self, self._grpc_client, is_surface=False))
        return self._bodies[-1]

    @protect_grpc
    def extrude_face(self, name: str, face: Face, distance: Union[Quantity, Distance]) -> Body:
        """Extrudes the face profile by the given distance to create a new solid body.
        There are no modifications against the body containing the source face.

        Notes
        -----
        The source face can be anywhere within the design component hierarchy, and
        therefore there is no validation requiring the face is nested under the
        target component where the new body will be created.

        Parameters
        ----------
        name : str
            A user-defined label assigned to the resulting solid body.
        face : Face
            The target face to use as the source for the new surface.
        distance : Union[Quantity, Distance]
            The distance to extrude the solid body.

        Returns
        -------
        Body
            Extruded solid ``Body`` object.
        """
        # Sanity checks on inputs
        check_type(name, str)
        check_type(distance, (Quantity, Distance))
        extrude_distance = distance if isinstance(distance, Quantity) else distance.value
        check_pint_unit_compatibility(extrude_distance.units, SERVER_UNIT_LENGTH)

        # Take the face source directly. No need to verify the source of the face.
        request = CreateExtrudedBodyFromFaceProfileRequest(
            distance=extrude_distance.m_as(SERVER_UNIT_LENGTH),
            parent=self.id,
            face=face.id,
            name=name,
        )

        self._grpc_client.log.debug(f"Extruding from face provided on {self.id}. Creating body...")
        response = self._bodies_stub.CreateExtrudedBodyFromFaceProfile(request)

        self._bodies.append(Body(response.id, name, self, self._grpc_client, is_surface=False))
        return self._bodies[-1]

    @protect_grpc
    def create_surface(self, name: str, sketch: Sketch) -> Body:
        """Creates a surface body with the given sketch profile.

        The resulting body created is nested under this component within the design assembly.

        Parameters
        ----------
        name : str
            A user-defined label assigned to the resulting surface body.
        sketch : Sketch
            The two-dimensional sketch source for surface definition.

        Returns
        -------
        Body
            ``Body`` object (as a planar surface) from the given ``Sketch``.
        """
        # Sanity checks on inputs
        check_type(name, str)
        check_type(sketch, Sketch)

        # Perform planar body request
        request = CreatePlanarBodyRequest(
            parent=self._id,
            plane=plane_to_grpc_plane(sketch._plane),
            geometries=sketch_shapes_to_grpc_geometries(sketch._plane, sketch.edges, sketch.faces),
            name=name,
        )

        self._grpc_client.log.debug(
            f"Creating planar surface from sketch provided on {self.id}. Creating body..."
        )
        response = self._bodies_stub.CreatePlanarBody(request)

        self._bodies.append(Body(response.id, name, self, self._grpc_client, is_surface=True))
        return self._bodies[-1]

    @protect_grpc
    def create_surface_from_face(self, name: str, face: Face) -> Body:
        """Creates a new surface body based upon the provided face.

        Notes
        -----
        The source face can be anywhere within the design component hierarchy, and
        therefore there is no validation requiring the face is nested under the
        target component where the new body will be created.

        Parameters
        ----------
        name : str
            A user-defined label assigned to the resulting surface body.
        face : Face
            The target face to use as the source for the new surface.

        Returns
        -------
        Body
            Surface ``Body`` object.
        """
        # Sanity checks on inputs
        check_type(name, str)

        # Take the face source directly. No need to verify the source of the face.
        request = CreateBodyFromFaceRequest(
            parent=self.id,
            face=face.id,
            name=name,
        )

        self._grpc_client.log.debug(
            f"Creating planar surface from face provided on {self.id}. Creating body..."
        )
        response = self._bodies_stub.CreateBodyFromFace(request)

        self._bodies.append(Body(response.id, name, self, self._grpc_client, is_surface=True))
        return self._bodies[-1]

    def create_coordinate_system(self, name: str, frame: Frame) -> CoordinateSystem:
        """Creates a coordinate system.

        The resulting coordinate system created is nested under this component
        within the design assembly.

        Parameters
        ----------
        name : str
            A user-defined label for the coordinate system.
        frame : Frame
            The frame defining the coordinate system bounds.

        Returns
        -------
        CoordinateSystem
            ``CoordinateSystem`` object.
        """
        # Sanity checks on inputs
        check_type(name, str)
        check_type(frame, Frame)

        self._coordinate_systems.append(CoordinateSystem(name, frame, self, self._grpc_client))
        return self._coordinate_systems[-1]

    @protect_grpc
    def translate_bodies(
        self, bodies: List[Body], direction: UnitVector3D, distance: Union[Quantity, Distance]
    ) -> None:
        """Translates the geometry bodies in the direction specified by the given distance.

        Notes
        -----
        If the body does not belong to this component (or its children), it
        will not be translated.

        Parameters
        ----------
        bodies: List[Body]
            A list of bodies to translate by the same distance.
        direction: UnitVector3D
            The direction of the translation.
        distance: Union[Quantity, Distance]
            The magnitude of the translation.

        Returns
        -------
        None
        """

        check_type(bodies, list)
        [check_type(body, Body) for body in bodies]
        check_type(direction, UnitVector3D)
        check_type(distance, (Quantity, Distance))
        check_pint_unit_compatibility(distance, SERVER_UNIT_LENGTH)
        body_ids_found = []

        for body in bodies:
            body_requested = self.search_body(body.id)
            if body_requested:
                body_ids_found.append(body_requested.id)
            else:
                self._grpc_client.log.warning(
                    f"Body with id {body.id} and name {body.name} not found in this "
                    + "component (or sub-components). Ignoring translation request."
                )
                pass

        magnitude = (
            distance.m_as(SERVER_UNIT_LENGTH)
            if not isinstance(distance, Distance)
            else distance.value.m_as(SERVER_UNIT_LENGTH)
        )

        self._grpc_client.log.debug(f"Translating {body_ids_found}...")
        self._bodies_stub.Translate(
            TranslateRequest(
                bodies=body_ids_found,
                direction=unit_vector_to_grpc_direction(direction),
                distance=magnitude,
            )
        )

    @protect_grpc
    def create_beams(
        self, segments: List[Tuple[Point3D, Point3D]], profile: BeamProfile
    ) -> List[Beam]:
        """
        Adds a list of new ``Beam`` entities under the component.

        Synchronizes to a design within a supporting geometry service instance.

        Parameters
        ----------
        segments : List[Tuple[Point3D, Point3D]]
            List of start/end pairs, each specifying a single line segment.
        profile : BeamProfile
            The beam profile used to create the Beam.
        """

        request = CreateBeamBodyLinesRequest(parent=self.id, profile=profile.id)

        for segment in segments:
            request.lines.append(
                Line(start=point3d_to_grpc_point(segment[0]), end=point3d_to_grpc_point(segment[1]))
            )

        self._grpc_client.log.debug(f"Creating beams on {self.id}...")
        response = self._commands_stub.CreateBeamBodyLines(request)
        self._grpc_client.log.debug(f"Beams successfully created.")

        # Note: The current gRPC API simply returns a list of Ids. There is no additional
        # information to correlate/merge against, so it is fully assumed the list is
        # returned in order with a 1 to 1 index match to the request segments list.
        new_beams = []
        n_beams = len(response.ids)
        for index in range(n_beams):
            new_beams.append(
                Beam(response.ids[index], segments[index][0], segments[index][1], profile, self)
            )

        self._beams.extend(new_beams)
        return self._beams[-n_beams:]

    def create_beam(self, start: Point3D, end: Point3D, profile: BeamProfile) -> Beam:
        """
        Adds a new ``Beam`` under the component.

        Synchronizes to a design within a supporting geometry service instance.

        Parameters
        ----------
        start : Point3D
            The start of the beam line segment.
        end : Point3D
            The end of the beam line segment.
        profile : BeamProfile
            The beam profile used to create the Beam.
        """
        return self.create_beams([(start, end)], profile)[0]

    @protect_grpc
    def delete_component(self, component: Union["Component", str]) -> None:
        """Deletes an existing component (itself or its children).

        Notes
        -----
        If the component is not this component (or its children), it
        will not be deleted.

        Parameters
        ----------
        id : Union[Component, str]
            The name of the component or instance that should be deleted.
        """
        check_type(component, (Component, str))

        id = component.id if not isinstance(component, str) else component
        component_requested = self.search_component(id)

        if component_requested:
            # If the component belongs to this component (or nested components)
            # call the server deletion mechanism
            self._component_stub.DeleteComponent(ComponentIdentifier(id=id))

            # If the component was deleted from the server side... "kill" it
            # on the client side
            component_requested._kill_component_on_client()
            self._grpc_client.log.debug(f"Component {component_requested.id} has been deleted.")
        else:
            self._grpc_client.log.warning(
                f"Component {id} not found in this component (or sub-components)."
                + " Ignoring deletion request."
            )
            pass

    @protect_grpc
    def delete_body(self, body: Union[Body, str]) -> None:
        """Deletes an existing body belonging to this component (or its children).

        Notes
        -----
        If the body does not belong to this component (or its children), it
        will not be deleted.

        Parameters
        ----------
        id : Union[Body, str]
            The name of the body or instance that should be deleted.
        """
        check_type(body, (Body, str))

        id = body.id if not isinstance(body, str) else body
        body_requested = self.search_body(id)

        if body_requested:
            # If the body belongs to this component (or nested components)
            # call the server deletion mechanism
            self._bodies_stub.Delete(BodyIdentifier(id=id))

            # If the body was deleted from the server side... "kill" it
            # on the client side
            body_requested._is_alive = False
            self._grpc_client.log.debug(f"Body {body_requested.id} has been deleted.")
        else:
            self._grpc_client.log.warning(
                f"Body {id} not found in this component (or sub-components)."
                + " Ignoring deletion request."
            )
            pass

    def search_component(self, id: str) -> "Component":
        """Recursive search on available nested components.

        Parameters
        ----------
        id : str
            The ``Component`` ID we are searching for.

        Returns
        -------
        Component
            The ``Component`` with the requested ID. If not found, it will return ``None``.
        """

        # Sanity check on input
        check_type(id, str)

        # Check if the requested component is this one
        if self.id == id and self.is_alive:
            return self

        # If no luck, search on nested components
        result = None
        for component in self.components:
            result = component.search_component(id)
            if result:
                return result

        # If you reached this point... this means that no component was found!
        return None

    def search_body(self, id: str) -> Body:
        """Recursive search on available bodies in component and nested components.

        Parameters
        ----------
        id : str
            The ``Body`` ID we are searching for.

        Returns
        -------
        Body
            The ``Body`` with the requested ID. If not found, it will return ``None``.
        """

        # Sanity check on input
        check_type(id, str)

        # Search in component's bodies
        for body in self.bodies:
            if body.id == id and body.is_alive:
                return body

        # If no luck, search on nested components
        result = None
        for component in self.components:
            result = component.search_body(id)
            if result:
                return result

        # If you reached this point... this means that no body was found!
        return None

    def _kill_component_on_client(self) -> None:
        """Sets the ``is_alive`` property of nested components and bodies to ``False``.

        Notes
        -----
        Only to be used by the ``delete_component`` method and itself (this method
        is recursive)."""

        # Kill all its bodies
        for body in self.bodies:
            body._is_alive = False

        # Now, go to the nested components and kill them as well
        for component in self.components:
            component._kill_component_on_client()

        # Kill itself
        self._is_alive = False

    def tessellate(
        self, merge_component: bool = False, merge_bodies: bool = False
    ) -> Union["PolyData", "MultiBlock"]:
        """Tessellate this component.

        Parameters
        ----------
        merge_component : bool, default: False
            Merge this component into a single dataset. This effectively
            combines all the individual bodies into a single dataset without
            any hierarchy.
        merge_bodies : bool, default: False
            Merge each body into a single dataset. This effectively combines
            all the faces of each individual body into a single dataset
            without separating faces.

        Returns
        -------
        ~pyvista.PolyData, ~pyvista.MultiBlock
            Merged :class:`pyvista.PolyData` if ``merge_component=True`` or
            composite dataset.

        Examples
        --------
        Create two stacked bodies and return the tessellation as two merged bodies.

        >>> from ansys.geometry.core.sketch import Sketch
        >>> from ansys.geometry.core import Modeler
        >>> from ansys.geometry.core.math import Point2D, Point3D, Plane
        >>> from ansys.geometry.core.misc import UNITS
        >>> from ansys.geometry.core.plotting.plotter import Plotter
        >>> modeler = Modeler("10.54.0.72", "50051")
        >>> sketch_1 = Sketch()
        >>> box = sketch_1.box(Point3D([10, 10]), width=10, height=5)
        >>> circle = sketch_1.circle(Point3D([0, 0]), radius=25 * UNITS.m)
        >>> design = modeler.create_design("MyDesign")
        >>> comp = design.add_component("MyComponent")
        >>> body = comp.extrude_sketch("MyBody", sketch=sketch_1, distance=10 * UNITS.m)
        >>> sketch_2 = Sketch(Plane([0, 0, 10]))
        >>> box = sketch_2.box(Point2D([10, 10]), width=10, height=5)
        >>> circle = sketch_2.circle(Point2D([0, 0]), radius=25 * UNITS.m)
        >>> body = comp.extrude_sketch("MyBody", sketch=sketch_2, distance=10 * UNITS.m)
        >>> dataset = comp.tessellate(merge_bodies=True)
        >>> dataset
        MultiBlock (0x7ff6bcb511e0)
          N Blocks:     2
          X Bounds:     -25.000, 25.000
          Y Bounds:     -24.991, 24.991
          Z Bounds:     0.000, 20.000

        """
        import pyvista as pv

        datasets = []

        def get_tessellation(body: Body):
            datasets.append(body.tessellate(merge=merge_bodies))

        # Tessellate the bodies in this component
        threads = []
        for body in self.bodies:
            thread = Thread(target=get_tessellation, args=(body,))
            thread.start()
            threads.append(thread)
        [thread.join() for thread in threads]
        blocks_list = [pv.MultiBlock(datasets)]

        # Now, go recursively inside its subcomponents (with no arguments) and
        # merge the PolyData obtained into our blocks
        for comp in self._components:
            if not comp.is_alive:
                continue
            blocks_list.append(comp.tessellate(merge_bodies=merge_bodies))

        # Transform the list of MultiBlock objects into a single MultiBlock
        blocks = pv.MultiBlock(blocks_list)

        if merge_component:
            ugrid = blocks.combine()
            # convert to polydata as it's slightly faster than extract surface
            return pv.PolyData(ugrid.points, ugrid.cells, n_faces=ugrid.n_cells)
        return blocks

    def plot(
        self, merge_component: bool = False, merge_bodies: bool = False, **kwargs: Optional[dict]
    ) -> None:
        """Plot this component.

        Parameters
        ----------
        merge_component : bool, default: False
            Merge this component into a single dataset. This effectively
            combines all the individual bodies into a single dataset without
            any hierarchy.
        merge_bodies : bool, default: False
            Merge each body into a single dataset. This effectively combines
            all the faces of each individual body into a single dataset
            without.
        **kwargs : dict, optional
            Optional keyword arguments. See :func:`pyvista.Plotter.add_mesh`
            for allowable keyword arguments.

        Examples
        --------
        Create 25 small cylinders in a grid-like pattern on the XY plane and
        plot them. Make the cylinders look metallic by enabling physically
        based rendering with ``pbr=True``.

        >>> from ansys.geometry.core.misc.units import UNITS as u
        >>> from ansys.geometry.core.sketch import Sketch
        >>> from ansys.geometry.core.math import Plane, Point2D, Point3D, UnitVector3D
        >>> from ansys.geometry.core import Modeler
        >>> import numpy as np
        >>> modeler = Modeler()
        >>> origin = Point3D([0, 0, 0])
        >>> plane = Plane(origin, direction_x=[1, 0, 0], direction_y=[0, 1, 0])
        >>> design = modeler.create_design("my-design")
        >>> mycomp = design.add_component("my-comp")
        >>> n = 5
        >>> xx, yy = np.meshgrid(
        ...     np.linspace(-4, 4, n),
        ...     np.linspace(-4, 4, n),
        ... )
        >>> for x, y in zip(xx.ravel(), yy.ravel()):
        ...     sketch = Sketch(plane)
        ...     sketch.circle(Point2D([x, y]), 0.2*u.m)
        ...     mycomp.extrude_sketch(f"body-{x}-{y}", sketch, 1 * u.m)
        >>> mycomp
        ansys.geometry.core.designer.Component 0x2203cc9ec50
            Name                 : my-comp
            Exists               : True
            Parent component     : my-design
            N Bodies             : 25
            N Components         : 0
            N Coordinate Systems : 0
        >>> mycomp.plot(pbr=True, metallic=1.0)

        """
        from ansys.geometry.core.plotting import Plotter

        pl = Plotter()
        pl.add_component(self, merge_bodies=merge_bodies, merge_component=merge_component, **kwargs)
        pl.show()

    def __repr__(self) -> str:
        """String representation of the component."""
        alive_bodies = [1 if body.is_alive else 0 for body in self.bodies]
        alive_comps = [1 if comp.is_alive else 0 for comp in self.components]
        lines = [f"ansys.geometry.core.designer.Component {hex(id(self))}"]
        lines.append(f"  Name                 : {self.name}")
        lines.append(f"  Exists               : {self.is_alive}")
        lines.append(f"  Parent component     : {self.parent_component.name}")
        lines.append(f"  N Bodies             : {sum(alive_bodies)}")
        lines.append(f"  N Beams              : {len(self.beams)}")
        lines.append(f"  N Components         : {sum(alive_comps)}")
        lines.append(f"  N Coordinate Systems : {len(self.coordinate_systems)}")
        return "\n".join(lines)<|MERGE_RESOLUTION|>--- conflicted
+++ resolved
@@ -2,10 +2,6 @@
 
 from enum import Enum, unique
 from threading import Thread
-<<<<<<< HEAD
-=======
-from typing import TYPE_CHECKING, List, Optional, Tuple, Union
->>>>>>> 5c8aca23
 
 from ansys.api.geometry.v0.bodies_pb2 import (
     BodyIdentifier,
@@ -24,11 +20,8 @@
     SetComponentSharedTopologyRequest,
 )
 from ansys.api.geometry.v0.components_pb2_grpc import ComponentsStub
-<<<<<<< HEAD
-from beartype.typing import TYPE_CHECKING, List, Optional, Union
-=======
 from ansys.api.geometry.v0.models_pb2 import Line
->>>>>>> 5c8aca23
+from beartype.typing import TYPE_CHECKING, List, Optional, Tuple, Union
 from pint import Quantity
 
 from ansys.geometry.core.connection import (
