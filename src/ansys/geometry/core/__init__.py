"""
PyGeometry.

A Python wrapper for Ansys Geometry Service.
"""

# Version
# ------------------------------------------------------------------------------

try:
    import importlib.metadata as importlib_metadata
except ModuleNotFoundError:
    import importlib_metadata

__version__ = importlib_metadata.version(__name__.replace(".", "-"))


# Units
# ------------------------------------------------------------------------------

from pint import UnitRegistry

UNITS = UnitRegistry()
"""Unit manager."""

UNIT_LENGTH = UNITS.meter
<<<<<<< HEAD
"""Default unit length for PyGeometry."""

UNIT_ANGLE = UNITS.radian
"""Default unit angle for PyGeometry."""

# Typing
# ------------------------------------------------------------------------------

from typing import Union

Real = Union[int, float]
"""Type used to refer to both ints and floats as possible values."""
=======
"""Default unit length for PyGeometry."""
>>>>>>> 891e813c
<|MERGE_RESOLUTION|>--- conflicted
+++ resolved
@@ -24,19 +24,7 @@
 """Unit manager."""
 
 UNIT_LENGTH = UNITS.meter
-<<<<<<< HEAD
 """Default unit length for PyGeometry."""
 
 UNIT_ANGLE = UNITS.radian
-"""Default unit angle for PyGeometry."""
-
-# Typing
-# ------------------------------------------------------------------------------
-
-from typing import Union
-
-Real = Union[int, float]
-"""Type used to refer to both ints and floats as possible values."""
-=======
-"""Default unit length for PyGeometry."""
->>>>>>> 891e813c
+"""Default unit angle for PyGeometry."""