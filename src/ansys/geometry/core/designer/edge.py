--- conflicted
+++ resolved
@@ -214,12 +214,9 @@
             # Only for versions earlier than 24.2.0 (before the introduction of the shape property)
             self._grpc_client.log.debug("Requesting edge end point from server.")
             response = self._edges_stub.GetStartAndEndPoints(self._grpc_id)
-<<<<<<< HEAD
             return Point3D(
                 [response.end.x, response.end.y, response.end.z], unit=DEFAULT_UNITS.SERVER_LENGTH
             )
-=======
-            return Point3D([response.end.x, response.end.y, response.end.z])
 
     @property
     @protect_grpc
@@ -234,5 +231,4 @@
         min_corner = grpc_point_to_point3d(result.min)
         max_corner = grpc_point_to_point3d(result.max)
         center = grpc_point_to_point3d(result.center)
-        return BoundingBox(min_corner, max_corner, center)
->>>>>>> 9389ba59
+        return BoundingBox(min_corner, max_corner, center)