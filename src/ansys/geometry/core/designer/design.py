# Copyright (C) 2023 - 2024 ANSYS, Inc. and/or its affiliates.
# SPDX-License-Identifier: MIT
#
#
# Permission is hereby granted, free of charge, to any person obtaining a copy
# of this software and associated documentation files (the "Software"), to deal
# in the Software without restriction, including without limitation the rights
# to use, copy, modify, merge, publish, distribute, sublicense, and/or sell
# copies of the Software, and to permit persons to whom the Software is
# furnished to do so, subject to the following conditions:
#
# The above copyright notice and this permission notice shall be included in all
# copies or substantial portions of the Software.
#
# THE SOFTWARE IS PROVIDED "AS IS", WITHOUT WARRANTY OF ANY KIND, EXPRESS OR
# IMPLIED, INCLUDING BUT NOT LIMITED TO THE WARRANTIES OF MERCHANTABILITY,
# FITNESS FOR A PARTICULAR PURPOSE AND NONINFRINGEMENT. IN NO EVENT SHALL THE
# AUTHORS OR COPYRIGHT HOLDERS BE LIABLE FOR ANY CLAIM, DAMAGES OR OTHER
# LIABILITY, WHETHER IN AN ACTION OF CONTRACT, TORT OR OTHERWISE, ARISING FROM,
# OUT OF OR IN CONNECTION WITH THE SOFTWARE OR THE USE OR OTHER DEALINGS IN THE
# SOFTWARE.
"""Provides for managing designs."""

from enum import Enum, unique
from pathlib import Path
from typing import Union

<<<<<<< HEAD
from ansys.api.dbu.v0.dbumodels_pb2 import (
    EntityIdentifier,
    PartExportFormat,
)
=======
from beartype import beartype as check_input_types
from google.protobuf.empty_pb2 import Empty
import numpy as np
from pint import Quantity, UndefinedUnitError

from ansys.api.dbu.v0.dbumodels_pb2 import EntityIdentifier, PartExportFormat
>>>>>>> 0698edae
from ansys.api.dbu.v0.designs_pb2 import InsertRequest, NewRequest, SaveAsRequest
from ansys.api.dbu.v0.designs_pb2_grpc import DesignsStub
from ansys.api.dbu.v0.drivingdimensions_pb2 import GetAllRequest, UpdateRequest
from ansys.api.dbu.v0.drivingdimensions_pb2_grpc import DrivingDimensionsStub
from ansys.api.geometry.v0.commands_pb2 import (
    AssignMidSurfaceOffsetTypeRequest,
    AssignMidSurfaceThicknessRequest,
    CreateBeamCircularProfileRequest,
)
from ansys.api.geometry.v0.commands_pb2_grpc import CommandsStub
from ansys.api.geometry.v0.materials_pb2 import AddToDocumentRequest
from ansys.api.geometry.v0.materials_pb2_grpc import MaterialsStub
from ansys.api.geometry.v0.models_pb2 import (
    Material as GRPCMaterial,
    MaterialProperty as GRPCMaterialProperty,
)
from ansys.api.geometry.v0.namedselections_pb2_grpc import NamedSelectionsStub
from ansys.api.geometry.v0.parts_pb2 import ExportRequest
from ansys.api.geometry.v0.parts_pb2_grpc import PartsStub
from ansys.geometry.core.connection.backend import BackendType
from ansys.geometry.core.connection.conversions import (
    grpc_frame_to_frame,
    grpc_matrix_to_matrix,
    plane_to_grpc_plane,
    point3d_to_grpc_point,
)
from ansys.geometry.core.designer.beam import Beam, BeamCircularProfile, BeamProfile
from ansys.geometry.core.designer.body import Body, MasterBody, MidSurfaceOffsetType
from ansys.geometry.core.designer.component import Component, SharedTopologyType
from ansys.geometry.core.designer.coordinate_system import CoordinateSystem
from ansys.geometry.core.designer.designpoint import DesignPoint
from ansys.geometry.core.designer.edge import Edge
from ansys.geometry.core.designer.face import Face
from ansys.geometry.core.designer.part import MasterComponent, Part
from ansys.geometry.core.designer.selection import NamedSelection
from ansys.geometry.core.errors import protect_grpc
from ansys.geometry.core.materials.material import Material
from ansys.geometry.core.materials.property import MaterialProperty, MaterialPropertyType
from ansys.geometry.core.math.constants import UNITVECTOR3D_X, UNITVECTOR3D_Y, ZERO_POINT3D
from ansys.geometry.core.math.plane import Plane
from ansys.geometry.core.math.point import Point3D
from ansys.geometry.core.math.vector import UnitVector3D, Vector3D
from ansys.geometry.core.misc.checks import ensure_design_is_active, min_backend_version
from ansys.geometry.core.misc.measurements import DEFAULT_UNITS, Distance
from ansys.geometry.core.modeler import Modeler
from ansys.geometry.core.parameters.driving_dimensions import DrivingDimension as DrivingDimension
from ansys.geometry.core.typing import RealSequence


@unique
class DesignFileFormat(Enum):
    """Provides supported file formats that can be downloaded for designs."""

    SCDOCX = "SCDOCX", None
    PARASOLID_TEXT = "PARASOLID_TEXT", PartExportFormat.PARTEXPORTFORMAT_PARASOLID_TEXT
    PARASOLID_BIN = "PARASOLID_BIN", PartExportFormat.PARTEXPORTFORMAT_PARASOLID_BINARY
    FMD = "FMD", PartExportFormat.PARTEXPORTFORMAT_FMD
    STEP = "STEP", PartExportFormat.PARTEXPORTFORMAT_STEP
    IGES = "IGES", PartExportFormat.PARTEXPORTFORMAT_IGES
    PMDB = "PMDB", PartExportFormat.PARTEXPORTFORMAT_PMDB
    INVALID = "INVALID", None


class Design(Component):
    """Provides for organizing geometry assemblies.

    This class synchronizes to a supporting Geometry service instance.

    Parameters
    ----------
    name : str
        User-defined label for the design.
    grpc_client : GrpcClient
        Active supporting Geometry service instance for design modeling.
    read_existing_design : bool, default: False
        Whether an existing design on the service should be read. This parameter is
        only valid when connecting to an existing service session. Otherwise, avoid
        using this optional parameter.
    """

    # Types of the class instance private attributes
    _materials: list[Material]
    _named_selections: dict[str, NamedSelection]
    _beam_profiles: dict[str, BeamProfile]
    _driving_dimensions: list[DrivingDimension]

    @protect_grpc
    @check_input_types
    def __init__(self, name: str, modeler: Modeler, read_existing_design: bool = False):
        """Initialize the ``Design`` class."""
        super().__init__(name, None, modeler.client)

        # Initialize the stubs needed
        self._design_stub = DesignsStub(self._grpc_client.channel)
        self._commands_stub = CommandsStub(self._grpc_client.channel)
        self._materials_stub = MaterialsStub(self._grpc_client.channel)
        self._named_selections_stub = NamedSelectionsStub(self._grpc_client.channel)
        self._parts_stub = PartsStub(self._grpc_client.channel)
        self._parameters_stub = DrivingDimensionsStub(self._grpc_client.channel)

        # Initialize needed instance variables
        self._materials = []
        self._named_selections = {}
        self._beam_profiles = {}
        self._design_id = ""
        self._is_active = False
        self._modeler = modeler
        self._driving_dimensions = []

        # Check whether we want to process an existing design or create a new one.
        if read_existing_design:
            self._grpc_client.log.debug("Reading Design object from service.")
            self.__read_existing_design()
        else:
            new_design = self._design_stub.New(NewRequest(name=name))
            self._design_id = new_design.id
            self._id = new_design.main_part.id
            self._activate(called_after_design_creation=True)
            self._grpc_client.log.debug("Design object instantiated successfully.")

    @property
    def design_id(self) -> str:
        """The design's object unique id."""
        return self._design_id

    @property
    def materials(self) -> list[Material]:
        """List of materials available for the design."""
        return self._materials

    @property
    def named_selections(self) -> list[NamedSelection]:
        """List of named selections available for the design."""
        return list(self._named_selections.values())

    @property
    def beam_profiles(self) -> list[BeamProfile]:
        """List of beam profile available for the design."""
        return list(self._beam_profiles.values())

    @property
    def driving_dimensions(self) -> list[DrivingDimension]:
        """List of driving dimensions available for the design."""
        return self.get_all_driving_dimensions()

    @property
    def is_active(self) -> bool:
        """Whether the design is currently active."""
        return self._is_active

    @protect_grpc
    def _activate(self, called_after_design_creation: bool = False) -> None:
        """Activate the design."""
        # Deactivate all designs first
        for design in self._modeler._designs.values():
            design._is_active = False

        # Activate the current design
        if not called_after_design_creation:
            self._design_stub.PutActive(EntityIdentifier(id=self._design_id))
        self._is_active = True
        self._grpc_client.log.debug(f"Design {self.name} is activated.")

    # TODO: allow for list of materials
    # https://github.com/ansys/pyansys-geometry/issues/1319
    @protect_grpc
    @check_input_types
    @ensure_design_is_active
    def add_material(self, material: Material) -> None:
        """Add a material to the design.

        Parameters
        ----------
        material : Material
            Material to add.
        """
        # TODO: Add design id to the request
        # https://github.com/ansys/pyansys-geometry/issues/1319
        self._materials_stub.AddToDocument(
            AddToDocumentRequest(
                material=GRPCMaterial(
                    name=material.name,
                    material_properties=[
                        GRPCMaterialProperty(
                            id=property.type.value,
                            display_name=property.name,
                            value=property.quantity.m,
                            units=format(property.quantity.units),
                        )
                        for property in material.properties.values()
                    ],
                )
            )
        )
        self._materials.append(material)

        self._grpc_client.log.debug(f"Material {material.name} is successfully added to design.")

    @protect_grpc
    @check_input_types
    @ensure_design_is_active
    def save(self, file_location: Path | str) -> None:
        """Save a design to disk on the active Geometry server instance.

        Parameters
        ----------
        file_location : ~pathlib.Path | str
            Location on disk to save the file to.
        """
        # Sanity checks on inputs
        if isinstance(file_location, Path):
            file_location = str(file_location)

        self._design_stub.SaveAs(SaveAsRequest(filepath=file_location))
        self._grpc_client.log.debug(f"Design successfully saved at location {file_location}.")

    @protect_grpc
    @check_input_types
    @ensure_design_is_active
    def download(
        self,
        file_location: Path | str,
        format: DesignFileFormat = DesignFileFormat.SCDOCX,
    ) -> None:
        """Export and download the design from the server.

        Parameters
        ----------
        file_location : ~pathlib.Path | str
            Location on disk to save the file to.
        format : DesignFileFormat, default: DesignFileFormat.SCDOCX
            Format for the file to save to.
        """
        # Sanity checks on inputs
        if isinstance(file_location, str):
            file_location = Path(file_location)

        # Check if the folder for the file location exists
        if not file_location.parent.exists():
            # Create the parent directory
            file_location.parent.mkdir(parents=True, exist_ok=True)

        # Process response
        self._grpc_client.log.debug(f"Requesting design download in {format.value[0]} format.")
        received_bytes = bytes()
        if format is DesignFileFormat.SCDOCX:
            response = self._commands_stub.DownloadFile(Empty())
            received_bytes += response.data
        elif format in [
            DesignFileFormat.PARASOLID_TEXT,
            DesignFileFormat.PARASOLID_BIN,
            DesignFileFormat.FMD,
            DesignFileFormat.STEP,
            DesignFileFormat.IGES,
            DesignFileFormat.PMDB,
        ]:
            response = self._parts_stub.Export(ExportRequest(format=format.value[1]))
            received_bytes += response.data
        else:
            self._grpc_client.log.warning(
                f"{format.value[0]} format requested is not supported. Ignoring download request."
            )
            return

        # Write to file
        downloaded_file = Path(file_location).open(mode="wb")
        downloaded_file.write(received_bytes)
        downloaded_file.close()

        self._grpc_client.log.debug(
            f"Design is successfully downloaded at location {file_location}."
        )

    def __build_export_file_location(self, location: Path | str | None, ext: str) -> Path:
        """Build the file location for export functions.

        Parameters
        ----------
        location : ~pathlib.Path | str
            Location on disk to save the file to. If None, the file will be saved
            in the current working directory.
        ext : str
            Extension to use for the file.

        Returns
        -------
        ~pathlib.Path
            The file location for the export function.
        """
        return (Path(location) if location else Path.cwd()) / f"{self.name}.{ext}"

    def export_to_scdocx(self, location: Path | str | None = None) -> Path:
        """Export the design to an scdocx file.

        Parameters
        ----------
        location : ~pathlib.Path | str, optional
            Location on disk to save the file to. If None, the file will be saved
            in the current working directory.

        Returns
        -------
        ~pathlib.Path
            The path to the saved file.
        """
        # Define the file location
        file_location = self.__build_export_file_location(location, "scdocx")

        # Export the design to an scdocx file
        self.download(file_location, DesignFileFormat.SCDOCX)

        # Return the file location
        return file_location

    def export_to_parasolid_text(self, location: Path | str | None = None) -> Path:
        """Export the design to a Parasolid text file.

        Parameters
        ----------
        location : ~pathlib.Path | str, optional
            Location on disk to save the file to. If None, the file will be saved
            in the current working directory.

        Returns
        -------
        ~pathlib.Path
            The path to the saved file.
        """
        # Determine the extension based on the backend type
        ext = "x_t" if self._grpc_client.backend_type == BackendType.LINUX_SERVICE else "xmt_txt"

        # Define the file location
        file_location = self.__build_export_file_location(location, ext)

        # Export the design to a Parasolid text file
        self.download(file_location, DesignFileFormat.PARASOLID_TEXT)

        # Return the file location
        return file_location

    def export_to_parasolid_bin(self, location: Path | str | None = None) -> Path:
        """Export the design to a Parasolid binary file.

        Parameters
        ----------
        location : ~pathlib.Path | str, optional
            Location on disk to save the file to. If None, the file will be saved
            in the current working directory.

        Returns
        -------
        ~pathlib.Path
            The path to the saved file.
        """
        # Determine the extension based on the backend type
        ext = "x_b" if self._grpc_client.backend_type == BackendType.LINUX_SERVICE else "xmt_bin"

        # Define the file location
        file_location = self.__build_export_file_location(location, ext)

        # Export the design to a Parasolid binary file
        self.download(file_location, DesignFileFormat.PARASOLID_BIN)

        # Return the file location
        return file_location

    def export_to_fmd(self, location: Path | str | None = None) -> Path:
        """Export the design to an FMD file.

        Parameters
        ----------
        location : ~pathlib.Path | str, optional
            Location on disk to save the file to. If None, the file will be saved
            in the current working directory.

        Returns
        -------
        ~pathlib.Path
            The path to the saved file.
        """
        # Define the file location
        file_location = self.__build_export_file_location(location, "fmd")

        # Export the design to an FMD file
        self.download(file_location, DesignFileFormat.FMD)

        # Return the file location
        return file_location

    def export_to_step(self, location: Path | str | None = None) -> Path:
        """Export the design to a STEP file.

        Parameters
        ----------
        location : ~pathlib.Path | str, optional
            Location on disk to save the file to. If None, the file will be saved
            in the current working directory.

        Returns
        -------
        ~pathlib.Path
            The path to the saved file.
        """
        # Define the file location
        file_location = self.__build_export_file_location(location, "stp")

        # Export the design to a STEP file
        self.download(file_location, DesignFileFormat.STEP)

        # Return the file location
        return file_location

    def export_to_iges(self, location: Path | str = None) -> Path:
        """Export the design to an IGES file.

        Parameters
        ----------
        location : ~pathlib.Path | str, optional
            Location on disk to save the file to. If None, the file will be saved
            in the current working directory.

        Returns
        -------
        ~pathlib.Path
            The path to the saved file.
        """
        # Define the file location
        file_location = self.__build_export_file_location(location, "igs")

        # Export the design to an IGES file
        self.download(file_location, DesignFileFormat.IGES)

        # Return the file location
        return file_location

    def export_to_pmdb(self, location: Path | str | None = None) -> Path:
        """Export the design to a PMDB file.

        Parameters
        ----------
        location : ~pathlib.Path | str, optional
            Location on disk to save the file to. If None, the file will be saved
            in the current working directory.

        Returns
        -------
        ~pathlib.Path
            The path to the saved file.
        """
        # Define the file location
        file_location = self.__build_export_file_location(location, "pmdb")

        # Export the design to a PMDB file
        self.download(file_location, DesignFileFormat.PMDB)

        # Return the file location
        return file_location

    @check_input_types
    @ensure_design_is_active
    def create_named_selection(
        self,
        name: str,
        bodies: list[Body] | None = None,
        faces: list[Face] | None = None,
        edges: list[Edge] | None = None,
        beams: list[Beam] | None = None,
        design_points: list[DesignPoint] | None = None,
    ) -> NamedSelection:
        """Create a named selection on the active Geometry server instance.

        Parameters
        ----------
        name : str
            User-defined name for the named selection.
        bodies : list[Body], default: None
            All bodies to include in the named selection.
        faces : list[Face], default: None
            All faces to include in the named selection.
        edges : list[Edge], default: None
            All edges to include in the named selection.
        beams : list[Beam], default: None
            All beams to include in the named selection.
        design_points : list[DesignPoint], default: None
            All design points to include in the named selection.

        Returns
        -------
        NamedSelection
            Newly created named selection that maintains references to all target entities.
        """
        named_selection = NamedSelection(
            name,
            self._grpc_client,
            bodies=bodies,
            faces=faces,
            edges=edges,
            beams=beams,
            design_points=design_points,
        )
        self._named_selections[named_selection.name] = named_selection

        self._grpc_client.log.debug(
            f"Named selection {named_selection.name} is successfully created."
        )

        return self._named_selections[named_selection.name]

    @protect_grpc
    @check_input_types
    @ensure_design_is_active
    def delete_named_selection(self, named_selection: NamedSelection | str) -> None:
        """Delete a named selection on the active Geometry server instance.

        Parameters
        ----------
        named_selection : NamedSelection | str
            Name of the named selection or instance.
        """
        if isinstance(named_selection, str):
            removal_name = named_selection
            removal = self._named_selections.get(named_selection, None)
            removal_id = removal.id if removal else None
        else:
            removal_name = named_selection.name
            removal_id = named_selection.id

        self._grpc_client.log.debug(f"Named selection {removal_name} deletion request received.")
        self._named_selections_stub.Delete(EntityIdentifier(id=removal_id))

        try:
            self._named_selections.pop(removal_name)
            self._grpc_client.log.debug(f"Named selection {removal_name} is successfully deleted.")
        except KeyError:
            self._grpc_client.log.warning(
                f"Attempted named selection deletion failed, with name {removal_name}."
                + " Ignoring this request."
            )
            pass

    @check_input_types
    @ensure_design_is_active
    def delete_component(self, component: Union["Component", str]) -> None:
        """Delete a component (itself or its children).

        Notes
        -----
        If the component is not this component (or its children), it
        is not deleted.

        Parameters
        ----------
        id : Union[Component, str]
            Name of the component or instance to delete.

        Raises
        ------
        ValueError
            The design itself cannot be deleted.
        """
        id = component if isinstance(component, str) else component.id
        if id == self.id:
            raise ValueError("The design itself cannot be deleted.")
        else:
            return super().delete_component(component)

    def set_shared_topology(self, share_type: SharedTopologyType) -> None:
        """Set the shared topology to apply to the component.

        Parameters
        ----------
        share_type : SharedTopologyType
            Shared topology type to assign.

        Raises
        ------
        ValueError
            Shared topology does not apply to a design.
        """
        raise ValueError("The design itself cannot have a shared topology.")

    @protect_grpc
    @check_input_types
    @ensure_design_is_active
    def add_beam_circular_profile(
        self,
        name: str,
        radius: Quantity | Distance,
        center: np.ndarray | RealSequence | Point3D = ZERO_POINT3D,
        direction_x: np.ndarray | RealSequence | UnitVector3D | Vector3D = UNITVECTOR3D_X,
        direction_y: np.ndarray | RealSequence | UnitVector3D | Vector3D = UNITVECTOR3D_Y,
    ) -> BeamCircularProfile:
        """Add a new beam circular profile under the design for creating beams.

        Parameters
        ----------
        name : str
            User-defined label for the new beam circular profile.
        radius : ~pint.Quantity | Distance
            Radius of the beam circular profile.
        center : ~numpy.ndarray | RealSequence | Point3D
            Center of the beam circular profile.
        direction_x : ~numpy.ndarray | RealSequence | UnitVector3D | Vector3D
            X-plane direction.
        direction_y : ~numpy.ndarray | RealSequence | UnitVector3D | Vector3D
            Y-plane direction.
        """
        dir_x = direction_x if isinstance(direction_x, UnitVector3D) else UnitVector3D(direction_x)
        dir_y = direction_y if isinstance(direction_y, UnitVector3D) else UnitVector3D(direction_y)
        radius = radius if isinstance(radius, Distance) else Distance(radius)

        if radius.value <= 0:
            raise ValueError("Radius must be a real positive value.")

        if not dir_x.is_perpendicular_to(dir_y):
            raise ValueError("Direction X and direction Y must be perpendicular.")

        request = CreateBeamCircularProfileRequest(
            origin=point3d_to_grpc_point(center),
            radius=radius.value.m_as(DEFAULT_UNITS.SERVER_LENGTH),
            plane=plane_to_grpc_plane(Plane(center, dir_x, dir_y)),
            name=name,
        )

        self._grpc_client.log.debug(f"Creating a beam circular profile on {self.id}...")

        response = self._commands_stub.CreateBeamCircularProfile(request)
        profile = BeamCircularProfile(response.id, name, radius, center, dir_x, dir_y)
        self._beam_profiles[profile.name] = profile

        self._grpc_client.log.debug(
            f"Beam circular profile {profile.name} is successfully created."
        )

        return self._beam_profiles[profile.name]

    @protect_grpc
    @min_backend_version(25, 1, 0)
    def get_all_driving_dimensions(self):
        """Get driving dimensions for the design.

        Returns
        -------
        List[DrivingDimension]
            List of driving dimensions for the design.
        """
        response = self._parameters_stub.GetAll(GetAllRequest())
        return [
            DrivingDimension._from_proto(dimension) for dimension in response.driving_dimensions
        ]

    @protect_grpc
    @check_input_types
    @min_backend_version(25, 1, 0)
    def set_driving_dimensions(self, dimension: DrivingDimension) -> bool:
        """Update a driving dimension of the design.

        Parameters
        ----------
        dimensions : List[DrivingDimension]
            List of driving dimensions to set.

        Returns
        -------
        bool
            True if driving dimensions were set successfully.
        """
        request = UpdateRequest(driving_dimension=DrivingDimension._to_proto(dimension))
        dimension = self._parameters_stub.Update(request)
        return dimension

    @protect_grpc
    @check_input_types
    @ensure_design_is_active
    def add_midsurface_thickness(self, thickness: Quantity, bodies: list[Body]) -> None:
        """Add a mid-surface thickness to a list of bodies.

        Parameters
        ----------
        thickness : ~pint.Quantity
            Thickness to be assigned.
        bodies : list[Body]
            All bodies to include in the mid-surface thickness assignment.

        Notes
        -----
        Only surface bodies will be eligible for mid-surface thickness assignment.
        """
        # Store only assignable ids
        ids: list[str] = []
        ids_bodies: list[Body] = []
        for body in bodies:
            if body.is_surface:
                ids.append(body.id)
                ids_bodies.append(body)
            else:
                self._grpc_client.log.warning(
                    f"Body {body.name} cannot be assigned a mid-surface thickness since it is not a surface. Ignoring request."  # noqa : E501
                )

        # Assign mid-surface thickness
        self._commands_stub.AssignMidSurfaceThickness(
            AssignMidSurfaceThicknessRequest(
                bodies_or_faces=ids, thickness=thickness.m_as(DEFAULT_UNITS.SERVER_LENGTH)
            )
        )

        # Once the assignment has gone fine, store the values
        for body in ids_bodies:
            body._surface_thickness = thickness

    @protect_grpc
    @check_input_types
    @ensure_design_is_active
    def add_midsurface_offset(self, offset_type: MidSurfaceOffsetType, bodies: list[Body]) -> None:
        """Add a mid-surface offset type to a list of bodies.

        Parameters
        ----------
        offset_type : MidSurfaceOffsetType
            Surface offset to be assigned.
        bodies : list[Body]
            All bodies to include in the mid-surface offset assignment.

        Notes
        -----
        Only surface bodies will be eligible for mid-surface offset assignment.
        """
        # Store only assignable ids
        ids: list[str] = []
        ids_bodies: list[Body] = []
        for body in bodies:
            if body.is_surface:
                ids.append(body.id)
                ids_bodies.append(body)
            else:
                self._grpc_client.log.warning(
                    f"Body {body.name} cannot be assigned a mid-surface offset since it is not a surface. Ignoring request."  # noqa : E501
                )

        # Assign mid-surface offset type
        self._commands_stub.AssignMidSurfaceOffsetType(
            AssignMidSurfaceOffsetTypeRequest(bodies_or_faces=ids, offset_type=offset_type.value)
        )

        # Once the assignment has gone fine, store the values
        for body in ids_bodies:
            body._surface_offset = offset_type

    @protect_grpc
    @check_input_types
    @ensure_design_is_active
    def delete_beam_profile(self, beam_profile: BeamProfile | str) -> None:
        """Remove a beam profile on the active geometry server instance.

        Parameters
        ----------
        beam_profile : BeamProfile | str
            A beam profile name or instance that should be deleted.
        """
        removal_name = beam_profile if isinstance(beam_profile, str) else beam_profile.name
        self._grpc_client.log.debug(f"Beam profile {removal_name} deletion request received.")
        removal_obj = self._beam_profiles.get(removal_name, None)

        if removal_obj:
            self._commands_stub.DeleteBeamProfile(EntityIdentifier(id=removal_obj.id))
            self._beam_profiles.pop(removal_name)
            self._grpc_client.log.debug(f"Beam profile {removal_name} successfully deleted.")
        else:
            self._grpc_client.log.warning(
                f"Attempted beam profile deletion failed, with name {removal_name}."
                + " Ignoring request."
            )

    @protect_grpc
    @check_input_types
    @ensure_design_is_active
    @min_backend_version(24, 2, 0)
    def insert_file(self, file_location: Path | str) -> Component:
        """Insert a file into the design.

        Parameters
        ----------
        file_location : ~pathlib.Path | str
            Location on disk where the file is located.

        Returns
        -------
        Component
            The newly inserted component.
        """
        # Upload the file to the server
        filepath_server = self._modeler._upload_file(file_location)

        # Insert the file into the design
        self._design_stub.Insert(InsertRequest(filepath=filepath_server))
        self._grpc_client.log.debug(f"File {file_location} successfully inserted into design.")

        # Get a temporal design object to update the current one
        tmp_design = Design("", self._modeler, read_existing_design=True)

        # Update the reference to the design
        for component in tmp_design.components:
            component._parent_component = self

        # Update the design's components - add the new one
        #
        # If the list is empty, add the components from the new design
        if not self._components:
            self._components.extend(tmp_design.components)
        else:
            # Insert operation adds the inserted file as a component to the design.
            for tmp_component in tmp_design.components:
                # Otherwise, check which is the new component added
                for component in self._components:
                    if component.id == tmp_component.id:
                        break
                    # If not equal, add the component - since it has not been found
                    self._components.append(tmp_component)

        self._grpc_client.log.debug(f"Design {self.name} is successfully updated.")

        # Return the newly inserted component
        return self._components[-1]

    def __repr__(self) -> str:
        """Represent the ``Design`` as a string."""
        alive_bodies = [1 if body.is_alive else 0 for body in self.bodies]
        alive_comps = [1 if comp.is_alive else 0 for comp in self.components]
        lines = [f"ansys.geometry.core.designer.Design {hex(id(self))}"]
        lines.append(f"  Name                 : {self.name}")
        lines.append(f"  Is active?           : {self._is_active}")
        lines.append(f"  N Bodies             : {sum(alive_bodies)}")
        lines.append(f"  N Components         : {sum(alive_comps)}")
        lines.append(f"  N Coordinate Systems : {len(self.coordinate_systems)}")
        lines.append(f"  N Named Selections   : {len(self.named_selections)}")
        lines.append(f"  N Materials          : {len(self.materials)}")
        lines.append(f"  N Beam Profiles      : {len(self.beam_profiles)}")
        lines.append(f"  N Design Points      : {len(self.design_points)}")
        return "\n".join(lines)

    def __read_existing_design(self) -> None:
        """Read an existing ``Design`` located on the server."""
        #
        # This might go out of sync with the _update_design_inplace method.
        # Ensure that the two methods are in sync. Especially regarding cleanup.
        #
        # TODO: Not all features implemented yet. Status is as follows
        #
        # Windows:
        #
        # - [X] Components
        # - [X] Bodies
        # - [X] Materials
        # - [X] NamedSelections
        # - [ ] BeamProfiles
        # - [ ] Beams
        # - [X] CoordinateSystems
        # - [X] SharedTopology
        #
        # Linux:
        #
        # - [X] Components
        # - [X] Bodies
        # - [X] Materials
        # - [X] NamedSelections
        # - [ ] BeamProfiles
        # - [ ] Beams
        # - [X] CoordinateSystems
        # - [ ] SharedTopology
        #
        # https://github.com/ansys/pyansys-geometry/issues/1319
        import time

        start = time.time()
        # Grab active design
        design = self._design_stub.GetActive(Empty())
        if not design:
            raise RuntimeError("No existing design available at service level.")
        else:
            self._design_id = design.id
            self._id = design.main_part.id
            self._activate(called_after_design_creation=True)
            # Here we may take the design's name instead of the main part's name.
            # Since they're the same in the backend.
            self._name = design.name

        response = self._commands_stub.GetAssembly(EntityIdentifier(id=self._design_id))

        # Store created objects
        created_parts = {p.id: Part(p.id, p.name, [], []) for p in response.parts}
        created_tps = {}
        created_components = {design.main_part.id: self}
        created_bodies = {}

        # Make dummy master for design since server doesn't have one
        self._master_component = MasterComponent(
            "1", "master_design", created_parts[design.main_part.id]
        )

        # Create MasterComponents
        for master in response.transformed_parts:
            part = created_parts.get(master.part_master.id)
            new_master = MasterComponent(
                master.id, master.name, part, grpc_matrix_to_matrix(master.placement)
            )
            created_tps[master.id] = new_master

        # Create Components
        for comp in response.components:
            parent = created_components.get(comp.parent_id)
            master = created_tps.get(comp.master_id)
            c = Component(
                comp.name,
                parent,
                self._grpc_client,
                preexisting_id=comp.id,
                master_component=master,
                read_existing_comp=True,
            )
            created_components[comp.id] = c
            parent.components.append(c)

        # Create Bodies
        for body in response.bodies:
            part = created_parts.get(body.parent_id)
            tb = MasterBody(body.id, body.name, self._grpc_client, is_surface=body.is_surface)
            part.bodies.append(tb)
            created_bodies[body.id] = tb

        # Create Materials
        for material in response.materials:
            properties = []
            density = Quantity(0)
            for property in material.material_properties:
                # TODO: Add support for more material properties...
                #      - Need to add support for more MaterialPropertyTypes
                #      - Need to add support for more Quantity units
                # https://github.com/ansys/pyansys-geometry/issues/1319
                try:
                    mp_type = MaterialPropertyType.from_id(property.id)
                except ValueError as err:
                    # TODO: Errors coming from MaterialPropertyType.from_id
                    # because of unsupported MaterialPropertyType entries...
                    # https://github.com/ansys/pyansys-geometry/issues/1319
                    self._grpc_client.log.warning(
                        f"Material property {property.display_name} of type {property.id} is not supported."  # noqa : E501
                        " Storing as string."
                    )
                    self._grpc_client.log.warning(f"Root cause: {err}")
                    mp_type = property.id

                try:
                    mp_quantity = Quantity(property.value, property.units)
                except (
                    UndefinedUnitError,
                    TypeError,
                ) as err:  # TODO: Errors coming from Quantity ctor because of unsupported units...
                    # https://github.com/ansys/pyansys-geometry/issues/1319
                    self._grpc_client.log.warning(
                        f"Material property {property.display_name} with units {property.units} is not fully supported."  # noqa : E501
                        " Storing value only as float."
                    )
                    self._grpc_client.log.warning(f"Root cause: {err}")
                    mp_quantity = property.value

                mp = MaterialProperty(mp_type, property.display_name, mp_quantity)
                properties.append(mp)
                if mp.type == MaterialPropertyType.DENSITY:
                    density = mp.quantity

            m = Material(material.name, density, properties)
            self.materials.append(m)

        # Create NamedSelections
        for ns in response.named_selections:
            new_ns = NamedSelection(ns.name, self._grpc_client, preexisting_id=ns.id)
            self._named_selections[new_ns.name] = new_ns

        # Create CoordinateSystems
        num_created_coord_systems = 0
        for component_id, coordinate_systems in response.component_coord_systems.items():
            component = created_components.get(component_id)
            for cs in coordinate_systems.coordinate_systems:
                frame = grpc_frame_to_frame(cs.frame)
                new_cs = CoordinateSystem(cs.name, frame, component, self._grpc_client, cs.id)
                component.coordinate_systems.append(new_cs)
                num_created_coord_systems += 1

        end = time.time()

        # Set SharedTopology
        # TODO: Maybe just add it to Component or Part message
        # we're starting to iterate through all the Components too much.
        # Make sure design doesn't need edge case attention
        # https://github.com/ansys/pyansys-geometry/issues/1319
        num_created_shared_topologies = 0
        for component_id, shared_topology_type in response.component_shared_topologies.items():
            component = created_components.get(component_id)
            component._shared_topology = SharedTopologyType(shared_topology_type)
            num_created_shared_topologies += 1

        self._grpc_client.log.debug(f"Parts created: {len(created_parts)}")
        self._grpc_client.log.debug(f"MasterComponents created: {len(created_tps) + 1}")
        self._grpc_client.log.debug(f"Components created: {len(created_components)}")
        self._grpc_client.log.debug(f"Bodies created: {len(created_bodies)}")
        self._grpc_client.log.debug(f"Materials created: {len(self.materials)}")
        self._grpc_client.log.debug(f"NamedSelections created: {len(self.named_selections)}")
        self._grpc_client.log.debug(f"CoordinateSystems created: {num_created_coord_systems}")
        self._grpc_client.log.debug(f"SharedTopologyTypes set: {num_created_shared_topologies}")

        self._grpc_client.log.debug(f"\nSuccessfully read design in: {end - start} s")

    def _update_design_inplace(self) -> None:
        """Update the design to align with the server side.

        Notes
        -----
        This method is used to update the design inside repair tools.
        Its usage is not recommended for other purposes.
        """
        # Clear all the existing information
        #
        # TODO: This might go out of sync with the __read_existing_design method
        # if the latter is updated and this method is not. Ensure that
        # the two methods are in sync.
        # https://github.com/ansys/pyansys-geometry/issues/1319
        #
        self._components = []
        self._bodies = []
        self._materials = []
        self._named_selections = {}
        self._coordinate_systems = {}

        # Get the previous design id
        previous_design_id = self._design_id

        # Read the existing design
        self.__read_existing_design()

        # If the design id has changed, update the design id in the Modeler
        if previous_design_id != self._design_id:
            self._modeler._designs[self._design_id] = self
            self._modeler._designs.pop(previous_design_id)<|MERGE_RESOLUTION|>--- conflicted
+++ resolved
@@ -25,19 +25,12 @@
 from pathlib import Path
 from typing import Union
 
-<<<<<<< HEAD
-from ansys.api.dbu.v0.dbumodels_pb2 import (
-    EntityIdentifier,
-    PartExportFormat,
-)
-=======
 from beartype import beartype as check_input_types
 from google.protobuf.empty_pb2 import Empty
 import numpy as np
 from pint import Quantity, UndefinedUnitError
 
 from ansys.api.dbu.v0.dbumodels_pb2 import EntityIdentifier, PartExportFormat
->>>>>>> 0698edae
 from ansys.api.dbu.v0.designs_pb2 import InsertRequest, NewRequest, SaveAsRequest
 from ansys.api.dbu.v0.designs_pb2_grpc import DesignsStub
 from ansys.api.dbu.v0.drivingdimensions_pb2 import GetAllRequest, UpdateRequest
