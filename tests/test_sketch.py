--- conflicted
+++ resolved
@@ -47,10 +47,6 @@
     Slot,
     SpurGear,
     Triangle,
-<<<<<<< HEAD
-=======
-    gears,
->>>>>>> fa70f0a6
 )
 
 from .conftest import are_graphics_available
@@ -67,12 +63,8 @@
 
 
 def test_sketch_segment():
-<<<<<<< HEAD
-    """Test the sketch segment unit conversion for end point, not equal, and plane change functionality"""
-=======
     """Test the sketch segment unit conversion for end point, not equal,
     and plane change functionality"""
->>>>>>> fa70f0a6
     start_point = Point2D([0, 0], unit=UNITS.meter)
     end_point = Point2D([5, 5], unit=UNITS.kilometer)
     segment1 = SketchSegment(start_point, end_point)
