name: GitHub CI
on:
  pull_request:
  workflow_dispatch:
  push:
    tags:
      - "*"
    branches:
      - main

env:
  MAIN_PYTHON_VERSION: '3.10'
  PACKAGE_NAME: 'ansys-geometry-core'
  ANSRV_GEO_IMAGE: ghcr.io/pyansys/pygeometry:latest
  ANSRV_GEO_PORT: 700
  GEO_CONT_NAME: ans_geo

concurrency:
  group: ${{ github.workflow }}-${{ github.ref }}
  cancel-in-progress: true

jobs:

  style:
    name: Code style
    runs-on: ubuntu-latest
    steps:
      - uses: actions/checkout@v3

      - name: Set up Python
        uses: actions/setup-python@v4
        with:
          python-version: ${{ env.MAIN_PYTHON_VERSION }}
          cache: 'pip'
          cache-dependency-path: 'pyproject.toml'

      - name: Install pre-commit
        run: pip install pre-commit

      - name: Run pre-commit
        run: pre-commit run --all-files --show-diff-on-failure

  docs-style:
    name: Documentation Style Check
    runs-on: ubuntu-latest
    steps:
      - uses: actions/checkout@v3

      - name: Running Vale
        uses: errata-ai/vale-action@reviewdog
        env:
          GITHUB_TOKEN: ${{secrets.GITHUB_TOKEN}}
        with:
          files: doc
          reporter: github-pr-check
          level: error
          filter_mode: nofilter
          fail_on_error: true
          vale_flags: "--config=doc/.vale.ini"

  smoke-tests:
    name: Build and Smoke tests
    runs-on: ${{ matrix.os }}
    needs: [style]
    strategy:
      fail-fast: false
      matrix:
        os: [ubuntu-latest, windows-latest]
        python-version: ['3.7', '3.8', '3.9', '3.10']

    steps:
      - uses: actions/checkout@v3

      - name: Set up Python ${{ matrix.python-version }}
        uses: actions/setup-python@v4
        with:
          python-version: ${{ matrix.python-version }}
          cache: 'pip'
          cache-dependency-path: 'pyproject.toml'

      - name: Install packages for building
        run: |
          pip install --upgrade build wheel
          pip install .

      - name: Smoke test
        run: python -c "from ansys.geometry.core import __version__; print(__version__)"

      - name: Store version
        run: |
          echo "PYGEOM_VERSION=$(python -c "from ansys.geometry.core import __version__; print(__version__)")" >> $GITHUB_ENV

      - name: Generate wheelhouse
        run: |
          pip wheel . -w wheelhouse

      - name: Zip wheelhouse
        uses: vimtor/action-zip@v1
        with:
          files: wheelhouse
          dest: ${{ env.PACKAGE_NAME }}-v${{ env.PYGEOM_VERSION }}-wheelhouse-${{ runner.os }}-${{ matrix.python-version }}.zip

      - name: Upload Wheelhouse
        uses: actions/upload-artifact@v3
        with:
          name: ${{ env.PACKAGE_NAME }}-v${{ env.PYGEOM_VERSION }}-wheelhouse-${{ runner.os }}-${{ matrix.python-version }}
          path: '*.zip'
          retention-days: 7

  macos-build:
    name: Build and Smoke tests (macOS)
    if: github.event_name == 'push' && contains(github.ref, 'refs/tags')
    runs-on: macos-latest
    needs: [style]
    strategy:
      fail-fast: false
      matrix:
        python-version: ['3.7', '3.8', '3.9', '3.10']
<<<<<<< HEAD
=======
      
>>>>>>> 49876487

    steps:
      - uses: actions/checkout@v3

      - name: Set up Python ${{ matrix.python-version }}
        uses: actions/setup-python@v4
        with:
          python-version: ${{ matrix.python-version }}
          cache: 'pip'
          cache-dependency-path: 'pyproject.toml'

      - name: Install packages for building
        run: |
          pip install --upgrade build wheel
          pip install .

      - name: Smoke test
        run: python -c "from ansys.geometry.core import __version__; print(__version__)"

      - name: Store version
        run: |
          echo "PYGEOM_VERSION=$(python -c "from ansys.geometry.core import __version__; print(__version__)")" >> $GITHUB_ENV

      - name: Generate wheelhouse
        run: |
          pip wheel . -w wheelhouse

      - name: Zip wheelhouse
        uses: vimtor/action-zip@v1
        with:
          files: wheelhouse
          dest: ${{ env.PACKAGE_NAME }}-v${{ env.PYGEOM_VERSION }}-wheelhouse-${{ runner.os }}-${{ matrix.python-version }}.zip

      - name: Upload Wheelhouse
        uses: actions/upload-artifact@v3
        with:
          name: ${{ env.PACKAGE_NAME }}-v${{ env.PYGEOM_VERSION }}-wheelhouse-${{ runner.os }}-${{ matrix.python-version }}
          path: '*.zip'
          retention-days: 7

  testing:
    name: Testing and coverage
    needs: [smoke-tests]
    runs-on: [self-hosted, pygeometry]

    steps:
      - uses: actions/checkout@v3

      - name: Set up Python
        uses: actions/setup-python@v4
        with:
          python-version: '3.9' # use python3.9, self-hosted has an issue with 3.10

      - name: Create Python venv
        run: |
          python -m venv .venv
          .\.venv\Scripts\Activate.ps1

      - name: Install packages for testing
        run: |
          .\.venv\Scripts\Activate.ps1
          pip install --upgrade build
          pip install .[test]

      - name: Login to GitHub Container Registry
        uses: docker/login-action@v2
        with:
          registry: ghcr.io
          username: ${{ secrets.GH_USERNAME }}
          password: ${{ secrets.PACKAGE_DOWNLOAD_PAT }}

      - name: Download Geometry service container (if needed)
        run: docker pull $env:ANSRV_GEO_IMAGE

      - name: Start geometry service and verify start
        run: |
          .\.venv\Scripts\Activate.ps1
          $env:ANSRV_GEO_PORT_MAP = $env:ANSRV_GEO_PORT + ":50051"
          docker run --detach --name $env:GEO_CONT_NAME -p $env:ANSRV_GEO_PORT_MAP $env:ANSRV_GEO_IMAGE
          python -c "from ansys.geometry.core.connection.validate import validate; validate()"

      - name: Testing
        # TODO : Once the container is available on Linux we should be able to run it as
        #        a service, allowing to remove this stage
        run: |
          .\.venv\Scripts\Activate.ps1
          pytest -v

      - name: Upload integration test logs
        uses: actions/upload-artifact@v3
        with:
          name: Integration-Test-Logs
          path: tests/integration/logs
          retention-days: 7  

      - name: Upload Coverage Results
        uses: actions/upload-artifact@v3
        with:
          name: HTML-Coverage
          path: .cov/html
          retention-days: 7

      # - name: Upload coverage to Codecov
      #   uses: codecov/codecov-action@v3

      - name: Stop the geometry service
        if: always()
        run: |
          docker stop $env:GEO_CONT_NAME
          docker logs $env:GEO_CONT_NAME
          docker rm $env:GEO_CONT_NAME

  docs:
    name: Documentation
    needs: [docs-style]
    runs-on: [self-hosted, pygeometry]
    steps:
      - uses: actions/checkout@v3

      - name: Set up Python
        uses: actions/setup-python@v4
        with:
          python-version: '3.9' # use python3.9, self-hosted has an issue with 3.10

      - name: Create Python venv
        run: |
          python -m venv .venv
          .\.venv\Scripts\Activate.ps1

      - name: Install packages for documentation build
        run: |
          .\.venv\Scripts\Activate.ps1
          pip install --upgrade build
          pip install .[docs]

      - name: Login to GitHub Container Registry
        uses: docker/login-action@v2
        with:
          registry: ghcr.io
          username: ${{ secrets.GH_USERNAME }}
          password: ${{ secrets.PACKAGE_DOWNLOAD_PAT }}

      - name: Download Geometry service container (if needed)
        run: docker pull $env:ANSRV_GEO_IMAGE

      - name: Start geometry service and verify start
        run: |
          .\.venv\Scripts\Activate.ps1
          $env:ANSRV_GEO_PORT_MAP = $env:ANSRV_GEO_PORT + ":50051"
          docker run --detach --name $env:GEO_CONT_NAME -p $env:ANSRV_GEO_PORT_MAP $env:ANSRV_GEO_IMAGE
          python -c "from ansys.geometry.core.connection.validate import validate; validate()"

      - name: Build the documentation
        run: |
          .\.venv\Scripts\Activate.ps1
          cd doc
          .\make.bat html

      - name: Upload HTML documentation
        uses: actions/upload-artifact@v3
        with:
          name: HTML-Documentation
          path: doc/_build/html
          retention-days: 7

      - name: Stop the geometry service
        if: always()
        run: |
          docker stop $env:GEO_CONT_NAME
          docker logs $env:GEO_CONT_NAME
          docker rm $env:GEO_CONT_NAME

  package:
    name: Package library
    needs: [testing, docs]
    runs-on: ubuntu-latest
    steps:
      - uses: actions/checkout@v3

      - name: Set up Python
        uses: actions/setup-python@v4
        with:
          python-version: ${{ env.MAIN_PYTHON_VERSION }}
          cache: 'pip'
          cache-dependency-path: 'pyproject.toml'

      - name: Install ansys-geometry-core
        run: |
          pip install build
          python -m build
          pip install dist/*.whl

      - name: Check package
        run: |
          pip install twine
          twine check dist/*

      - name: Upload wheel and binaries
        uses: actions/upload-artifact@v3
        with:
          name: ${{ env.PACKAGE_NAME }}-packages
          path: dist/
          retention-days: 7

  release:
    name: Release project
    if: github.event_name == 'push' && contains(github.ref, 'refs/tags')
    needs: [package, macos-build]
    runs-on: ubuntu-latest
    steps:
      - name: Set up Python
        uses: actions/setup-python@v4
        with:
          python-version: ${{ env.MAIN_PYTHON_VERSION }}

      - uses: actions/download-artifact@v3

      - name: Display structure of downloaded files
        run: ls -R

      # - name: Upload to Public PyPi
      #   run: |
      #     pip install twine
      #     twine upload --skip-existing ./**/*.whl
      #     twine upload --skip-existing ./**/*.tar.gz
      #   env:
      #     TWINE_USERNAME: __token__
      #     TWINE_PASSWORD: ${{ secrets.PYPI_TOKEN }}

      - name: Upload to Private PyPi
        run: |
          pip install twine
          python -m twine upload --skip-existing ./**/*.whl
          python -m twine upload --skip-existing ./**/*.tar.gz
        env:
          TWINE_USERNAME: PAT
          TWINE_PASSWORD: ${{ secrets.PYANSYS_PYPI_PRIVATE_PAT }}
          TWINE_REPOSITORY_URL: https://pkgs.dev.azure.com/pyansys/_packaging/pyansys/pypi/upload

      - name: Zip HTML Documentation
        uses: vimtor/action-zip@v1
        with:
          files: HTML-Documentation
          dest: pygeometry-Documentation-HTML.zip

      - name: Release
        uses: softprops/action-gh-release@v1
        with:
          files: |
            ./**/*.whl
            ./**/*.tar.gz
            ./**/*.zip

  upload_docs_release:
    name: Upload documentation
    if: (github.event_name == 'push' && contains(github.ref, 'refs/tags')) || (github.ref == 'refs/heads/main')
    runs-on: ubuntu-latest
    needs: [package, macos-build]
    steps:
      - uses: actions/checkout@v3

      - uses: actions/download-artifact@v3
        with:
          name: HTML-Documentation
          path: HTML-Documentation

      - name: Get Bot Application Token
        id: get_workflow_token
        uses: peter-murray/workflow-application-token-action@v2
        with:
          application_id: ${{ secrets.BOT_APPLICATION_ID }}
          application_private_key: ${{ secrets.BOT_APPLICATION_PRIVATE_KEY }}

      - name: Deploy documentation to pygeometry-dev-docs repository
        if: github.ref == 'refs/heads/main'
        uses: JamesIves/github-pages-deploy-action@v4.4.1
        with:
          repository-name: pyansys/pygeometry-dev-docs
          token: ${{ steps.get_workflow_token.outputs.token }}
          branch: gh-pages
          folder: HTML-Documentation
          clean: true
          single-commit: true

      - name: Deploy documentation to pygeometry-docs repository
        if: github.event_name == 'push' && contains(github.ref, 'refs/tags')
        uses: JamesIves/github-pages-deploy-action@v4.4.1
        with:
          repository-name: pyansys/pygeometry-docs
          token: ${{ steps.get_workflow_token.outputs.token }}
          branch: gh-pages
          folder: HTML-Documentation
          clean: true
          single-commit: true<|MERGE_RESOLUTION|>--- conflicted
+++ resolved
@@ -116,10 +116,6 @@
       fail-fast: false
       matrix:
         python-version: ['3.7', '3.8', '3.9', '3.10']
-<<<<<<< HEAD
-=======
-      
->>>>>>> 49876487
 
     steps:
       - uses: actions/checkout@v3
