--- conflicted
+++ resolved
@@ -5,12 +5,7 @@
 import numpy as np
 from pint import Quantity, Unit
 
-<<<<<<< HEAD
-=======
-from ansys.geometry.core import UNITS
-from ansys.geometry.core.accuracy import Accuracy
-from ansys.geometry.core.math.point import Point2D, Point3D
->>>>>>> 3db26144
+from ansys.geometry.core.math.point import Point
 from ansys.geometry.core.misc import (
     Accuracy,
     check_is_float_int,
@@ -174,19 +169,15 @@
     @only_for_3d
     def __mod__(self, other: "Vector") -> "Vector":
         """Overload % operator with cross product."""
-<<<<<<< HEAD
         return self.cross(other)
-=======
-        check_type_equivalence(other, self)
-        return self.cross(other).view(self.__class__)
 
     @classmethod
     def from_points(
         cls,
-        point_a: Union[np.ndarray, RealSequence, Point3D],
-        point_b: Union[np.ndarray, RealSequence, Point3D],
+        point_a: Union[np.ndarray, RealSequence, Point],
+        point_b: Union[np.ndarray, RealSequence, Point],
     ):
-        """Create a ``Vector3D`` from two distinct ``Point3D``.
+        """Create a ``Vector3D`` from two distinct ``Point``.
 
         Parameters
         ----------
@@ -200,116 +191,9 @@
         Vector3D
             A ``Vector3D`` from ``point_a`` to ``point_b``.
         """
-        if point_a == point_b:
-            raise ValueError("The two points cannot have the exact same coordinates.")
-
-        x = point_b[0] - point_a[0]
-        y = point_b[1] - point_a[1]
-        z = point_b[2] - point_a[2]
-        return Vector3D([x, y, z])
-
-
-class Vector2D(np.ndarray):
-    """A two-dimensional vector with Cartesian coordinates.
-
-    Parameters
-    ----------
-    input : Union[~numpy.ndarray, RealSequence]
-        One dimensional :class:`numpy.ndarray` with shape(2,)
-    """
-
-    def __new__(cls, input: Union[np.ndarray, RealSequence]):
-
-        obj = np.asarray(input).view(cls)
-
-        # Check that the size is as expected
-        if len(obj) != 2:
-            raise ValueError("Vector2D must have two coordinates.")
-
-        # Check the input data
-        check_ndarray_is_float_int(obj, "input")
-
-        return obj
-
-    @property
-    def x(self) -> Real:
-        """X coordinate of ``Vector2D``"""
-        return self[0]
-
-    @x.setter
-    def x(self, value: Real) -> None:
-        check_is_float_int(value, "x")
-        self[0] = value
-
-    @property
-    def y(self) -> Real:
-        """Y coordinate of ``Vector2D``"""
-        return self[1]
-
-    @y.setter
-    def y(self, value: Real) -> None:
-        check_is_float_int(value, "y")
-        self[1] = value
-
-    @property
-    def norm(self) -> float:
-        return np.linalg.norm(self)
-
-    def normalize(self) -> "Vector2D":
-        """Return a normalized version of the ``Vector2D``"""
-        norm = self.norm
-        if norm > 0:
-            return self / norm
-        else:
-            raise ValueError("The norm of the Vector2D is not valid.")
-
-    def __eq__(self, other: "Vector2D") -> bool:
-        """Equals operator for ``Vector2D``."""
-        check_type_equivalence(other, self)
-        return np.array_equal(self, other)
-
-    def __ne__(self, other: "Vector2D") -> bool:
-        """Not equals operator for ``Vector2D``."""
-        return not self == other
-
-    def __mul__(self, other: Union["Vector2D", Real]) -> Union["Vector2D", Real]:
-        """Overload * operator with dot product.
-
-        Note
-        ----
-        Also admits scalar multiplication.
-        """
-        if isinstance(other, (int, float)):
-            return np.multiply(self, other).view(self.__class__)
-        else:
-            check_type_equivalence(other, self)
-            return self.dot(other)
->>>>>>> 3db26144
-
-    @classmethod
-    def from_points(
-        cls,
-        point_a: Union[np.ndarray, RealSequence, Point2D],
-        point_b: Union[np.ndarray, RealSequence, Point2D],
-    ):
-        """Create a ``Vector2D`` from two distinct ``Point2D``.
-
-        Parameters
-        ----------
-        point_a : Point2D
-            A :class:`Point2D` representing the first point.
-        point_b : Point2D
-            A :class:`Point2D` representing the second point.
-
-        Returns
-        -------
-        Vector2D
-            A ``Vecto2D`` from ``point_a`` to ``point_b``.
-        """
-        if point_a == point_b:
-            raise ValueError("The two points cannot have the exact same coordinates.")
-
-        return Vector2D([point_b[0] - point_a[0], point_b[1] - point_a[1]])
+        check_type(point_a, (Point, np.ndarray, list))
+        check_type(point_b, (Point, np.ndarray, list))
+        return Vector(point_b - point_a)
 
 
 class UnitVector(Vector):
@@ -452,150 +336,24 @@
     @only_for_3d
     def __mod__(self, other: "QuantityVector") -> "QuantityVector":
         """Overload % operator with cross product."""
-<<<<<<< HEAD
         return self.cross(other)
-=======
-        check_type_equivalence(other, self)
-        check_pint_unit_compatibility(other._base_unit, self._base_unit)
-        return self.cross(other)
 
     @classmethod
-    def from_points(cls, point_a: Point3D, point_b: Point3D):
-        """Create a ``QuantityVector3D`` from two distinct ``Point3D``.
+    def from_points(cls, point_a: Point, point_b: Point):
+        """Create a ``QuantityVector`` from two distinct ``Point``.
 
         Parameters
         ----------
-        point_a : Point3D
-            A :class:`Point3D` representing the first point.
+        point_a : Point
+            A :class:`Point` representing the first point.
         point_b : Point3D
-            A :class:`Point3D` representing the second point.
+            A :class:`Point` representing the second point.
 
         Returns
         -------
-        QuantityVector3D
-            A ``QuantityVector3D`` from ``point_a`` to ``point_b``.
-        """
-
-        check_type(point_a, Point3D)
-        check_type(point_b, Point3D)
-
-        if point_a == point_b:
-            raise ValueError("The two points cannot have the exact same coordinates.")
-
-        x = point_b[0] - point_a[0]
-        y = point_b[1] - point_a[1]
-        z = point_b[2] - point_a[2]
-        return QuantityVector3D([x, y, z], point_a.base_unit)
-
-
-class QuantityVector2D(Vector2D):
-    def __new__(cls, vector: Union[np.ndarray, RealSequence, Vector3D], unit: Unit):
-        """Constructor for ``QuantityVector2D``."""
-
-        # Transform to base units
-        check_is_pint_unit(unit, "unit")
-        vector_base_units = [(elem * unit).to_base_units().magnitude for elem in vector]
-
-        # Build the Vector2D object
-        obj = Vector2D(vector_base_units)
-        obj = obj.view(cls)
-
-        # Store the units
-        obj._unit = unit
-        _, obj._base_unit = UNITS.get_base_units(unit)
-
-        return obj
-
-    @property
-    def x(self) -> Real:
-        """X coordinate of ``QuantityVector2D``."""
-        return UNITS.convert(Vector2D.x.fget(self), self._base_unit, self._unit)
-
-    @x.setter
-    def x(self, x: Real) -> None:
-        """Set X coordinate of ``QuantityVector2D``."""
-        check_is_float_int(x, "x")
-        Vector2D.x.fset(self, (x * self._unit).to_base_units().magnitude)
-
-    @property
-    def y(self) -> Real:
-        """Y coordinate of ``QuantityVector2D``."""
-        return UNITS.convert(Vector2D.y.fget(self), self._base_unit, self._unit)
-
-    @y.setter
-    def y(self, y: Real) -> None:
-        """Set Y coordinate of ``QuantityVector2D``."""
-        check_is_float_int(y, "y")
-        Vector2D.y.fset(self, (y * self._unit).to_base_units().magnitude)
-
-    @property
-    def norm(self) -> float:
-        """Norm of ``QuantityVector2D``."""
-        return UNITS.convert(Vector2D.norm.fget(self), self._base_unit, self._unit)
-
-    @property
-    def unit(self) -> Unit:
-        """Returns the unit of the ``QuantityVector2D``."""
-        return self._unit
-
-    @property
-    def base_unit(self) -> Unit:
-        """Returns the base unit of the ``QuantityVector2D``."""
-        return self._base_unit
-
-    @unit.setter
-    def unit(self, unit: Unit) -> None:
-        """Sets the unit of the ``QuantityVector2D``."""
-        check_is_pint_unit(unit, "unit")
-        check_pint_unit_compatibility(unit, self._base_unit)
-        self._unit = unit
-
-    def normalize(self) -> "QuantityVector2D":
-        """Return a normalized version of the ``QuantityVector2D``"""
-        vec = Vector2D.normalize(self).view(QuantityVector2D)
-        vec._unit = self._unit
-        vec._base_unit = self._base_unit
-        return vec
-
-    def __eq__(self, other: "QuantityVector2D") -> bool:
-        """Equals operator for ``QuantityVector2D``."""
-        check_type_equivalence(other, self)
-        return np.array_equal(self, other) and self._base_unit == other._base_unit
-
-    def __ne__(self, other: "QuantityVector2D") -> bool:
-        """Not equals operator for ``QuantityVector2D``."""
-        return not self == other
-
-    def __mul__(self, other: "QuantityVector2D") -> Real:
-        """Overload * operator with dot product."""
-        check_type_equivalence(other, self)
-        check_pint_unit_compatibility(other._base_unit, self._base_unit)
-        return self.dot(other)
-
-    @classmethod
-    def from_points(cls, point_a: Point2D, point_b: Point2D):
-        """Create a ``QuantityVector2D`` from two distinct ``Point2D``.
-
-        Parameters
-        ----------
-        point_a : Point2D
-            A :class:`Point2D` representing the first point.
-        point_b : Point2D
-            A :class:`Point2D` representing the second point.
-
-        Returns
-        -------
-        QuantityVector2D
-            A ``QuantityVector2D`` from ``point_a`` to ``point_b``.
-        """
-
-        check_type(point_a, Point2D)
-        check_type(point_b, Point2D)
-
-        if point_a == point_b:
-            raise ValueError("The two points cannot have the exact same coordinates.")
-
-        return QuantityVector2D(
-            [point_b[0] - point_a[0], point_b[1] - point_a[1]], point_a.base_unit
-        )
->>>>>>> 3db26144
+        QuantityVector
+            A ``QuantityVector`` from ``point_a`` to ``point_b``.
+        """
+        check_type(point_a, Point)
+        check_type(point_b, Point)
+        return QuantityVector(Vector.from_points(point_a, point_b), point_a.base_unit)