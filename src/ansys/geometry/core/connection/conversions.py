--- conflicted
+++ resolved
@@ -112,11 +112,6 @@
     )
 
 
-<<<<<<< HEAD
-def sketch_shapes_to_grpc_geometries(shapes: List[BaseShape]) -> Geometries:
-    """Marshals a list of :class:`BaseShape <ansys.geometry.core.shapes.base.BaseShape>`
-    to a Geometries gRPC message of the Geometry Service.
-=======
 def one_profile_shape_to_grpc_geometries(
     plane: Plane,
     edges: List[SketchEdge],
@@ -190,7 +185,6 @@
 ) -> Geometries:
     """Marshals a list of :class:`BaseShape` to a Geometries gRPC message of
     the Geometry Service.
->>>>>>> 8aedc172
 
     Parameters
     ----------
