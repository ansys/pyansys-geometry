"""Provides the ``Design`` class module."""

from enum import Enum
from pathlib import Path

from ansys.api.geometry.v0.commands_pb2 import (
    AssignMidSurfaceOffsetTypeRequest,
    AssignMidSurfaceThicknessRequest,
    CreateBeamCircularProfileRequest,
)
from ansys.api.geometry.v0.commands_pb2_grpc import CommandsStub
from ansys.api.geometry.v0.designs_pb2 import ExportRequest, NewRequest, SaveAsRequest
from ansys.api.geometry.v0.designs_pb2_grpc import DesignsStub
from ansys.api.geometry.v0.materials_pb2 import AddToDocumentRequest
from ansys.api.geometry.v0.materials_pb2_grpc import MaterialsStub
from ansys.api.geometry.v0.models_pb2 import Empty, EntityIdentifier
from ansys.api.geometry.v0.models_pb2 import Material as GRPCMaterial
from ansys.api.geometry.v0.models_pb2 import MaterialProperty as GRPCMaterialProperty
from ansys.api.geometry.v0.models_pb2 import PartExportFormat
from ansys.api.geometry.v0.namedselections_pb2_grpc import NamedSelectionsStub
from beartype import beartype as check_input_types
from beartype.typing import Dict, List, Optional, Union
import numpy as np
from pint import Quantity

from ansys.geometry.core.connection import (
    GrpcClient,
    grpc_frame_to_frame,
    grpc_matrix_to_matrix,
    plane_to_grpc_plane,
    point3d_to_grpc_point,
)
from ansys.geometry.core.designer.beam import Beam, BeamCircularProfile, BeamProfile
from ansys.geometry.core.designer.body import Body, MidSurfaceOffsetType, TemplateBody
from ansys.geometry.core.designer.component import Component, SharedTopologyType
from ansys.geometry.core.designer.coordinate_system import CoordinateSystem
from ansys.geometry.core.designer.designpoint import DesignPoint
from ansys.geometry.core.designer.edge import Edge
from ansys.geometry.core.designer.face import Face
from ansys.geometry.core.designer.part import Part, TransformedPart
from ansys.geometry.core.designer.selection import NamedSelection
from ansys.geometry.core.errors import protect_grpc
from ansys.geometry.core.materials import Material, MaterialProperty, MaterialPropertyType
from ansys.geometry.core.math import (
    UNITVECTOR3D_X,
    UNITVECTOR3D_Y,
    ZERO_POINT3D,
    Plane,
    Point3D,
    UnitVector3D,
    Vector3D,
)
from ansys.geometry.core.misc import DEFAULT_UNITS, Distance
from ansys.geometry.core.typing import RealSequence


class DesignFileFormat(Enum):
    """Provides file formats supported by the ``Design`` class for download."""

    SCDOCX = "SCDOCX", None
    PARASOLID_TEXT = "PARASOLID_TEXT", PartExportFormat.PARTEXPORTFORMAT_PARASOLID_TEXT
    PARASOLID_BIN = "PARASOLID_BIN", PartExportFormat.PARTEXPORTFORMAT_PARASOLID_BINARY
    FMD = "FMD", PartExportFormat.PARTEXPORTFORMAT_FMD
    INVALID = "INVALID", None


class Design(Component):
    """
    Provides the ``Design`` class for organizing geometry assemblies.

    This class synchronizes to a supporting Geometry service instance.

    Parameters
    ----------
    name : str
        User-defined label for the design.
    grpc_client : GrpcClient
        Active supporting Geometry service instance for design modeling.
    read_existing_design : bool, optional
        Indicates whether an existing design on the service should be read
        or not. By default, ``False``. This is only valid when connecting
        to an existing service session. Otherwise, avoid using this optional
        argument.
    """

    # Types of the class instance private attributes
    _materials: List[Material]
    _named_selections: Dict[str, NamedSelection]
    _beam_profiles: Dict[str, BeamProfile]

    @protect_grpc
    @check_input_types
<<<<<<< HEAD
    def __init__(self, name: str, grpc_client: GrpcClient, read_existing_design: bool = False):
        """Constructor method for the ``Design`` class."""
=======
    def __init__(self, name: str, grpc_client: GrpcClient):
        """Initialize ``Design`` class."""
>>>>>>> b8b54e7f
        super().__init__(name, None, grpc_client)

        # Initialize the stubs needed
        self._design_stub = DesignsStub(self._grpc_client.channel)
        self._commands_stub = CommandsStub(self._grpc_client.channel)
        self._materials_stub = MaterialsStub(self._grpc_client.channel)
        self._named_selections_stub = NamedSelectionsStub(self._grpc_client.channel)

        # Initialize needed instance variables
        self._materials = []
        self._named_selections = {}
        self._beam_profiles = {}

        # Check whether we want to process an existing design or create a new one.
        if read_existing_design:
            self._grpc_client.log.debug("Reading Design object from service.")
            self.__read_existing_design()
        else:
            new_design = self._design_stub.New(NewRequest(name=name))
            self._id = new_design.id
            self._grpc_client.log.debug("Design object instantiated successfully.")

    @property
    def materials(self) -> List[Material]:
        """List of materials available for the design."""
        return self._materials

    @property
    def named_selections(self) -> List[NamedSelection]:
        """List of named selections available for the design."""
        return list(self._named_selections.values())

    @property
    def beam_profiles(self) -> List[BeamProfile]:
        """List of beam profile available for the design."""
        return list(self._beam_profiles.values())

    # TODO: allow for list of materials
    @protect_grpc
    @check_input_types
    def add_material(self, material: Material) -> None:
        """
        Add a material to the design.

        Parameters
        ----------
        material : Material
            Material to add.
        """
        # TODO: Add design id to the request
        self._materials_stub.AddToDocument(
            AddToDocumentRequest(
                material=GRPCMaterial(
                    name=material.name,
                    material_properties=[
                        GRPCMaterialProperty(
                            id=property.type.value,
                            display_name=property.name,
                            value=property.quantity.m,
                            units=format(property.quantity.units),
                        )
                        for property in material.properties.values()
                    ],
                )
            )
        )
        self._materials.append(material)

        self._grpc_client.log.debug(f"Material {material.name} is successfully added to design.")

    @protect_grpc
    @check_input_types
    def save(self, file_location: Union[Path, str]) -> None:
        """
        Save a design to disk on the active Geometry server instance.

        Parameters
        ----------
        file_location : Union[Path, str]
            Location on disk to save the file to.
        """
        # Sanity checks on inputs
        if isinstance(file_location, Path):
            file_location = str(file_location)

        self._design_stub.SaveAs(SaveAsRequest(filepath=file_location))
        self._grpc_client.log.debug(f"Design successfully saved at location {file_location}.")

    @protect_grpc
    @check_input_types
    def download(
        self,
        file_location: Union[Path, str],
        format: Optional[DesignFileFormat] = DesignFileFormat.SCDOCX,
    ) -> None:
        """
        Download a design from the active Geometry server instance.

        Parameters
        ----------
        file_location : Union[Path, str]
            Location on disk to save the file to.
        format :DesignFileFormat, default: DesignFileFormat.SCDOCX
            Format for the file to save to.
        """
        # Sanity checks on inputs
        if isinstance(file_location, Path):
            file_location = str(file_location)

        # Process response
        self._grpc_client.log.debug(f"Requesting design download in {format.value[0]} format.")
        received_bytes = bytes()
        if format is DesignFileFormat.SCDOCX:
            response = self._commands_stub.DownloadFile(Empty())
            received_bytes += response.data
        elif format in [
            DesignFileFormat.PARASOLID_TEXT,
            DesignFileFormat.PARASOLID_BIN,
            DesignFileFormat.FMD,
        ]:
            response = self._design_stub.Export(ExportRequest(format=format.value[1]))
            received_bytes += response.data
        else:
            self._grpc_client.log.warning(
                f"{format.value[0]} format requested is not supported. Ignoring download request."
            )
            return

        # Write to file
        downloaded_file = open(file_location, "wb")
        downloaded_file.write(received_bytes)
        downloaded_file.close()

        self._grpc_client.log.debug(
            f"Design is successfully downloaded at location {file_location}."
        )

    @check_input_types
    def create_named_selection(
        self,
        name: str,
        bodies: Optional[List[Body]] = None,
        faces: Optional[List[Face]] = None,
        edges: Optional[List[Edge]] = None,
        beams: Optional[List[Beam]] = None,
        design_points: Optional[List[DesignPoint]] = None,
    ) -> NamedSelection:
        """
        Create a named selection on the active Geometry server instance.

        Parameters
        ----------
        name : str
            User-defined name for the named selection.
        bodies : List[Body], default: None
            All bodies to include in the named selection.
        faces : List[Face], default: None
            All faces to include in the named selection.
        edges : List[Edge], default: None
            All edges to include in the named selection.
        beams : List[Beam], default: None
            All beams to include in the named selection.
        design_points : List[DesignPoints], default: None
            All design points to include in the named selection.

        Returns
        -------
        NamedSelection
            Newly created named selection maintaining references to all target entities.
        """
        named_selection = NamedSelection(
            name,
            self._grpc_client,
            bodies=bodies,
            faces=faces,
            edges=edges,
            beams=beams,
            design_points=design_points,
        )
        self._named_selections[named_selection.name] = named_selection

        self._grpc_client.log.debug(f"Named selection {named_selection.name} successfully created.")

        return self._named_selections[named_selection.name]

    @protect_grpc
    @check_input_types
    def delete_named_selection(self, named_selection: Union[NamedSelection, str]) -> None:
        """
        Delete a named selection on the active Geometry server instance.

        Parameters
        ----------
        named_selection : Union[NamedSelection, str]
            Name of the named selection or instance.
        """
        if isinstance(named_selection, str):
            removal_name = named_selection
            removal = self._named_selections.get(named_selection, None)
            removal_id = removal.id if removal else None
        else:
            removal_name = named_selection.name
            removal_id = named_selection.id

        self._grpc_client.log.debug(f"Named selection {removal_name} deletion request received.")
        self._named_selections_stub.Delete(EntityIdentifier(id=removal_id))

        try:
            self._named_selections.pop(removal_name)
            self._grpc_client.log.debug(f"Named selection {removal_name} is successfully deleted.")
        except KeyError:
            self._grpc_client.log.warning(
                f"Attempted named selection deletion failed, with name {removal_name}."
                + " Ignoring this request."
            )
            pass

    @check_input_types
    def delete_component(self, component: Union["Component", str]) -> None:
        """
        Delete a component (itself or its children).

        Notes
        -----
        If the component is not this component (or its children), it
        is not deleted.

        Parameters
        ----------
        id : Union[Component, str]
            Name of the component or instance to delete.

        Raises
        ------
        ValueError
            The design itself cannot be deleted.
        """
        id = component if isinstance(component, str) else component.id
        if id == self.id:
            raise ValueError("The design itself cannot be deleted.")
        else:
            return super().delete_component(component)

    def set_shared_topology(self, share_type: SharedTopologyType) -> None:
        """
        Set the shared topology to apply to the component.

        Parameters
        ----------
        share_type : SharedTopologyType
            Shared topology type to assign.

        Raises
        ------
        ValueError
            Shared topology does not apply to a design.
        """
        raise ValueError("The design itself cannot have a shared topology.")

    @protect_grpc
    @check_input_types
    def add_beam_circular_profile(
        self,
        name: str,
        radius: Union[Quantity, Distance],
        center: Union[np.ndarray, RealSequence, Point3D] = ZERO_POINT3D,
        direction_x: Union[np.ndarray, RealSequence, UnitVector3D, Vector3D] = UNITVECTOR3D_X,
        direction_y: Union[np.ndarray, RealSequence, UnitVector3D, Vector3D] = UNITVECTOR3D_Y,
    ) -> BeamCircularProfile:
        """
        Add a new beam circular profile under the design for the creating beams.

        Parameters
        ----------
        name : str
            User-defined label for the new beam circular profile.
        radius : Real
            Radius of the beam circular profile.
        center : Union[~numpy.ndarray, RealSequence, Point3D]
            Center of the beam circular profile.
        direction_x : Union[~numpy.ndarray, RealSequence, UnitVector3D, Vector3D]
            X-plane direction.
        direction_y : Union[~numpy.ndarray, RealSequence, UnitVector3D, Vector3D]
            Y-plane direction.
        """
        dir_x = direction_x if isinstance(direction_x, UnitVector3D) else UnitVector3D(direction_x)
        dir_y = direction_y if isinstance(direction_y, UnitVector3D) else UnitVector3D(direction_y)
        radius = radius if isinstance(radius, Distance) else Distance(radius)

        if radius.value <= 0:
            raise ValueError("Radius must be a real positive value.")

        if not dir_x.is_perpendicular_to(dir_y):
            raise ValueError("Direction X and direction Y must be perpendicular.")

        request = CreateBeamCircularProfileRequest(
            origin=point3d_to_grpc_point(center),
            radius=radius.value.m_as(DEFAULT_UNITS.SERVER_LENGTH),
            plane=plane_to_grpc_plane(Plane(center, dir_x, dir_y)),
            name=name,
        )

        self._grpc_client.log.debug(f"Creating a beam circular profile on {self.id}...")

        response = self._commands_stub.CreateBeamCircularProfile(request)
        profile = BeamCircularProfile(response.id, name, radius, center, dir_x, dir_y)
        self._beam_profiles[profile.name] = profile

        self._grpc_client.log.debug(
            f"Beam circular profile {profile.name} is successfully created."
        )

        return self._beam_profiles[profile.name]

    @protect_grpc
    @check_input_types
    def add_midsurface_thickness(self, thickness: Quantity, bodies: List[Body]) -> None:
        """
        Add a mid-surface thickness to a list of bodies.

        Parameters
        ----------
        thickness : Quantity
            Thickness to be assigned.
        bodies : List[Body]
            All bodies to include in the mid-surface thickness assignment.

        Notes
        -----
        Only surface bodies will be eligible for mid-surface thickness assignment.
        """
        # Store only assignable ids
        ids: List[str] = []
        ids_bodies: List[Body] = []
        for body in bodies:
            if body.is_surface:
                ids.append(body.id)
                ids_bodies.append(body)
            else:
                self._grpc_client.log.warning(
                    f"Body {body.name} cannot be assigned a mid-surface thickness since it is not a surface. Ignoring request."  # noqa : E501
                )

        # Assign mid-surface thickness
        self._commands_stub.AssignMidSurfaceThickness(
            AssignMidSurfaceThicknessRequest(
                bodies_or_faces=ids, thickness=thickness.m_as(DEFAULT_UNITS.SERVER_LENGTH)
            )
        )

        # Once the assignment has gone fine, store the values
        for body in ids_bodies:
            body._surface_thickness = thickness

    @protect_grpc
    @check_input_types
    def add_midsurface_offset(self, offset_type: MidSurfaceOffsetType, bodies: List[Body]) -> None:
        """
        Add a mid-surface offset type to a list of bodies.

        Parameters
        ----------
        offset_type : MidSurfaceOffsetType
            Surface offset to be assigned.
        bodies : List[Body]
            All bodies to include in the mid-surface offset assignment.

        Notes
        -----
        Only surface bodies will be eligible for mid-surface offset assignment.
        """
        # Store only assignable ids
        ids: List[str] = []
        ids_bodies: List[Body] = []
        for body in bodies:
            if body.is_surface:
                ids.append(body.id)
                ids_bodies.append(body)
            else:
                self._grpc_client.log.warning(
                    f"Body {body.name} cannot be assigned a mid-surface offset since it is not a surface. Ignoring request."  # noqa : E501
                )

        # Assign mid-surface offset type
        self._commands_stub.AssignMidSurfaceOffsetType(
            AssignMidSurfaceOffsetTypeRequest(bodies_or_faces=ids, offset_type=offset_type.value)
        )

        # Once the assignment has gone fine, store the values
        for body in ids_bodies:
            body._surface_offset = offset_type

    @protect_grpc
    @check_input_types
    def delete_beam_profile(self, beam_profile: Union[BeamProfile, str]) -> None:
        """
        Remove a beam profile on the active geometry server instance.

        Parameters
        ----------
        beam_profile : Union[BeamProfile, str]
            A beam profile name or instance that should be deleted.
        """
        removal_name = beam_profile if isinstance(beam_profile, str) else beam_profile.name
        self._grpc_client.log.debug(f"Beam profile {removal_name} deletion request received.")
        removal_obj = self._beam_profiles.get(removal_name, None)

        if removal_obj:
            self._commands_stub.DeleteBeamProfile(EntityIdentifier(id=removal_obj.id))
            self._beam_profiles.pop(removal_name)
            self._grpc_client.log.debug(f"Beam profile {removal_name} successfully deleted.")
        else:
            self._grpc_client.log.warning(
                f"Attempted beam profile deletion failed, with name {removal_name}."
                + " Ignoring request."
            )

    def __repr__(self) -> str:
        """Represent the ``Design`` as a string."""
        alive_bodies = [1 if body.is_alive else 0 for body in self.bodies]
        alive_comps = [1 if comp.is_alive else 0 for comp in self.components]
        lines = [f"ansys.geometry.core.designer.Design {hex(id(self))}"]
        lines.append(f"  Name                 : {self.name}")
        lines.append(f"  N Bodies             : {sum(alive_bodies)}")
        lines.append(f"  N Components         : {sum(alive_comps)}")
        lines.append(f"  N Coordinate Systems : {len(self.coordinate_systems)}")
        lines.append(f"  N Named Selections   : {len(self.named_selections)}")
        lines.append(f"  N Materials          : {len(self.materials)}")
        lines.append(f"  N Beam Profiles      : {len(self.beam_profiles)}")
        lines.append(f"  N Design Points      : {len(self.design_points)}")
        return "\n".join(lines)

    def __read_existing_design(self) -> None:
        # We have to get back:
        #
        # - [X] Components
        # - [X] Bodies
        # - [X] Materials
        # - [X] NamedSelections
        # - [ ] BeamProfiles
        # - [ ] Beams
        # - [X] CoordinateSystems
        # - [X] SharedTopology
        import time

        start = time.time()
        # Grab active design
        design = self._design_stub.GetActive(Empty())
        if not design:
            raise RuntimeError("No existing design available at service level.")
        else:
            self._id = design.main_part.id
            self._name = design.main_part.name

        response = self._design_stub.GetAssembly(EntityIdentifier(id=""))

        # Store created objects
        created_parts = {p.id: Part(p.id, p.name, [], []) for p in response.parts}
        created_tps = {}
        created_components = {self.id: self}
        created_bodies = {}

        # Make dummy TP for design since server doesn't have one
        self._transformed_part = TransformedPart("1", "tp_design", created_parts[self.id])

        # Create TransformedParts
        for tp in response.transformed_parts:
            part = created_parts.get(tp.part_master.id)
            new_tp = TransformedPart(tp.id, tp.name, part, grpc_matrix_to_matrix(tp.placement))
            created_tps[tp.id] = new_tp

        # Create Components
        for comp in response.components:
            parent = created_components.get(comp.parent_id)
            tp = created_tps.get(comp.master_id)
            c = Component(
                comp.name,
                parent,
                self._grpc_client,
                preexisting_id=comp.id,
                transformed_part=tp,
                read_existing_comp=True,
            )
            created_components[comp.id] = c
            parent.components.append(c)

        # Create Bodies
        # TODO: is_surface?
        for body in response.bodies:
            part = created_parts.get(body.parent_id)
            tb = TemplateBody(body.id, body.name, self._grpc_client)
            part.bodies.append(tb)
            created_bodies[body.id] = tb

        # Create Materials
        for material in response.materials:
            properties = []
            density = Quantity(0)
            for property in material.material_properties:
                mp = MaterialProperty(
                    MaterialPropertyType.from_id(property.id),
                    property.display_name,
                    Quantity(property.value, property.units),
                )
                properties.append(mp)
                if mp.type == MaterialPropertyType.DENSITY:
                    density = mp.quantity

            m = Material(material.name, density, properties)
            self.materials.append(m)

        # Create NamedSelections
        for ns in response.named_selections:
            new_ns = NamedSelection(ns.name, self._grpc_client, preexisting_id=ns.id)
            self._named_selections[new_ns.name] = new_ns

        # Create CoordinateSystems
        num_created_coord_systems = 0
        for component_id, coordinate_systems in response.component_coord_systems.items():
            component = created_components.get(component_id)
            for cs in coordinate_systems.coordinate_systems:
                frame = grpc_frame_to_frame(cs.frame)
                new_cs = CoordinateSystem(cs.name, frame, component, self._grpc_client, cs.id)
                component.coordinate_systems.append(new_cs)
                num_created_coord_systems += 1

        end = time.time()

        # Set SharedTopology
        # TODO: Maybe just add it to Component or Part message
        #          - we're starting to iterate through all the Components too much
        # TODO: Make sure design doesn't need edge case attention
        num_created_shared_topologies = 0
        for component_id, shared_topology_type in response.component_shared_topologies.items():
            component = created_components.get(component_id)
            component._shared_topology = SharedTopologyType(shared_topology_type)
            num_created_shared_topologies += 1

        self._grpc_client.log.debug(f"Parts created: {len(created_parts)}")
        self._grpc_client.log.debug(f"TransformedParts created: {len(created_tps) + 1}")
        self._grpc_client.log.debug(f"Components created: {len(created_components)}")
        self._grpc_client.log.debug(f"Bodies created: {len(created_bodies)}")
        self._grpc_client.log.debug(f"Materials created: {len(self.materials)}")
        self._grpc_client.log.debug(f"NamedSelections created: {len(self.named_selections)}")
        self._grpc_client.log.debug(f"CoordinateSystems created: {num_created_coord_systems}")
        self._grpc_client.log.debug(f"SharedTopologyTypes set: {num_created_shared_topologies}")

        self._grpc_client.log.debug(f"\nSuccessfully read design in: {end - start} s")<|MERGE_RESOLUTION|>--- conflicted
+++ resolved
@@ -90,13 +90,8 @@
 
     @protect_grpc
     @check_input_types
-<<<<<<< HEAD
     def __init__(self, name: str, grpc_client: GrpcClient, read_existing_design: bool = False):
-        """Constructor method for the ``Design`` class."""
-=======
-    def __init__(self, name: str, grpc_client: GrpcClient):
         """Initialize ``Design`` class."""
->>>>>>> b8b54e7f
         super().__init__(name, None, grpc_client)
 
         # Initialize the stubs needed
