"""Provides the ``Design`` class module."""

from enum import Enum
from pathlib import Path

from ansys.api.geometry.v0.commands_pb2 import CreateBeamCircularProfileRequest
from ansys.api.geometry.v0.commands_pb2_grpc import CommandsStub
from ansys.api.geometry.v0.designs_pb2 import (
    ExportRequest,
    NewRequest,
    SaveAsRequest,
)
from ansys.api.geometry.v0.designs_pb2_grpc import DesignsStub
from ansys.api.geometry.v0.materials_pb2 import AddToDocumentRequest
from ansys.api.geometry.v0.materials_pb2_grpc import MaterialsStub
from ansys.api.geometry.v0.models_pb2 import Empty
from ansys.api.geometry.v0.models_pb2 import Material as GRPCMaterial
from ansys.api.geometry.v0.models_pb2 import MaterialProperty as GRPCMaterialProperty
from ansys.api.geometry.v0.models_pb2 import PartExportFormat
from ansys.api.geometry.v0.models_pb2 import EntityIdentifier
from ansys.api.geometry.v0.namedselections_pb2_grpc import NamedSelectionsStub
from beartype import beartype as check_input_types
from beartype.typing import List, Optional, Union
import numpy as np
from pint import Quantity

from ansys.geometry.core.connection import GrpcClient
from ansys.geometry.core.connection.conversions import plane_to_grpc_plane, point3d_to_grpc_point
from ansys.geometry.core.designer.beam import BeamCircularProfile, BeamProfile
from ansys.geometry.core.designer.body import Body
from ansys.geometry.core.designer.component import Component, SharedTopologyType
from ansys.geometry.core.designer.edge import Edge
from ansys.geometry.core.designer.face import Face
from ansys.geometry.core.designer.selection import NamedSelection
from ansys.geometry.core.errors import protect_grpc
from ansys.geometry.core.materials import Material
from ansys.geometry.core.math import (
    UNITVECTOR3D_X,
    UNITVECTOR3D_Y,
    ZERO_POINT3D,
    Plane,
    Point3D,
    UnitVector3D,
    Vector3D,
)
from ansys.geometry.core.misc import SERVER_UNIT_LENGTH, Distance
from ansys.geometry.core.typing import RealSequence


class DesignFileFormat(Enum):
    """Provides file formats supported by the ``Design`` class for download."""

    SCDOCX = "SCDOCX", None
    PARASOLID_TEXT = "PARASOLID_TEXT", PartExportFormat.PARTEXPORTFORMAT_PARASOLID_TEXT
    PARASOLID_BIN = "PARASOLID_BIN", PartExportFormat.PARTEXPORTFORMAT_PARASOLID_BINARY
    INVALID = "INVALID", None


class Design(Component):
    """
    Provides the ``Design`` class for organizing geometry assemblies.

    This class synchronizes to a supporting Geometry service instance.

    Parameters
    ----------
    name : str
        User-defined label for the design.
    grpc_client : GrpcClient
        Active supporting Geometry service instance for design modeling.
    """

    # Types of the class instance private attributes
    _materials: List[Material]
    _named_selections: List[NamedSelection]
    _beam_profiles: List[BeamProfile]

    @protect_grpc
    @check_input_types
    def __init__(self, name: str, grpc_client: GrpcClient):
        """Constructor method for the ``Design`` class."""
        super().__init__(name, None, grpc_client)

        self._design_stub = DesignsStub(self._grpc_client.channel)
        self._commands_stub = CommandsStub(self._grpc_client.channel)
        self._materials_stub = MaterialsStub(self._grpc_client.channel)
        self._named_selections_stub = NamedSelectionsStub(self._grpc_client.channel)

        new_design = self._design_stub.New(NewRequest(name=name))
        self._id = new_design.id

        self._materials = []
        self._named_selections = {}
        self._beam_profiles = {}

        self._grpc_client.log.debug("Design object instantiated successfully.")

    @property
    def materials(self) -> List[Material]:
        """List of materials available for the design."""
        return self._materials

    @property
    def named_selections(self) -> List[NamedSelection]:
        """List of named selections available for the design."""
        return list(self._named_selections.values())

    @property
    def beam_profiles(self) -> List[BeamProfile]:
        """List of beam profile available for the design."""
        return list(self._beam_profiles.values())

    # TODO: allow for list of materials
    @protect_grpc
    @check_input_types
    def add_material(self, material: Material) -> None:
        """Add a material to the design.

        Parameters
        ----------
        material : Material
            Material to add.
        """
        # TODO: Add design id to the request
        self._materials_stub.AddToDocument(
            AddToDocumentRequest(
                material=GRPCMaterial(
                    name=material.name,
                    materialProperties=[
                        GRPCMaterialProperty(
                            id=property.type.value,
                            displayName=property.name,
                            value=property.quantity.m,
                            units=format(property.quantity.units),
                        )
                        for property in material.properties.values()
                    ],
                )
            )
        )
        self._materials.append(material)

        self._grpc_client.log.debug(f"Material {material.name} is successfully added to design.")

    @protect_grpc
    @check_input_types
    def save(self, file_location: Union[Path, str]) -> None:
        """Save a design to disk on the active Geometry server instance.

        Parameters
        ----------
        file_location : Union[Path, str]
            Location on disk to save the file to.
        """
        # Sanity checks on inputs
        if isinstance(file_location, Path):
            file_location = str(file_location)

<<<<<<< HEAD
        self._design_stub.SaveAs(SaveAsRequest(filepath=file_location))
        self._grpc_client.log.debug(f"Design successfully saved at location {file_location}.")
=======
        self._design_stub.SaveAs(SaveAsDocumentRequest(filepath=file_location))
        self._grpc_client.log.debug(f"Design is successfully saved at location {file_location}.")
>>>>>>> a62b62b7

    @protect_grpc
    @check_input_types
    def download(
        self,
        file_location: Union[Path, str],
        format: Optional[DesignFileFormat] = DesignFileFormat.SCDOCX,
        as_stream: Optional[bool] = False,
    ) -> None:
        """Download a design from the active Geometry server instance.

        Parameters
        ----------
        file_location : Union[Path, str]
            Location on disk to save the file to.
        format :DesignFileFormat, default: DesignFileFormat.SCDOCX
            Format for the file to save to.
        as_stream : bool, default: False
            Whether to use the gRPC stream functionality (if possible). If
            ``True``, single-message functionality is used.
        """
        # Sanity checks on inputs
        if isinstance(file_location, Path):
            file_location = str(file_location)

        # Process response (as stream or single file)
        stream_msg = f"Downloading design in {format.value[0]} format using the stream mechanism."
        single_msg = (
            f"Downloading design in {format.value[0]} format using the single-message mechanism."
        )
        received_bytes = bytes()
        if format is DesignFileFormat.SCDOCX:
            if as_stream:
                self._grpc_client.log.debug(stream_msg)
                response_iterator = self._commands_stub.DownloadFileStream(Empty())
                for response in response_iterator:
                    received_bytes += response.chunk
            else:
                self._grpc_client.log.debug(single_msg)
                response = self._commands_stub.DownloadFile(Empty())
                received_bytes += response.data
        elif (format is DesignFileFormat.PARASOLID_TEXT) or (
            format is DesignFileFormat.PARASOLID_BIN
        ):
            if as_stream:
                self._grpc_client.log.warning(
                    "Streaming mechanism is not supported for Parasolid format."
                )
            self._grpc_client.log.debug(single_msg)
            response = self._design_stub.Export(ExportRequest(format=format.value[1]))
            received_bytes += response.data
        else:
            self._grpc_client.log.warning(
                f"{format.value[0]} format requested is not supported. Ignoring download request."
            )
            return

        # Write to file
        downloaded_file = open(file_location, "wb")
        downloaded_file.write(received_bytes)
        downloaded_file.close()

        self._grpc_client.log.debug(
            f"Design is successfully downloaded at location {file_location}."
        )

    @check_input_types
    def create_named_selection(
        self,
        name: str,
        bodies: Optional[List[Body]] = None,
        faces: Optional[List[Face]] = None,
        edges: Optional[List[Edge]] = None,
    ) -> NamedSelection:
        """Create a named selection on the active Geometry server instance.

        Parameters
        ----------
        name : str
            User-defined name for the named selection.
        bodies : List[Body], default: None
            All bodies to include in the named selection.
        faces : List[Face], default: None
            All faces to include in the named selection.
        edges : List[Edge], default: None
            All edges to include in the named selection.

        Returns
        -------
        NamedSelection
            Newly created named selection maintaining references to all target entities.
        """
        named_selection = NamedSelection(
            name, self._grpc_client, bodies=bodies, faces=faces, edges=edges
        )
        self._named_selections[named_selection.name] = named_selection

        self._grpc_client.log.debug(f"Named selection {named_selection.name} successfully created.")

        return self._named_selections[named_selection.name]

    @protect_grpc
    @check_input_types
    def delete_named_selection(self, named_selection: Union[NamedSelection, str]) -> None:
        """Delete a named selection on the active Geometry server instance.

        Parameters
        ----------
        named_selection : Union[NamedSelection, str]
            Name of the named selection or instance.
        """
        removal_name = (
            named_selection.name if not isinstance(named_selection, str) else named_selection
        )
        self._named_selections_stub.Delete(EntityIdentifier(id=removal_name))

        try:
            self._named_selections.pop(removal_name)
            self._grpc_client.log.debug(f"Named selection {removal_name} is successfully deleted.")
        except KeyError:
            self._grpc_client.log.warning(
                f"Attempted named selection deletion failed, with name {removal_name}."
                + " Ignoring this request."
            )
            pass

    @check_input_types
    def delete_component(self, component: Union["Component", str]) -> None:
        """Delete a component (itself or its children).

        Notes
        -----
        If the component is not this component (or its children), it
        is not deleted.

        Parameters
        ----------
        id : Union[Component, str]
            Name of the component or instance to delete.

        Raises
        ------
        ValueError
            The design itself cannot be deleted.
        """
        id = component.id if not isinstance(component, str) else component
        if id == self.id:
            raise ValueError("The design itself cannot be deleted.")
        else:
            return super().delete_component(component)

    def set_shared_topology(self, share_type: SharedTopologyType) -> None:
        """Set the shared topology to apply to the component.

        Parameters
        ----------
        share_type : SharedTopologyType
            Shared topology type to assign.

        Raises
        ------
        ValueError
            Shared topology does not apply to a design.
        """
        raise ValueError("The design itself cannot have a shared topology.")

    @protect_grpc
    @check_input_types
    def add_beam_circular_profile(
        self,
        name: str,
        radius: Union[Quantity, Distance],
        center: Union[np.ndarray, RealSequence, Point3D] = ZERO_POINT3D,
        direction_x: Union[np.ndarray, RealSequence, UnitVector3D, Vector3D] = UNITVECTOR3D_X,
        direction_y: Union[np.ndarray, RealSequence, UnitVector3D, Vector3D] = UNITVECTOR3D_Y,
    ) -> BeamCircularProfile:
        """
        Add a new beam circular profile under the design for the future creation of beams.

        Parameters
        ----------
        name : str
            User-defined label for the new beam circular profile.
        radius : Real
            Radius of the beam circular profile.
        center : Union[~numpy.ndarray, RealSequence, Point3D]
            Center of the beam circular profile.
        direction_x : Union[~numpy.ndarray, RealSequence, UnitVector3D, Vector3D]
            X-plane direction.
        direction_y : Union[~numpy.ndarray, RealSequence, UnitVector3D, Vector3D]
            Y-plane direction.
        """
        dir_x = direction_x if isinstance(direction_x, UnitVector3D) else UnitVector3D(direction_x)
        dir_y = direction_y if isinstance(direction_y, UnitVector3D) else UnitVector3D(direction_y)
        radius = radius if isinstance(radius, Distance) else Distance(radius)

        if radius.value <= 0:
            raise ValueError("Radius must be a real positive value.")

        if not dir_x.is_perpendicular_to(dir_y):
            raise ValueError("Direction X and direction Y must be perpendicular.")

        request = CreateBeamCircularProfileRequest(
            origin=point3d_to_grpc_point(center),
            radius=radius.value.m_as(SERVER_UNIT_LENGTH),
            plane=plane_to_grpc_plane(Plane(center, dir_x, dir_y)),
            name=name,
        )

        self._grpc_client.log.debug(f"Creating a beam circular profile on {self.id}...")

        response = self._commands_stub.CreateBeamCircularProfile(request)
        profile = BeamCircularProfile(response.id, name, radius, center, dir_x, dir_y)
        self._beam_profiles[profile.name] = profile

        self._grpc_client.log.debug(
            f"Beam circular profile {profile.name} is successfully created."
        )

        return self._beam_profiles[profile.name]

    def __repr__(self):
        """String representation of the design."""
        alive_bodies = [1 if body.is_alive else 0 for body in self.bodies]
        alive_comps = [1 if comp.is_alive else 0 for comp in self.components]
        lines = [f"ansys.geometry.core.designer.Design {hex(id(self))}"]
        lines.append(f"  Name                 : {self.name}")
        lines.append(f"  N Bodies             : {sum(alive_bodies)}")
        lines.append(f"  N Components         : {sum(alive_comps)}")
        lines.append(f"  N Coordinate Systems : {len(self.coordinate_systems)}")
        lines.append(f"  N Named Selections   : {len(self.named_selections)}")
        lines.append(f"  N Materials          : {len(self.materials)}")
        lines.append(f"  N Beam Profiles      : {len(self.beam_profiles)}")
        return "\n".join(lines)<|MERGE_RESOLUTION|>--- conflicted
+++ resolved
@@ -156,13 +156,9 @@
         if isinstance(file_location, Path):
             file_location = str(file_location)
 
-<<<<<<< HEAD
         self._design_stub.SaveAs(SaveAsRequest(filepath=file_location))
         self._grpc_client.log.debug(f"Design successfully saved at location {file_location}.")
-=======
-        self._design_stub.SaveAs(SaveAsDocumentRequest(filepath=file_location))
-        self._grpc_client.log.debug(f"Design is successfully saved at location {file_location}.")
->>>>>>> a62b62b7
+
 
     @protect_grpc
     @check_input_types
