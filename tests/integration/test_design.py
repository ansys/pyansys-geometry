# Copyright (C) 2023 - 2024 ANSYS, Inc. and/or its affiliates.
# SPDX-License-Identifier: MIT
#
#
# Permission is hereby granted, free of charge, to any person obtaining a copy
# of this software and associated documentation files (the "Software"), to deal
# in the Software without restriction, including without limitation the rights
# to use, copy, modify, merge, publish, distribute, sublicense, and/or sell
# copies of the Software, and to permit persons to whom the Software is
# furnished to do so, subject to the following conditions:
#
# The above copyright notice and this permission notice shall be included in all
# copies or substantial portions of the Software.
#
# THE SOFTWARE IS PROVIDED "AS IS", WITHOUT WARRANTY OF ANY KIND, EXPRESS OR
# IMPLIED, INCLUDING BUT NOT LIMITED TO THE WARRANTIES OF MERCHANTABILITY,
# FITNESS FOR A PARTICULAR PURPOSE AND NONINFRINGEMENT. IN NO EVENT SHALL THE
# AUTHORS OR COPYRIGHT HOLDERS BE LIABLE FOR ANY CLAIM, DAMAGES OR OTHER
# LIABILITY, WHETHER IN AN ACTION OF CONTRACT, TORT OR OTHERWISE, ARISING FROM,
# OUT OF OR IN CONNECTION WITH THE SOFTWARE OR THE USE OR OTHER DEALINGS IN THE
# SOFTWARE.
"""Test design interaction."""

import os

import numpy as np
from pint import Quantity
import pytest
import pyvista as pv
from pyvista.plotting.utilities.regression import compare_images as pv_compare_images

from ansys.geometry.core import Modeler
from ansys.geometry.core.connection import BackendType
from ansys.geometry.core.designer import (
    CurveType,
    DesignFileFormat,
    MidSurfaceOffsetType,
    SharedTopologyType,
    SurfaceType,
)
from ansys.geometry.core.designer.body import CollisionType
from ansys.geometry.core.designer.face import FaceLoopType
from ansys.geometry.core.errors import GeometryExitedError
from ansys.geometry.core.materials import Material, MaterialProperty, MaterialPropertyType
from ansys.geometry.core.math import (
    IDENTITY_MATRIX44,
    UNITVECTOR3D_X,
    UNITVECTOR3D_Y,
    UNITVECTOR3D_Z,
    Frame,
    Plane,
    Point2D,
    Point3D,
    UnitVector3D,
    Vector3D,
)
from ansys.geometry.core.misc import DEFAULT_UNITS, UNITS, Accuracy, Distance
from ansys.geometry.core.sketch import Sketch


# TODO: re-enable when Linux service is able to use measurement tools
def skip_if_linux(modeler: Modeler):
    """Skip test if running on Linux."""
    if modeler.client.backend_type == BackendType.LINUX_SERVICE:
        pytest.skip("Measurement tools not available on Linux service.")


def test_design_extrusion_and_material_assignment(modeler: Modeler):
    """Test to validate the extrusion of a simple circle as a cylinder and the
    assignment of materials to it."""

    # Create a Sketch and draw a circle (all client side)
    sketch = Sketch()
    sketch.circle(Point2D([10, 10], UNITS.mm), Quantity(10, UNITS.mm))

    # Create your design on the server side
    design_name = "ExtrudeProfile"
    design = modeler.create_design(design_name)
    assert design.name == design_name
    assert design.design_id is not None
    assert design.id is not None
    assert design.parent_component is None
    assert len(design.components) == 0
    assert len(design.bodies) == 0
    assert len(design.materials) == 0
    assert len(design.named_selections) == 0

    # Add a material to your design
    density = Quantity(125, 1000 * UNITS.kg / (UNITS.m * UNITS.m * UNITS.m))
    poisson_ratio = Quantity(0.33, UNITS.dimensionless)
    tensile_strength = Quantity(45)
    material = Material(
        "steel",
        density,
        [MaterialProperty(MaterialPropertyType.POISSON_RATIO, "myPoisson", poisson_ratio)],
    )
    material.add_property(MaterialPropertyType.TENSILE_STRENGTH, "myTensile", Quantity(45))
    design.add_material(material)

    assert len(design.materials) == 1
    assert len(design.materials[0].properties) == 3
    assert (
        design.materials[0].properties[MaterialPropertyType.DENSITY].type
        == MaterialPropertyType.DENSITY
    )
    assert design.materials[0].name == "steel"
    assert design.materials[0].properties[MaterialPropertyType.DENSITY].name == "Density"
    assert design.materials[0].properties[MaterialPropertyType.DENSITY].quantity == density
    assert (
        design.materials[0].properties[MaterialPropertyType.POISSON_RATIO].type
        == MaterialPropertyType.POISSON_RATIO
    )
    assert design.materials[0].properties[MaterialPropertyType.POISSON_RATIO].name == "myPoisson"
    assert (
        design.materials[0].properties[MaterialPropertyType.POISSON_RATIO].quantity == poisson_ratio
    )
    assert (
        design.materials[0].properties[MaterialPropertyType.TENSILE_STRENGTH].type
        == MaterialPropertyType.TENSILE_STRENGTH
    )
    assert design.materials[0].properties[MaterialPropertyType.TENSILE_STRENGTH].name == "myTensile"
    assert (
        design.materials[0].properties[MaterialPropertyType.TENSILE_STRENGTH].quantity
        == tensile_strength
    )

    # Extrude the sketch to create a Body
    body = design.extrude_sketch("JustACircle", sketch, Quantity(10, UNITS.mm))
    assert len(design.components) == 0
    assert len(design.bodies) == 1

    # Assign a material to a Body
    body.assign_material(material)

    # TODO: Not possible to save to file from a container (CI/CD)
    #       Use download approach when available.
    #
    # design.save(r"C:\temp\shared_volume\MyFile2.scdocx")


def test_face_to_body_creation(modeler: Modeler):
    """Test in charge of validating the extrusion of an existing face."""

    # Create a Sketch and draw a circle (all client side)
    sketch = Sketch()
    sketch.box(Point2D([10, 10], UNITS.mm), Quantity(10, UNITS.mm), Quantity(10, UNITS.mm))

    # Create your design on the server side
    design_name = "BoxExtrusions"
    design = modeler.create_design(design_name)

    # Extrude the sketch to create a Body
    box_body = design.extrude_sketch("JustABox", sketch, Quantity(10, UNITS.mm))

    assert len(design.components) == 0
    assert len(design.bodies) == 1

    longer_body = design.extrude_face(
        "LongerBoxFromFace", box_body.faces[0], Quantity(20, UNITS.mm)
    )

    assert len(design.components) == 0
    assert len(design.bodies) == 2
    assert longer_body.volume.m == pytest.approx(Quantity(2e-6, UNITS.m**3).m, rel=1e-6, abs=1e-8)

    longest_body = design.extrude_face(
        "LongestBoxFromFace", box_body.faces[0], Distance(30, UNITS.mm)
    )

    assert len(design.components) == 0
    assert len(design.bodies) == 3
    assert longest_body.volume.m == pytest.approx(Quantity(3e-6, UNITS.m**3).m, rel=1e-6, abs=1e-8)

    nested_component = design.add_component("NestedComponent")
    surface_body = nested_component.create_surface_from_face(
        "SurfaceFromFace", longer_body.faces[2]
    )

    assert len(design.components) == 1
    assert len(design.bodies) == 3
    assert len(nested_component.components) == 0
    assert len(nested_component.bodies) == 1
    assert surface_body.volume.m == Quantity(0, UNITS.m**3).m
    assert surface_body.faces[0].area.m == pytest.approx(
        Quantity(2e-4, UNITS.m**2).m, rel=1e-6, abs=1e-8
    )


def test_modeler(modeler: Modeler):
    """Test the ``Modeler`` methods."""

    # Get the modeler's string representation and check it
    repr = str(modeler)
    assert "Ansys Geometry Modeler (" in repr

    design = modeler.create_design("MyNewDesign")
    assert design is not None


def test_component_body(modeler: Modeler):
    """Test the different ``Component`` and ``Body`` creation methods."""

    # Create your design on the server side
    design_name = "ComponentBody_Test"
    design = modeler.create_design(design_name)
    assert design.name == design_name
    assert design.design_id is not None
    assert design.id is not None
    assert design.parent_component is None
    assert len(design.components) == 0
    assert len(design.bodies) == 0
    assert len(design.materials) == 0
    assert len(design.named_selections) == 0
    assert len(design.coordinate_systems) == 0

    # Create a simple sketch of a Polygon (specifically a Pentagon)
    sketch = Sketch()
    sketch.polygon(Point2D([10, 10], UNITS.mm), Quantity(10, UNITS.mm), sides=5)

    # In the "root/base" Component (i.e. Design object) let's extrude the sketch
    name_extruded_body = "ExtrudedPolygon"
    distance_extruded_body = Quantity(50, UNITS.mm)
    body = design.extrude_sketch(
        name=name_extruded_body, sketch=sketch, distance=distance_extruded_body
    )

    assert body.name == name_extruded_body
    assert body.id is not None
    assert body.is_surface is False
    assert len(body.faces) == 7  # 5 sides + top + bottom
    expected_vol = sketch.faces[0].area.m * distance_extruded_body.m * 1e-9  # In mm -factor to m**3
    assert body.volume.m == pytest.approx(expected_vol)
    assert len(design.components) == 0
    assert len(design.bodies) == 1
    assert len(body.edges) == 15  # 5 top + 5 bottom + 5 sides

    # We have created this body on the base component. Let's add a new component
    # and add a planar surface to it
    planar_component_name = "PlanarBody_Component"
    planar_component = design.add_component(planar_component_name)
    assert planar_component.id is not None
    assert planar_component.name == planar_component_name

    planar_sketch = Sketch()
    planar_sketch.ellipse(
        Point2D([50, 50], UNITS.mm), Quantity(30, UNITS.mm), Quantity(10, UNITS.mm)
    )
    planar_component_surface_name = "PlanarBody_Component_Surface"
    planar_body = planar_component.create_surface(planar_component_surface_name, planar_sketch)

    assert planar_body.name == planar_component_surface_name
    assert planar_body.id is not None
    assert planar_body.is_surface is True
    assert len(planar_body.faces) == 1  # top + bottom merged into a single face
    assert planar_body.volume == 0.0
    assert len(planar_component.components) == 0
    assert len(planar_component.bodies) == 1
    assert len(design.components) == 1
    assert len(design.bodies) == 1
    assert (
        len(planar_body.edges) == 1
    )  # top + bottom merged into a single face + ellipse is a single curve

    # Check that the planar component belongs to the design
    assert planar_component.parent_component.id == design.id

    # Let's test the repr method for a component
    comp_str = repr(planar_component)
    assert "ansys.geometry.core.designer.Component" in comp_str
    assert "Exists               : True" in comp_str
    assert "N Bodies             : 1" in comp_str
    assert "N Components         : 0" in comp_str
    assert "N Coordinate Systems : 0" in comp_str


def test_named_selections(modeler: Modeler):
    """Test for verifying the correct creation of ``NamedSelection``."""

    # Create your design on the server side
    design = modeler.create_design("NamedSelection_Test")

    # Create 2 Sketch objects and draw a circle and a polygon (all client side)
    sketch_1 = Sketch()
    sketch_1.circle(Point2D([10, 10], UNITS.mm), Quantity(10, UNITS.mm))
    sketch_2 = Sketch()
    sketch_2.polygon(Point2D([-30, -30], UNITS.mm), Quantity(10, UNITS.mm), sides=5)

    # Build 2 independent components and bodies
    circle_comp = design.add_component("CircleComponent")
    body_circle_comp = circle_comp.extrude_sketch("Circle", sketch_1, Quantity(50, UNITS.mm))
    polygon_comp = design.add_component("PolygonComponent")
    body_polygon_comp = polygon_comp.extrude_sketch("Polygon", sketch_2, Quantity(30, UNITS.mm))

    # Create the NamedSelection
    design.create_named_selection("OnlyCircle", bodies=[body_circle_comp])
    design.create_named_selection("OnlyPolygon", bodies=[body_polygon_comp])
    design.create_named_selection("CircleAndPolygon", bodies=[body_circle_comp, body_polygon_comp])
    dupl_named_selection = design.create_named_selection(
        "CircleAndPolygon_2", bodies=[body_circle_comp, body_polygon_comp]
    )

    # Check that the named selections are available
    assert len(design.named_selections) == 4
    assert all(entry.id is not None for entry in design.named_selections)
    assert design.named_selections[0].name == "OnlyCircle"
    assert design.named_selections[1].name == "OnlyPolygon"
    assert design.named_selections[2].name == "CircleAndPolygon"
    assert design.named_selections[3].name == "CircleAndPolygon_2"

    # Try deleting a non-existing named selection
    design.delete_named_selection("MyInventedNamedSelection")
    assert len(design.named_selections) == 4

    # Now, let's delete the duplicated entry CircleAndPolygon_2
    design.delete_named_selection(dupl_named_selection)
    assert len(design.named_selections) == 3
    assert design.named_selections[0].name == "OnlyCircle"
    assert design.named_selections[1].name == "OnlyPolygon"
    assert design.named_selections[2].name == "CircleAndPolygon"

    # Test also that you can create a named selection out of faces only
    design.create_named_selection("OnlyPolygonFaces", faces=body_polygon_comp.faces)
    assert len(design.named_selections) == 4
    assert design.named_selections[0].name == "OnlyCircle"
    assert design.named_selections[1].name == "OnlyPolygon"
    assert design.named_selections[2].name == "CircleAndPolygon"
    assert design.named_selections[3].name == "OnlyPolygonFaces"

    # Try deleting a named selection by name
    design.delete_named_selection("OnlyCircle")
    assert len(design.named_selections) == 3


def test_faces_edges(modeler: Modeler):
    """Test for verifying the correct creation and usage of ``Face`` and ``Edge``
    objects."""

    # Create your design on the server side
    design = modeler.create_design("FacesEdges_Test")

    # Create a Sketch object and draw a polygon (all client side)
    sketch = Sketch()
    sketch.polygon(Point2D([-30, -30], UNITS.mm), Quantity(10, UNITS.mm), sides=5)

    # Build independent components and bodies
    polygon_comp = design.add_component("PolygonComponent")
    body_polygon_comp = polygon_comp.extrude_sketch("Polygon", sketch, Quantity(30, UNITS.mm))

    # Get all its faces
    faces = body_polygon_comp.faces
    assert len(faces) == 7  # top + bottom + sides
    assert all(face.id is not None for face in faces)
    assert all(face.surface_type == SurfaceType.SURFACETYPE_PLANE for face in faces)
    assert all(face.area > 0.0 for face in faces)
    assert abs(faces[0].area.to_base_units().m - sketch.faces[0].area.to_base_units().m) <= 1e-15
    assert all(face.body.id == body_polygon_comp.id for face in faces)

    # Get the normal to some of the faces
    assert faces[0].face_normal() == UnitVector3D(-UNITVECTOR3D_Z)  # Bottom
    assert faces[1].face_normal() == UNITVECTOR3D_Z  # Top

    # Get the central point of some of the surfaces
    assert faces[0].face_point(u=-0.03, v=-0.03) == Point3D([-30, -30, 0], UNITS.mm)
    assert faces[1].face_point(u=-0.03, v=-0.03) == Point3D([-30, -30, 30], UNITS.mm)

    loops = faces[0].loops
    assert len(loops) == 1
    assert loops[0].type == FaceLoopType.OUTER_LOOP
    assert loops[0].length is not None  # TODO : To be tested properly at some point
    assert loops[0].min_bbox is not None  # TODO : To be tested properly at some point
    assert loops[0].max_bbox is not None  # TODO : To be tested properly at some point
    assert len(loops[0].edges) == 5  # TODO : To be tested properly at some point

    # Now, from one of the lids (i.e. 0 - bottom) get all edges
    edges = faces[0].edges
    assert len(edges) == 5  # pentagon
    assert all(edge.id is not None for edge in edges)
    assert all(edge.curve_type == CurveType.CURVETYPE_LINE for edge in edges)
    assert all(edge.length > 0.0 for edge in edges)
    assert (
        abs(edges[0].length.to_base_units().m - sketch.faces[0].length.to_base_units().m) <= 1e-15
    )

    # Get the faces to which the edge belongs
    faces_of_edge = edges[0].faces
    assert len(faces_of_edge) == 2
    assert any(
        [face.id == faces[0].id for face in faces_of_edge]
    )  # The bottom face must be one of them


def test_coordinate_system_creation(modeler: Modeler):
    """Test for verifying the correct creation of ``CoordinateSystem``."""

    # Create your design on the server side
    design = modeler.create_design("CoordinateSystem_Test")

    # Build independent component
    nested_comp = design.add_component("NestedComponent")

    frame1 = Frame(
        Point3D([10, 200, 3000], UNITS.mm), UnitVector3D([1, 1, 0]), UnitVector3D([1, -1, 0])
    )
    frame2 = Frame(
        Point3D([40, 80, 120], UNITS.mm), UnitVector3D([0, -1, 1]), UnitVector3D([0, 1, 1])
    )

    # Create the CoordinateSystem
    design.create_coordinate_system("DesignCS1", frame1)
    nested_comp.create_coordinate_system("CompCS1", frame1)
    nested_comp.create_coordinate_system("CompCS2", frame2)

    # Check that the named selections are available
    assert len(design.coordinate_systems) == 1
    assert all(entry.id is not None for entry in design.coordinate_systems)
    design_cs = design.coordinate_systems[0]
    assert design_cs.name == "DesignCS1"
    assert design_cs.frame.origin == frame1.origin
    for dir, dir_ref in zip(
        [design_cs.frame.direction_x, design_cs.frame.direction_y, design_cs.frame.direction_z],
        [frame1.direction_x, frame1.direction_y, frame1.direction_z],
    ):
        assert dir.x == pytest.approx(dir_ref.x, rel=1e-8, abs=1e-14)
        assert dir.y == pytest.approx(dir_ref.y, rel=1e-8, abs=1e-14)
        assert dir.z == pytest.approx(dir_ref.z, rel=1e-8, abs=1e-14)
    assert design_cs.parent_component.id == design.id

    assert len(nested_comp.coordinate_systems) == 2
    assert all(entry.id is not None for entry in nested_comp.coordinate_systems)
    nested_comp_cs1 = nested_comp.coordinate_systems[0]
    nested_comp_cs2 = nested_comp.coordinate_systems[1]
    assert nested_comp_cs1.name == "CompCS1"
    for dir, dir_ref in zip(
        [
            nested_comp_cs1.frame.direction_x,
            nested_comp_cs1.frame.direction_y,
            nested_comp_cs1.frame.direction_z,
        ],
        [frame1.direction_x, frame1.direction_y, frame1.direction_z],
    ):
        assert dir.x == pytest.approx(dir_ref.x, rel=1e-8, abs=1e-14)
        assert dir.y == pytest.approx(dir_ref.y, rel=1e-8, abs=1e-14)
        assert dir.z == pytest.approx(dir_ref.z, rel=1e-8, abs=1e-14)
    assert nested_comp_cs1.parent_component.id == nested_comp.id

    assert nested_comp_cs2.name == "CompCS2"
    for dir, dir_ref in zip(
        [
            nested_comp_cs2.frame.direction_x,
            nested_comp_cs2.frame.direction_y,
            nested_comp_cs2.frame.direction_z,
        ],
        [frame2.direction_x, frame2.direction_y, frame2.direction_z],
    ):
        assert dir.x == pytest.approx(dir_ref.x, rel=1e-8, abs=1e-14)
        assert dir.y == pytest.approx(dir_ref.y, rel=1e-8, abs=1e-14)
        assert dir.z == pytest.approx(dir_ref.z, rel=1e-8, abs=1e-14)
    assert nested_comp_cs2.parent_component.id == nested_comp.id

    # Let's check the representation of the coordinate system
    nested_comp_cs1_str = str(nested_comp_cs1)
    assert "ansys.geometry.core.designer.CoordinateSystem" in nested_comp_cs1_str
    assert "  Name                 : CompCS1" in nested_comp_cs1_str
    assert "  Exists               : True" in nested_comp_cs1_str
    assert "  Parent component     : NestedComponent" in nested_comp_cs1_str
    assert "  Frame origin         : [0.01,0.2,3.0] in meters" in nested_comp_cs1_str
    assert "  Frame X-direction    : " in nested_comp_cs1_str
    assert "  Frame Y-direction    : " in nested_comp_cs1_str
    assert "  Frame Z-direction    : " in nested_comp_cs1_str


def test_delete_body_component(modeler: Modeler):
    """
    Test for verifying the deletion of ``Component`` and ``Body`` objects.

    Notes
    -----
    Requires storing scdocx file and checking manually (for now).
    """

    # Create your design on the server side
    design = modeler.create_design("Deletion_Test")

    # Create a Sketch object and draw a circle (all client side)
    sketch = Sketch()
    sketch.circle(Point2D([-30, -30], UNITS.mm), Quantity(10, UNITS.mm))
    distance = Quantity(30, UNITS.mm)

    #  The following component hierarchy is made
    #
    #           |---> comp_1 ---|---> nested_1_comp_1 ---> nested_1_nested_1_comp_1
    #           |               |
    #           |               |---> nested_2_comp_1
    #           |
    # DESIGN ---|---> comp_2 -------> nested_1_comp_2
    #           |
    #           |
    #           |---> comp_3
    #
    #
    # Now, only "comp_3", "nested_2_comp_1" and "nested_1_nested_1_comp_1"
    # will have a body associated...
    #
    #

    # Create the components
    comp_1 = design.add_component("Component_1")
    comp_2 = design.add_component("Component_2")
    comp_3 = design.add_component("Component_3")
    nested_1_comp_1 = comp_1.add_component("Nested_1_Component_1")
    nested_1_nested_1_comp_1 = nested_1_comp_1.add_component("Nested_1_Nested_1_Component_1")
    nested_2_comp_1 = comp_1.add_component("Nested_2_Component_1")
    nested_1_comp_2 = comp_2.add_component("Nested_1_Component_2")

    # Create the bodies
    body_1 = comp_3.extrude_sketch(name="comp_3_circle", sketch=sketch, distance=distance)
    body_2 = nested_2_comp_1.extrude_sketch(
        name="nested_2_comp_1_circle", sketch=sketch, distance=distance
    )
    body_3 = nested_1_nested_1_comp_1.extrude_sketch(
        name="nested_1_nested_1_comp_1_circle", sketch=sketch, distance=distance
    )

    # Let's start by doing something impossible - trying to delete body_1 from comp_1
    comp_1.delete_body(body_1)

    # Check that all the underlying objects are still alive
    assert comp_1.is_alive
    assert comp_1.components[0].is_alive
    assert comp_1.components[0].components[0].is_alive
    assert comp_1.components[0].components[0].bodies[0].is_alive
    assert comp_1.components[1].is_alive
    assert comp_1.components[1].bodies[0].is_alive
    assert comp_2.is_alive
    assert comp_2.components[0].is_alive
    assert comp_3.is_alive
    assert comp_3.bodies[0].is_alive

    # Do the same checks but calling them from the design object
    assert design.is_alive
    assert design.components[0].is_alive
    assert design.components[0].components[0].is_alive
    assert design.components[0].components[0].components[0].is_alive
    assert design.components[0].components[0].components[0].bodies[0].is_alive
    assert design.components[0].components[1].is_alive
    assert design.components[0].components[1].bodies[0].is_alive
    assert design.components[1].is_alive
    assert design.components[1].components[0].is_alive
    assert design.components[2].is_alive
    assert design.components[2].bodies[0].is_alive

    # Let's do another impossible thing - trying to delete comp_3 from comp_1
    comp_1.delete_component(comp_3)

    # Check that all the underlying objects are still alive
    assert comp_1.is_alive
    assert comp_1.components[0].is_alive
    assert comp_1.components[0].components[0].is_alive
    assert comp_1.components[0].components[0].bodies[0].is_alive
    assert comp_1.components[1].is_alive
    assert comp_1.components[1].bodies[0].is_alive
    assert comp_2.is_alive
    assert comp_2.components[0].is_alive
    assert comp_3.is_alive
    assert comp_3.bodies[0].is_alive

    # Do the same checks but calling them from the design object
    assert design.is_alive
    assert design.components[0].is_alive
    assert design.components[0].components[0].is_alive
    assert design.components[0].components[0].components[0].is_alive
    assert design.components[0].components[0].components[0].bodies[0].is_alive
    assert design.components[0].components[1].is_alive
    assert design.components[0].components[1].bodies[0].is_alive
    assert design.components[1].is_alive
    assert design.components[1].components[0].is_alive
    assert design.components[2].is_alive
    assert design.components[2].bodies[0].is_alive

    # Let's delete now the entire comp_2 component
    comp_2.delete_component(comp_2)

    # Check that all the underlying objects are still alive except for comp_2
    assert comp_1.is_alive
    assert comp_1.components[0].is_alive
    assert comp_1.components[0].components[0].is_alive
    assert comp_1.components[0].components[0].bodies[0].is_alive
    assert comp_1.components[1].is_alive
    assert comp_1.components[1].bodies[0].is_alive
    assert not comp_2.is_alive
    assert not comp_2.components[0].is_alive
    assert comp_3.is_alive
    assert comp_3.bodies[0].is_alive

    # Do the same checks but calling them from the design object
    assert design.is_alive
    assert design.components[0].is_alive
    assert design.components[0].components[0].is_alive
    assert design.components[0].components[0].components[0].is_alive
    assert design.components[0].components[0].components[0].bodies[0].is_alive
    assert design.components[0].components[1].is_alive
    assert design.components[0].components[1].bodies[0].is_alive
    assert not design.components[1].is_alive
    assert not design.components[1].components[0].is_alive
    assert design.components[2].is_alive
    assert design.components[2].bodies[0].is_alive

    # Let's delete now the body_2 object
    design.delete_body(body_2)

    # Check that all the underlying objects are still alive except for comp_2 and body_2
    assert comp_1.is_alive
    assert comp_1.components[0].is_alive
    assert comp_1.components[0].components[0].is_alive
    assert comp_1.components[0].components[0].bodies[0].is_alive
    assert comp_1.components[1].is_alive
    assert not body_2.is_alive
    assert not comp_2.is_alive
    assert not comp_2.components[0].is_alive
    assert comp_3.is_alive

    # Do the same checks but calling them from the design object
    assert design.is_alive
    assert design.components[0].is_alive
    assert design.components[0].components[0].is_alive
    assert design.components[0].components[0].components[0].is_alive
    assert design.components[0].components[0].components[0].bodies[0].is_alive
    assert design.components[0].components[1].is_alive
    assert not design.components[1].is_alive
    assert not design.components[1].components[0].is_alive
    assert design.components[2].is_alive
    assert design.components[2].bodies[0].is_alive

    # Finally, let's delete the most complex one - comp_1
    design.delete_component(comp_1)

    # Check that all the underlying objects are still alive except for comp_2, body_2 and comp_1
    assert not comp_1.is_alive
    assert not comp_1.components[0].is_alive
    assert not comp_1.components[0].components[0].is_alive
    assert not comp_1.components[1].is_alive
    assert not comp_2.is_alive
    assert not comp_2.components[0].is_alive
    assert comp_3.is_alive
    assert comp_3.bodies[0].is_alive

    # Do the same checks but calling them from the design object
    assert design.is_alive
    assert not design.components[0].is_alive
    assert not design.components[0].components[0].is_alive
    assert not design.components[0].components[0].components[0].is_alive
    assert not design.components[0].components[1].is_alive
    assert not design.components[1].is_alive
    assert not design.components[1].components[0].is_alive
    assert design.components[2].is_alive
    assert design.components[2].bodies[0].is_alive

    # Finally, let's delete the entire design
    design.delete_component(comp_3)

    # Check everything is dead
    assert design.is_alive
    assert not design.components[0].is_alive
    assert not design.components[0].components[0].is_alive
    assert not design.components[0].components[0].components[0].is_alive
    assert not design.components[0].components[1].is_alive
    assert not design.components[1].is_alive
    assert not design.components[1].components[0].is_alive
    assert not design.components[2].is_alive

    # Try deleting the Design object itself - this is forbidden
    with pytest.raises(ValueError, match="The design itself cannot be deleted."):
        design.delete_component(design)

    # Let's try out the representation methods
    design_str = str(design)
    assert "ansys.geometry.core.designer.Design" in design_str
    assert "Name                 : Deletion_Test" in design_str
    assert "N Bodies             : 0" in design_str
    assert "N Components         : 0" in design_str
    assert "N Coordinate Systems : 0" in design_str
    assert "N Named Selections   : 0" in design_str
    assert "N Materials          : 0" in design_str
    assert "N Beam Profiles      : 0" in design_str
    assert "N Design Points      : 0" in design_str

    comp_1_str = str(comp_1)
    assert "ansys.geometry.core.designer.Component" in comp_1_str
    assert "Name                 : Component_1" in comp_1_str
    assert "Exists               : False" in comp_1_str
    assert "Parent component     : Deletion_Test" in comp_1_str
    assert "N Bodies             : 0" in comp_1_str
    assert "N Beams              : 0" in comp_1_str
    assert "N Components         : 0" in comp_1_str
    assert "N Design Points      : 0" in comp_1_str
    assert "N Coordinate Systems : 0" in comp_1_str

    body_1_str = str(body_1)
    assert "ansys.geometry.core.designer.Body" in body_1_str
    assert "Name                 : comp_3_circle" in body_1_str
    assert "Exists               : False" in body_1_str
    assert "Surface body         : False" in body_1_str
    assert "Parent component     : Component_3" in body_1_str


def test_shared_topology(modeler: Modeler):
    """
    Test for checking the correct setting of shared topology on the server.

    Notes
    -----
    Requires storing scdocx file and checking manually (for now).
    """
    # Create your design on the server side
    design = modeler.create_design("SharedTopology_Test")

    # Create a Sketch object and draw a circle (all client side)
    sketch = Sketch()
    sketch.circle(Point2D([-30, -30], UNITS.mm), Quantity(10, UNITS.mm))
    distance = Quantity(30, UNITS.mm)

    # Create a component
    comp_1 = design.add_component("Component_1")
    comp_1.extrude_sketch(name="Body_1", sketch=sketch, distance=distance)

    # Now that the component is created, let's try to assign a SharedTopology
    assert comp_1.shared_topology is None

    # Set the shared topology
    comp_1.set_shared_topology(SharedTopologyType.SHARETYPE_SHARE)
    assert comp_1.shared_topology == SharedTopologyType.SHARETYPE_SHARE

    # Try to assign it to the entire design
    assert design.shared_topology is None
    with pytest.raises(ValueError, match="The design itself cannot have a shared topology."):
        design.set_shared_topology(SharedTopologyType.SHARETYPE_NONE)


def test_single_body_translation(modeler: Modeler):
    """
    Test for verifying the correct translation of a ``Body``.

    Notes
    -----
    Requires storing scdocx file and checking manually (for now).
    """

    # Create your design on the server side
    design = modeler.create_design("SingleBodyTranslation_Test")

    # Create 2 Sketch objects and draw a circle and a polygon (all client side)
    sketch_1 = Sketch()
    sketch_1.circle(Point2D([10, 10], UNITS.mm), Quantity(10, UNITS.mm))
    sketch_2 = Sketch()
    sketch_2.polygon(Point2D([-30, -30], UNITS.mm), Quantity(10, UNITS.mm), sides=5)

    # Build 2 independent components and bodies
    circle_comp = design.add_component("CircleComponent")
    body_circle_comp = circle_comp.extrude_sketch("Circle", sketch_1, Quantity(50, UNITS.mm))
    polygon_comp = design.add_component("PolygonComponent")
    body_polygon_comp = polygon_comp.extrude_sketch("Polygon", sketch_2, Quantity(30, UNITS.mm))

    body_circle_comp.translate(UnitVector3D([1, 0, 0]), Distance(50, UNITS.mm))
    body_polygon_comp.translate(UnitVector3D([-1, 1, -1]), Quantity(88, UNITS.mm))
    body_polygon_comp.translate(UnitVector3D([-1, 1, -1]), 101)


def test_bodies_translation(modeler: Modeler):
    """
    Test for verifying the correct translation of list of ``Body``.

    Notes
    -----
    Requires storing scdocx file and checking manually (for now).
    """

    # Create your design on the server side
    design = modeler.create_design("MultipleBodyTranslation_Test")

    # Create 2 Sketch objects and draw a circle and a polygon (all client side)
    sketch_1 = Sketch()
    sketch_1.circle(Point2D([10, 10], UNITS.mm), Quantity(10, UNITS.mm))
    sketch_2 = Sketch()
    sketch_2.polygon(Point2D([-30, -30], UNITS.mm), Quantity(10, UNITS.mm), sides=5)

    # Build 2 independent components and bodies
    circle_comp = design.add_component("CircleComponent")
    body_circle_comp = circle_comp.extrude_sketch("Circle", sketch_1, Quantity(50, UNITS.mm))
    polygon_comp = design.add_component("PolygonComponent")
    body_polygon_comp = polygon_comp.extrude_sketch("Polygon", sketch_2, Quantity(30, UNITS.mm))

    design.translate_bodies(
        [body_circle_comp, body_polygon_comp], UnitVector3D([1, 0, 0]), Distance(48, UNITS.mm)
    )
    design.translate_bodies(
        [body_circle_comp, body_polygon_comp], UnitVector3D([0, -1, 1]), Quantity(88, UNITS.mm)
    )
    design.translate_bodies([body_circle_comp, body_polygon_comp], UnitVector3D([0, -1, 1]), 101)

    # Try translating a body that does not belong to this component - no error thrown,
    # but no operation performed either.
    circle_comp.translate_bodies(
        [body_polygon_comp], UnitVector3D([0, -1, 1]), Quantity(88, UNITS.mm)
    )


def test_body_rotation(modeler: Modeler):
    """Test for verifying the correct rotation of a ``Body``."""

    # Create your design on the server side
    design = modeler.create_design("BodyRotation_Test")

    body = design.extrude_sketch("box", Sketch().box(Point2D([0, 0]), 1, 1), 1)

    original_vertices = []
    for edge in body.edges:
        original_vertices.extend([edge.start_point, edge.end_point])

    body.rotate(Point3D([0, 0, 0]), UnitVector3D([0, 0, 1]), np.pi / 4)

    new_vertices = []
    for edge in body.edges:
        new_vertices.extend([edge.start_point, edge.end_point])

    # Make sure no vertices are in the same position as in before rotation
    for old_vertex, new_vertex in zip(original_vertices, new_vertices):
        assert not np.allclose(old_vertex, new_vertex)


@pytest.mark.skip(reason="Get the OpenSSL GeometryService through before fixing hoops")
def test_download_file(modeler: Modeler, tmp_path_factory: pytest.TempPathFactory):
    """Test for downloading a design in multiple modes and verifying the correct
    download."""

    # Create your design on the server side
    design = modeler.create_design("MultipleBodyTranslation_Test")

    # Create a Sketch object and draw a circle
    sketch = Sketch()
    sketch.circle(Point2D([10, 10], UNITS.mm), Quantity(10, UNITS.mm))

    # Extrude the sketch
    design.extrude_sketch(name="MyCylinder", sketch=sketch, distance=Quantity(50, UNITS.mm))

    # Download the design
    file = tmp_path_factory.mktemp("scdoc_files_download") / "dummy_folder" / "cylinder.scdocx"
    design.download(file)

    # Check that the file exists
    assert file.exists()

    # Check that we can also save it (even if it is not accessible on the server)
    if modeler.client.backend_type == BackendType.LINUX_SERVICE:
        file_save = "/tmp/cylinder-temp.scdocx"
    else:
        file_save = tmp_path_factory.mktemp("scdoc_files_save") / "cylinder.scdocx"

    design.save(file_location=file_save)

    # Check for other exports - Windows backend...
    if modeler.client.backend_type != BackendType.LINUX_SERVICE:
        binary_parasolid_file = tmp_path_factory.mktemp("scdoc_files_download") / "cylinder.x_b"
        text_parasolid_file = tmp_path_factory.mktemp("scdoc_files_download") / "cylinder.x_t"

        # Windows-only HOOPS exports for now
        step_file = tmp_path_factory.mktemp("scdoc_files_download") / "cylinder.stp"
        design.download(step_file, format=DesignFileFormat.STEP)
        assert step_file.exists()

        iges_file = tmp_path_factory.mktemp("scdoc_files_download") / "cylinder.igs"
        design.download(iges_file, format=DesignFileFormat.IGES)
        assert iges_file.exists()

        # PMDB addin is Windows-only
        pmdb_file = tmp_path_factory.mktemp("scdoc_files_download") / "cylinder.pmdb"
        design.download(pmdb_file, DesignFileFormat.PMDB)
        assert pmdb_file.exists()

    # Linux backend...
    else:
        binary_parasolid_file = tmp_path_factory.mktemp("scdoc_files_download") / "cylinder.xmt_bin"
        text_parasolid_file = tmp_path_factory.mktemp("scdoc_files_download") / "cylinder.xmt_txt"

    fmd_file = tmp_path_factory.mktemp("scdoc_files_download") / "cylinder.fmd"

    design.download(binary_parasolid_file, format=DesignFileFormat.PARASOLID_BIN)
    design.download(text_parasolid_file, format=DesignFileFormat.PARASOLID_TEXT)
    design.download(fmd_file, format=DesignFileFormat.FMD)

    assert binary_parasolid_file.exists()
    assert text_parasolid_file.exists()
    assert fmd_file.exists()


def test_upload_file(modeler: Modeler, tmp_path_factory: pytest.TempPathFactory):
    """Test uploading a file to the server."""
    file = tmp_path_factory.mktemp("test_design") / "upload_example.scdocx"
    file_size = 1024

    # Write random bytes
    with open(file, "wb") as fout:
        fout.write(os.urandom(file_size))

    assert file.exists()

    # Upload file
    path_on_server = modeler._upload_file(file)
    assert path_on_server is not None


def test_slot_extrusion(modeler: Modeler):
    """Test the extrusion of a slot."""
    # Create your design on the server side
    design = modeler.create_design("ExtrudeSlot")

    # Create a Sketch object and draw a slot
    sketch = Sketch()
    sketch.slot(Point2D([10, 10], UNITS.mm), Quantity(10, UNITS.mm), Quantity(5, UNITS.mm))

    # Extrude the sketch
    body = design.extrude_sketch(name="MySlot", sketch=sketch, distance=Distance(50, UNITS.mm))

    # A slot has 6 faces and 12 edges
    assert len(body.faces) == 6
    assert len(body.edges) == 12


def test_project_and_imprint_curves(modeler: Modeler, skip_not_on_linux_service):
    """Test the projection of a set of curves on a body."""
    # Create your design on the server side
    design = modeler.create_design("ExtrudeSlot")
    comp = design.add_component("Comp1")

    # Create a Sketch object and draw a couple of slots
    imprint_sketch = Sketch()
    imprint_sketch.slot(Point2D([10, 10], UNITS.mm), Quantity(10, UNITS.mm), Quantity(5, UNITS.mm))
    imprint_sketch.slot(Point2D([50, 50], UNITS.mm), Quantity(10, UNITS.mm), Quantity(5, UNITS.mm))

    # Extrude the sketch
    sketch = Sketch()
    sketch.box(Point2D([0, 0], UNITS.mm), Quantity(150, UNITS.mm), Quantity(150, UNITS.mm))
    body = comp.extrude_sketch(name="MyBox", sketch=sketch, distance=Quantity(50, UNITS.mm))
    body_faces = body.faces

    body_copy = body.copy(design, "copy")

    # Project the curves on the box
    faces = body.project_curves(direction=UNITVECTOR3D_Z, sketch=imprint_sketch, closest_face=True)
    assert len(faces) == 1
    # With the previous dir, the curves will be imprinted on the
    # bottom face (closest one), i.e. the first one.
    assert faces[0].id == body_faces[0].id

    # If we now draw our curves on a higher plane, the upper face should be selected
    imprint_sketch_2 = Sketch(plane=Plane(Point3D([0, 0, 50], UNITS.mm)))
    imprint_sketch_2.slot(
        Point2D([10, 10], UNITS.mm), Quantity(10, UNITS.mm), Quantity(5, UNITS.mm)
    )
    imprint_sketch_2.slot(
        Point2D([50, 50], UNITS.mm), Quantity(10, UNITS.mm), Quantity(5, UNITS.mm)
    )
    faces = body.project_curves(
        direction=UNITVECTOR3D_Z, sketch=imprint_sketch_2, closest_face=True
    )
    assert len(faces) == 1
    # With the previous dir, the curves will be imprinted on the
    # top face (closest one), i.e. the first one.
    assert faces[0].id == body_faces[1].id

    # Now, let's try projecting only a single curve (i.e. one of the slots only)
    faces = body.project_curves(
        direction=UNITVECTOR3D_Z, sketch=imprint_sketch_2, closest_face=True, only_one_curve=True
    )
    assert len(faces) == 1
    # With the previous dir, the curves will be imprinted on the
    # top face (closest one), i.e. the first one.
    assert faces[0].id == body_faces[1].id

    # Now once the previous curves have been projected, let's try imprinting our sketch
    #
    # It should generate two additional faces to our box = 6 + 2
    _, new_faces = body.imprint_curves(faces=faces, sketch=imprint_sketch_2)

    assert len(new_faces) == 2
    assert len(body.faces) == 8

    # Make sure we have occurrence faces, not master
    assert faces[0].id not in [face.id for face in body._template.faces]
    assert new_faces[0].id not in [face.id for face in body._template.faces]

    faces = body_copy.imprint_projected_curves(
        direction=UNITVECTOR3D_Z, sketch=imprint_sketch, closest_face=True
    )
    assert len(faces) == 2
    assert len(body_copy.faces) == 8


def test_copy_body(modeler: Modeler, skip_not_on_linux_service):
    """Test copying a body."""

    # Create your design on the server side
    design = modeler.create_design("Design")

    sketch_1 = Sketch().circle(Point2D([10, 10], UNITS.mm), Quantity(10, UNITS.mm))
    body = design.extrude_sketch("Original", sketch_1, Distance(1, UNITS.mm))

    # Copy body at same design level
    copy = body.copy(design, "Copy")
    assert len(design.bodies) == 2
    assert design.bodies[-1].id == copy.id

    # Bodies should be distinct
    assert body.id != copy.id
    assert body != copy

    # Copy body into sub-component
    comp1 = design.add_component("comp1")
    copy2 = body.copy(comp1, "Subcopy")
    assert len(comp1.bodies) == 1
    assert comp1.bodies[-1].id == copy2.id

    # Bodies should be distinct
    assert body.id != copy2.id
    assert body != copy2

    # Copy a copy
    comp2 = comp1.add_component("comp2")
    copy3 = copy2.copy(comp2, "Copy3")
    assert len(comp2.bodies) == 1
    assert comp2.bodies[-1].id == copy3.id

    # Bodies should be distinct
    assert copy2.id != copy3.id
    assert copy2 != copy3

    # Ensure deleting original doesn't affect the copies
    design.delete_body(body)
    assert not body.is_alive
    assert copy.is_alive


def test_beams(modeler: Modeler, skip_not_on_linux_service):
    """Test beam creation."""
    # Create your design on the server side
    design = modeler.create_design("BeamCreation")

    circle_profile_1 = design.add_beam_circular_profile(
        "CircleProfile1", Quantity(10, UNITS.mm), Point3D([0, 0, 0]), UNITVECTOR3D_X, UNITVECTOR3D_Y
    )

    assert circle_profile_1.id is not None
    assert circle_profile_1.center == Point3D([0, 0, 0])
    assert circle_profile_1.radius.value.m_as(DEFAULT_UNITS.LENGTH) == 0.01
    assert circle_profile_1.direction_x == UNITVECTOR3D_X
    assert circle_profile_1.direction_y == UNITVECTOR3D_Y

    circle_profile_2 = design.add_beam_circular_profile(
        "CircleProfile2",
        Distance(20, UNITS.mm),
        Point3D([10, 20, 30], UNITS.mm),
        UnitVector3D([1, 1, 1]),
        UnitVector3D([0, -1, 1]),
    )

    assert circle_profile_2.id is not None
    assert circle_profile_2.id is not circle_profile_1.id

    with pytest.raises(ValueError, match="Radius must be a real positive value."):
        design.add_beam_circular_profile(
            "InvalidProfileRadius",
            Quantity(-10, UNITS.mm),
            Point3D([0, 0, 0]),
            UNITVECTOR3D_X,
            UNITVECTOR3D_Y,
        )

    with pytest.raises(ValueError, match="Direction X and direction Y must be perpendicular."):
        design.add_beam_circular_profile(
            "InvalidUnitVectorAlignment",
            Quantity(10, UNITS.mm),
            Point3D([0, 0, 0]),
            UNITVECTOR3D_X,
            UnitVector3D([-1, -1, -1]),
        )

    # Create a beam at the root component level
    beam_1 = design.create_beam(
        Point3D([9, 99, 999], UNITS.mm), Point3D([8, 88, 888], UNITS.mm), circle_profile_1
    )

    assert beam_1.id is not None
    assert beam_1.start == Point3D([9, 99, 999], UNITS.mm)
    assert beam_1.end == Point3D([8, 88, 888], UNITS.mm)
    assert beam_1.profile == circle_profile_1
    assert beam_1.parent_component.id == design.id
    assert beam_1.is_alive
    assert len(design.beams) == 1
    assert design.beams[0] == beam_1

    beam_1_str = str(beam_1)
    assert "ansys.geometry.core.designer.Beam" in beam_1_str
    assert "  Exists               : True" in beam_1_str
    assert "  Start                : [0.009" in beam_1_str
    assert "  End                  : [0.008" in beam_1_str
    assert "  Parent component     : BeamCreation" in beam_1_str
    assert "  Beam Profile info" in beam_1_str
    assert "  -----------------" in beam_1_str
    assert "ansys.geometry.core.designer.BeamCircularProfile " in beam_1_str
    assert "  Name                 : CircleProfile1" in beam_1_str
    assert "  Radius               : 10.0 millimeter" in beam_1_str
    assert "  Center               : [0.0,0.0,0.0] in meters" in beam_1_str
    assert "  Direction x          : [1.0,0.0,0.0]" in beam_1_str
    assert "  Direction y          : [0.0,1.0,0.0]" in beam_1_str

    # Now, let's create two beams at a nested component, with the same profile
    nested_component = design.add_component("NestedComponent")
    beam_2 = nested_component.create_beam(
        Point3D([7, 77, 777], UNITS.mm), Point3D([6, 66, 666], UNITS.mm), circle_profile_2
    )
    beam_3 = nested_component.create_beam(
        Point3D([8, 88, 888], UNITS.mm), Point3D([7, 77, 777], UNITS.mm), circle_profile_2
    )

    assert beam_2.id is not None
    assert beam_2.profile == circle_profile_2
    assert beam_2.parent_component.id == nested_component.id
    assert beam_2.is_alive
    assert beam_3.id is not None
    assert beam_3.profile == circle_profile_2
    assert beam_3.parent_component.id == nested_component.id
    assert beam_3.is_alive
    assert beam_2.id != beam_3.id
    assert len(nested_component.beams) == 2
    assert nested_component.beams[0] == beam_2
    assert nested_component.beams[1] == beam_3

    # Once the beams are created, let's try deleting it.
    # For example, we shouldn't be able to delete beam_1 from the nested component.
    nested_component.delete_beam(beam_1)

    assert beam_2.is_alive
    assert nested_component.beams[0].is_alive
    assert beam_3.is_alive
    assert nested_component.beams[1].is_alive
    assert beam_1.is_alive
    assert design.beams[0].is_alive

    # Let's try deleting one of the beams from the nested component
    nested_component.delete_beam(beam_2)
    assert not beam_2.is_alive
    assert not nested_component.beams[0].is_alive
    assert beam_3.is_alive
    assert nested_component.beams[1].is_alive
    assert beam_1.is_alive
    assert design.beams[0].is_alive

    # Now, let's try deleting it from the design directly - this should be possible
    design.delete_beam(beam_3)
    assert not beam_2.is_alive
    assert not nested_component.beams[0].is_alive
    assert not beam_3.is_alive
    assert not nested_component.beams[1].is_alive
    assert beam_1.is_alive
    assert design.beams[0].is_alive

    # Finally, let's delete the beam from the root component
    design.delete_beam(beam_1)
    assert not beam_2.is_alive
    assert not nested_component.beams[0].is_alive
    assert not beam_3.is_alive
    assert not nested_component.beams[1].is_alive
    assert not beam_1.is_alive
    assert not design.beams[0].is_alive

    # Now, let's try deleting the beam profiles!
    assert len(design.beam_profiles) == 2
    design.delete_beam_profile("MyInventedBeamProfile")
    assert len(design.beam_profiles) == 2
    design.delete_beam_profile(circle_profile_1)
    assert len(design.beam_profiles) == 1
    design.delete_beam_profile(circle_profile_2)
    assert len(design.beam_profiles) == 0


def test_midsurface_properties(modeler: Modeler):
    """Test mid-surface properties assignment."""

    # Create your design on the server side
    design = modeler.create_design("MidSurfaceProperties")

    # Create a Sketch object and draw a slot
    sketch = Sketch()
    sketch.slot(Point2D([10, 10], UNITS.mm), Quantity(10, UNITS.mm), Quantity(5, UNITS.mm))

    # Create an actual body from the slot, and translate it
    slot_body = design.extrude_sketch("MySlot", sketch, Quantity(10, UNITS.mm))
    slot_body.translate(UNITVECTOR3D_X, Quantity(40, UNITS.mm))

    # Create a surface body as well
    slot_surf = design.create_surface("MySlotSurface", sketch)

    surf_repr = str(slot_surf)
    assert "ansys.geometry.core.designer.Body" in surf_repr
    assert "Name                 : MySlotSurface" in surf_repr
    assert "Exists               : True" in surf_repr
    assert "Parent component     : MidSurfaceProperties" in surf_repr
    assert "Surface body         : True" in surf_repr
    assert "Surface thickness    : None" in surf_repr
    assert "Surface offset       : None" in surf_repr

    # Let's assign a thickness to both bodies
    design.add_midsurface_thickness(
        thickness=Quantity(10, UNITS.mm),
        bodies=[slot_body, slot_surf],
    )

    # Let's also assign a mid-surface offset to both bodies
    design.add_midsurface_offset(
        offset_type=MidSurfaceOffsetType.TOP, bodies=[slot_body, slot_surf]
    )

    # Let's check the values now
    assert slot_body.surface_thickness is None
    assert slot_body.surface_offset is None
    assert slot_surf.surface_thickness == Quantity(10, UNITS.mm)
    assert slot_surf.surface_offset == MidSurfaceOffsetType.TOP

    # Let's check that the design-stored values are also updated
    assert design.bodies[0].surface_thickness is None
    assert design.bodies[0].surface_offset is None
    assert design.bodies[1].surface_thickness == Quantity(10, UNITS.mm)
    assert design.bodies[1].surface_offset == MidSurfaceOffsetType.TOP

    surf_repr = str(slot_surf)
    assert "ansys.geometry.core.designer.Body" in surf_repr
    assert "Name                 : MySlotSurface" in surf_repr
    assert "Exists               : True" in surf_repr
    assert "Parent component     : MidSurfaceProperties" in surf_repr
    assert "Surface body         : True" in surf_repr
    assert "Surface thickness    : 10 millimeter" in surf_repr
    assert "Surface offset       : MidSurfaceOffsetType.TOP" in surf_repr

    # Let's try reassigning values directly to slot_body - this shouldn't do anything
    slot_body.add_midsurface_thickness(Quantity(10, UNITS.mm))
    slot_body.add_midsurface_offset(MidSurfaceOffsetType.TOP)

    body_repr = str(slot_body)
    assert "ansys.geometry.core.designer.Body" in body_repr
    assert "Name                 : MySlot" in body_repr
    assert "Exists               : True" in body_repr
    assert "Parent component     : MidSurfaceProperties" in body_repr
    assert "Surface body         : False" in body_repr
    assert slot_body.surface_thickness is None
    assert slot_body.surface_offset is None

    # Let's try reassigning values directly to slot_surf - this should work
    # TODO : at the moment the server does not allow to reassign - put in try/catch block
    try:
        slot_surf.add_midsurface_thickness(Quantity(30, UNITS.mm))
        slot_surf.add_midsurface_offset(MidSurfaceOffsetType.BOTTOM)

        surf_repr = str(slot_surf)
        assert "ansys.geometry.core.designer.Body" in surf_repr
        assert "Name                 : MySlotSurface" in surf_repr
        assert "Exists               : True" in surf_repr
        assert "Parent component     : MidSurfaceProperties" in surf_repr
        assert "Surface body         : True" in surf_repr
        assert "Surface thickness    : 30 millimeter" in surf_repr
        assert "Surface offset       : MidSurfaceOffsetType.BOTTOM" in surf_repr
    except GeometryExitedError:
        pass

    # Let's create a new surface body and assign them from body methods directly
    slot_surf2 = design.create_surface("MySlotSurface2", sketch)

    slot_surf2.add_midsurface_thickness(Quantity(30, UNITS.mm))
    slot_surf2.add_midsurface_offset(MidSurfaceOffsetType.BOTTOM)

    surf_repr = str(slot_surf2)
    assert "ansys.geometry.core.designer.Body" in surf_repr
    assert "Name                 : MySlotSurface2" in surf_repr
    assert "Exists               : True" in surf_repr
    assert "Parent component     : MidSurfaceProperties" in surf_repr
    assert "Surface body         : True" in surf_repr
    assert "Surface thickness    : 30 millimeter" in surf_repr
    assert "Surface offset       : MidSurfaceOffsetType.BOTTOM" in surf_repr


def test_design_points(modeler: Modeler):
    """Test for verifying the ``DesignPoints``"""

    # Create your design on the server side
    design = modeler.create_design("DesignPoints")
    point = Point3D([6, 66, 666], UNITS.mm)
    design_points_1 = design.add_design_point("FirstPointSet", point)

    # Check the design points
    assert len(design.design_points) == 1
    assert design_points_1.id is not None
    assert design_points_1.name == "FirstPointSet"
    assert design_points_1.value == point

    # Create another set of design points
    point_set_2 = [Point3D([10, 10, 10], UNITS.m), Point3D([20, 20, 20], UNITS.m)]
    design_points_2 = design.add_design_points("SecondPointSet", point_set_2)

    assert len(design.design_points) == 3

    nested_component = design.add_component("NestedComponent")
    design_point_3 = nested_component.add_design_point("Nested", Point3D([7, 77, 777], UNITS.mm))

    assert design_point_3.id is not None
    assert design_point_3.value == Point3D([7, 77, 777], UNITS.mm)
    assert design_point_3.parent_component.id == nested_component.id
    assert len(nested_component.design_points) == 1
    assert nested_component.design_points[0] == design_point_3

    design_point_1_str = str(design_points_1)
    assert "ansys.geometry.core.designer.DesignPoint" in design_point_1_str
    assert "  Name                 : FirstPointSet" in design_point_1_str
    assert "  Design Point         : [0.006 0.066 0.666]" in design_point_1_str

    design_point_2_str = str(design_points_2)
    assert "ansys.geometry.core.designer.DesignPoint" in design_point_2_str
    assert "  Name                 : SecondPointSet" in design_point_2_str
    assert "  Design Point         : [10. 10. 10.]" in design_point_2_str
    assert "ansys.geometry.core.designer.DesignPoint" in design_point_2_str
    assert "  Name                 : SecondPointSet" in design_point_2_str
    assert "  Design Point         : [20. 20. 20.]" in design_point_2_str

    # make sure it can create polydata
    pd = design_points_1._to_polydata()
    assert isinstance(pd, pv.PolyData)


def test_named_selections_beams(modeler: Modeler, skip_not_on_linux_service):
    """Test for verifying the correct creation of ``NamedSelection`` with beams."""

    # Create your design on the server side
    design = modeler.create_design("NamedSelectionBeams_Test")

    # Test creating a named selection out of beams
    circle_profile_1 = design.add_beam_circular_profile(
        "CircleProfile1", Quantity(10, UNITS.mm), Point3D([0, 0, 0]), UNITVECTOR3D_X, UNITVECTOR3D_Y
    )
    beam_1 = design.create_beam(
        Point3D([9, 99, 999], UNITS.mm), Point3D([8, 88, 888], UNITS.mm), circle_profile_1
    )
    ns_beams = design.create_named_selection("CircleProfile", beams=[beam_1])
    assert len(design.named_selections) == 1
    assert design.named_selections[0].name == "CircleProfile"

    # Try deleting this named selection
    design.delete_named_selection(ns_beams)
    assert len(design.named_selections) == 0


def test_named_selections_design_points(modeler: Modeler):
    """Test for verifying the correct creation of ``NamedSelection`` with design
    points."""

    # Create your design on the server side
    design = modeler.create_design("NamedSelectionBeams_Test")

    # Test creating a named selection out of design_points
    point_set_1 = Point3D([10, 10, 0], UNITS.m)
    design_points_1 = design.add_design_point("FirstPointSet", point_set_1)
    ns_despoint = design.create_named_selection("FirstPointSet", design_points=[design_points_1])
    assert len(design.named_selections) == 1
    assert design.named_selections[0].name == "FirstPointSet"

    # Try deleting this named selection
    design.delete_named_selection(ns_despoint)
    assert len(design.named_selections) == 0


def test_component_instances(modeler: Modeler):
    """Test creation of ``Component`` instances and the effects this has."""

    design_name = "ComponentInstance_Test"
    design = modeler.create_design(design_name)

    # Create a car
    car1 = design.add_component("Car1")
    comp1 = car1.add_component("A")
    comp2 = car1.add_component("B")
    wheel1 = comp2.add_component("Wheel1")

    # Create car base frame
    sketch = Sketch().box(Point2D([5, 10]), 10, 20)
    comp2.extrude_sketch("Base", sketch, 5)

    # Create first wheel
    sketch = Sketch(Plane(direction_x=Vector3D([0, 1, 0]), direction_y=Vector3D([0, 0, 1])))
    sketch.circle(Point2D([0, 0]), 5)
    wheel1.extrude_sketch("Wheel", sketch, -5)

    # Create 3 other wheels and move them into position
    rotation_origin = Point3D([0, 0, 0])
    rotation_direction = UnitVector3D([0, 0, 1])

    wheel2 = comp2.add_component("Wheel2", wheel1)
    wheel2.modify_placement(Vector3D([0, 20, 0]))

    wheel3 = comp2.add_component("Wheel3", wheel1)
    wheel3.modify_placement(Vector3D([10, 0, 0]), rotation_origin, rotation_direction, np.pi)

    wheel4 = comp2.add_component("Wheel4", wheel1)
    wheel4.modify_placement(Vector3D([10, 20, 0]), rotation_origin, rotation_direction, np.pi)

    # Assert all components have unique IDs
    comp_ids = [wheel1.id, wheel2.id, wheel3.id, wheel4.id]
    assert len(comp_ids) == len(set(comp_ids))

    # Assert all bodies have unique IDs
    body_ids = [wheel1.bodies[0].id, wheel2.bodies[0].id, wheel3.bodies[0].id, wheel4.bodies[0].id]
    assert len(body_ids) == len(set(body_ids))

    # Assert all instances have unique MasterComponents
    comp_templates = [wheel2._master_component, wheel3._master_component, wheel4._master_component]
    assert len(comp_templates) == len(set(comp_templates))

    # Assert all instances have the same Part
    comp_parts = [
        wheel2._master_component.part,
        wheel3._master_component.part,
        wheel4._master_component.part,
    ]
    assert len(set(comp_parts)) == 1

    assert wheel1.get_world_transform() == IDENTITY_MATRIX44
    assert wheel2.get_world_transform() != IDENTITY_MATRIX44

    # Create 2nd car
    car2 = design.add_component("Car2", car1)
    car2.modify_placement(Vector3D([30, 0, 0]))

    # Create top of car - applies to BOTH cars
    sketch = Sketch(Plane(Point3D([0, 5, 5]))).box(Point2D([5, 2.5]), 10, 5)
    comp1.extrude_sketch("Top", sketch, 5)

    # Show the body also got added to Car2, and they are distinct, but
    # not independent
    assert car1.components[0].bodies[0].id != car2.components[0].bodies[0].id

    # If monikers were formatted properly, you should be able to use them
    assert len(car2.components[1].components[1].bodies[0].faces) > 0


def test_boolean_body_operations(modeler: Modeler, skip_not_on_linux_service):
    """
    Test cases:

    1) master/master
        a) intersect
            i) normal
                x) identity
                y) transform
            ii) empty failure
        b) subtract
            i) normal
                x) identity
                y) transform
            ii) empty failure
            iii) disjoint
        c) unite
            i) normal
                x) identity
                y) transform
            ii) disjoint
    2) instance/instance
        a) intersect
            i) normal
                x) identity
                y) transform
            ii) empty failure
        b) subtract
            i) normal
                x) identity
                y) transform
            ii) empty failure
        c) unite
            i) normal
                x) identity
                y) transform
    """

    design = modeler.create_design("TestBooleanOperations")

    comp1 = design.add_component("Comp1")
    comp2 = design.add_component("Comp2")
    comp3 = design.add_component("Comp3")

    body1 = comp1.extrude_sketch("Body1", Sketch().box(Point2D([0, 0]), 1, 1), 1)
    body2 = comp2.extrude_sketch("Body2", Sketch().box(Point2D([0.5, 0]), 1, 1), 1)
    body3 = comp3.extrude_sketch("Body3", Sketch().box(Point2D([5, 0]), 1, 1), 1)

    # 1.a.i.x
    copy1 = body1.copy(comp1, "Copy1")
    copy2 = body2.copy(comp2, "Copy2")
    copy1.intersect(copy2)

    assert not copy2.is_alive
    assert body2.is_alive
    assert Accuracy.length_is_equal(copy1.volume.m, 0.5)

    # 1.a.i.y
    copy1 = body1.copy(comp1, "Copy1")
    copy2 = body2.copy(comp2, "Copy2")
    copy2.translate(UnitVector3D([1, 0, 0]), 0.25)
    copy1.intersect(copy2)

    assert not copy2.is_alive
    assert Accuracy.length_is_equal(copy1.volume.m, 0.25)

    # 1.a.ii
    copy1 = body1.copy(comp1, "Copy1")
    copy3 = body3.copy(comp3, "Copy3")
    with pytest.raises(ValueError, match="bodies do not intersect"):
        copy1.intersect(copy3)

    assert copy1.is_alive
    assert copy3.is_alive

    # 1.b.i.x
    copy1 = body1.copy(comp1, "Copy1")
    copy2 = body2.copy(comp2, "Copy2")
    copy1.subtract(copy2)

    assert not copy2.is_alive
    assert body2.is_alive
    assert Accuracy.length_is_equal(copy1.volume.m, 0.5)

    # 1.b.i.y
    copy1 = body1.copy(comp1, "Copy1")
    copy2 = body2.copy(comp2, "Copy2")
    copy2.translate(UnitVector3D([1, 0, 0]), 0.25)
    copy1.subtract(copy2)

    assert not copy2.is_alive
    assert Accuracy.length_is_equal(copy1.volume.m, 0.75)

    # 1.b.ii
    copy1 = body1.copy(comp1, "Copy1")
    copy1a = body1.copy(comp1, "Copy1a")
    with pytest.raises(ValueError):
        copy1.subtract(copy1a)

    assert copy1.is_alive
    assert copy1a.is_alive

    # 1.b.iii
    copy1 = body1.copy(comp1, "Copy1")
    copy3 = body3.copy(comp3, "Copy3")
    copy1.subtract(copy3)

    assert Accuracy.length_is_equal(copy1.volume.m, 1)
    assert copy1.volume
    assert not copy3.is_alive

    # 1.c.i.x
    copy1 = body1.copy(comp1, "Copy1")
    copy2 = body2.copy(comp2, "Copy2")
    copy1.unite(copy2)

    assert not copy2.is_alive
    assert body2.is_alive
    assert Accuracy.length_is_equal(copy1.volume.m, 1.5)

    # 1.c.i.y
    copy1 = body1.copy(comp1, "Copy1")
    copy2 = body2.copy(comp2, "Copy2")
    copy2.translate(UnitVector3D([1, 0, 0]), 0.25)
    copy1.unite(copy2)

    assert not copy2.is_alive
    assert Accuracy.length_is_equal(copy1.volume.m, 1.75)

    # 1.c.ii
    copy1 = body1.copy(comp1, "Copy1")
    copy3 = body3.copy(comp3, "Copy3")
    copy1.unite(copy3)

    assert not copy3.is_alive
    assert body3.is_alive
    assert Accuracy.length_is_equal(copy1.volume.m, 1)

    # Test instance/instance
    comp1_i = design.add_component("Comp1_i", comp1)
    comp2_i = design.add_component("Comp2_i", comp2)
    comp3_i = design.add_component("Comp3_i", comp3)

    comp1_i.modify_placement(
        Vector3D([52, 61, -43]), Point3D([-4, 26, 66]), UnitVector3D([-21, 20, 87]), np.pi / 4
    )
    comp2_i.modify_placement(
        Vector3D([52, 61, -43]), Point3D([-4, 26, 66]), UnitVector3D([-21, 20, 87]), np.pi / 4
    )
    comp3_i.modify_placement(
        Vector3D([52, 61, -43]), Point3D([-4, 26, 66]), UnitVector3D([-21, 20, 87]), np.pi / 4
    )

    body1 = comp1_i.bodies[0]
    body2 = comp2_i.bodies[0]
    body3 = comp3_i.bodies[0]

    # 2.a.i.x
    copy1 = body1.copy(comp1_i, "Copy1")
    copy2 = body2.copy(comp2_i, "Copy2")
    copy1.intersect(copy2)

    assert not copy2.is_alive
    assert body2.is_alive
    assert Accuracy.length_is_equal(copy1.volume.m, 0.5)

    # 2.a.i.y
    copy1 = body1.copy(comp1_i, "Copy1")
    copy2 = body2.copy(comp2_i, "Copy2")
    copy2.translate(UnitVector3D([1, 0, 0]), 0.25)
    copy1.intersect(copy2)

    assert not copy2.is_alive
    assert Accuracy.length_is_equal(copy1.volume.m, 0.25)

    # 2.a.ii
    copy1 = body1.copy(comp1_i, "Copy1")
    copy3 = body3.copy(comp3_i, "Copy3")
    with pytest.raises(ValueError, match="bodies do not intersect"):
        copy1.intersect(copy3)

    assert copy1.is_alive
    assert copy3.is_alive

    # 2.b.i.x
    copy1 = body1.copy(comp1_i, "Copy1")
    copy2 = body2.copy(comp2_i, "Copy2")
    copy1.subtract(copy2)

    assert not copy2.is_alive
    assert body2.is_alive
    assert Accuracy.length_is_equal(copy1.volume.m, 0.5)

    # 2.b.i.y
    copy1 = body1.copy(comp1_i, "Copy1")
    copy2 = body2.copy(comp2_i, "Copy2")
    copy2.translate(UnitVector3D([1, 0, 0]), 0.25)
    copy1.subtract(copy2)

    assert not copy2.is_alive
    assert Accuracy.length_is_equal(copy1.volume.m, 0.75)

    # 2.b.ii
    copy1 = body1.copy(comp1_i, "Copy1")
    copy1a = body1.copy(comp1_i, "Copy1a")
    with pytest.raises(ValueError):
        copy1.subtract(copy1a)

    assert copy1.is_alive
    assert copy1a.is_alive

    # 2.b.iii
    copy1 = body1.copy(comp1_i, "Copy1")
    copy3 = body3.copy(comp3_i, "Copy3")
    copy1.subtract(copy3)

    assert Accuracy.length_is_equal(copy1.volume.m, 1)
    assert copy1.volume
    assert not copy3.is_alive

    # 2.c.i.x
    copy1 = body1.copy(comp1_i, "Copy1")
    copy2 = body2.copy(comp2_i, "Copy2")
    copy1.unite(copy2)

    assert not copy2.is_alive
    assert body2.is_alive
    assert Accuracy.length_is_equal(copy1.volume.m, 1.5)

    # 2.c.i.y
    copy1 = body1.copy(comp1_i, "Copy1")
    copy2 = body2.copy(comp2_i, "Copy2")
    copy2.translate(UnitVector3D([1, 0, 0]), 0.25)
    copy1.unite(copy2)

    assert not copy2.is_alive
    assert Accuracy.length_is_equal(copy1.volume.m, 1.75)

    # 2.c.ii
    copy1 = body1.copy(comp1_i, "Copy1")
    copy3 = body3.copy(comp3_i, "Copy3")
    copy1.unite(copy3)

    assert not copy3.is_alive
    assert body3.is_alive
    assert Accuracy.length_is_equal(copy1.volume.m, 1)


def test_multiple_bodies_boolean_operations(modeler: Modeler, skip_not_on_linux_service):
    """Test boolean operations with multiple bodies."""

    design = modeler.create_design("TestBooleanOperationsMultipleBodies")

    comp1 = design.add_component("Comp1")
    comp2 = design.add_component("Comp2")
    comp3 = design.add_component("Comp3")

    body1 = comp1.extrude_sketch("Body1", Sketch().box(Point2D([0, 0]), 1, 1), 1)
    body2 = comp2.extrude_sketch("Body2", Sketch().box(Point2D([0.5, 0]), 1, 1), 1)
    body3 = comp3.extrude_sketch("Body3", Sketch().box(Point2D([5, 0]), 1, 1), 1)

    ################# Check subtract operation #################
    copy1_sub = body1.copy(comp1, "Copy1_subtract")
    copy2_sub = body2.copy(comp2, "Copy2_subtract")
    copy3_sub = body3.copy(comp3, "Copy3_subtract")
    copy1_sub.subtract([copy2_sub, copy3_sub])

    assert not copy2_sub.is_alive
    assert not copy3_sub.is_alive
    assert body2.is_alive
    assert body3.is_alive
    assert len(comp1.bodies) == 2
    assert len(comp2.bodies) == 1
    assert len(comp3.bodies) == 1

    # Cleanup previous subtest
    comp1.delete_body(copy1_sub)
    assert len(comp1.bodies) == 1

    ################# Check unite operation #################
    copy1_uni = body1.copy(comp1, "Copy1_unite")
    copy2_uni = body2.copy(comp2, "Copy2_unite")
    copy3_uni = body3.copy(comp3, "Copy3_unite")
    copy1_uni.unite([copy2_uni, copy3_uni])

    assert not copy2_uni.is_alive
    assert not copy3_uni.is_alive
    assert body2.is_alive
    assert body3.is_alive
    assert len(comp1.bodies) == 2
    assert len(comp2.bodies) == 1
    assert len(comp3.bodies) == 1

    # Cleanup previous subtest
    comp1.delete_body(copy1_uni)
    assert len(comp1.bodies) == 1

    ################# Check intersect operation #################
    copy1_int = body1.copy(comp1, "Copy1_intersect")
    copy2_int = body2.copy(comp2, "Copy2_intersect")
    copy3_int = body3.copy(comp3, "Copy3_intersect")  # Body 3 does not intersect them
    copy1_int.intersect([copy2_int])

    assert not copy2_int.is_alive
    assert copy3_int.is_alive
    assert body2.is_alive
    assert body3.is_alive
    assert len(comp1.bodies) == 2
    assert len(comp2.bodies) == 1
    assert len(comp3.bodies) == 2

    # Cleanup previous subtest
    comp1.delete_body(copy1_int)
    comp3.delete_body(copy3_int)
    assert len(comp1.bodies) == 1
    assert len(comp3.bodies) == 1


def test_child_component_instances(modeler: Modeler):
    """Test creation of child ``Component`` instances and check the data model reflects
    that."""

    design_name = "ChildComponentInstances_Test"
    design = modeler.create_design(design_name)
    # Create a base component
    base1 = design.add_component("Base1")
    comp1 = base1.add_component("A")
    comp2 = base1.add_component("B")

    # Create the solid body for the base
    sketch = Sketch().box(Point2D([5, 10]), 10, 20)
    comp2.extrude_sketch("Bottom", sketch, 5)

    # Create the 2nd base
    base2 = design.add_component("Base2", base1)
    base2.modify_placement(Vector3D([30, 0, 0]))

    # Create top part (applies to both Base1 and Base2)
    sketch = Sketch(Plane(Point3D([0, 5, 5]))).box(Point2D([5, 2.5]), 10, 5)
    comp1.extrude_sketch("Top", sketch, 5)

    # create the first child component
    comp1.add_component("Child1")
    comp1.extrude_sketch("Child1_body", Sketch(Plane([5, 7.5, 10])).box(Point2D([0, 0]), 1, 1), 1)

    assert len(comp1.components) == 1
    assert len(base2.components[0].components) == 1
    assert len(comp1.components) == len(base2.components[0].components)

    # create the second child component
    comp1.add_component("Child2")
    comp1.extrude_sketch("Child2_body", Sketch(Plane([5, 7.5, 10])).box(Point2D([0, 0]), 1, 1), -1)

    assert len(comp1.components) == 2
    assert len(base2.components[0].components) == 2
    assert len(comp1.components) == len(base2.components[0].components)


def test_multiple_designs(modeler: Modeler, tmp_path_factory: pytest.TempPathFactory):
    """Generate multiple designs, make sure they are all separate, and activate them
    when needed."""
    # Check backend first
    if modeler.client.backend_type in (
        BackendType.SPACECLAIM,
        BackendType.WINDOWS_SERVICE,
    ):
        pass
    else:
        # Test is only available for DMS and SpaceClaim
        pytest.skip("Test only available on DMS and SpaceClaim")

    # Create your design on the server side
    design1 = modeler.create_design("Design1")

    # Create a Sketch object and draw a slot
    sketch1 = Sketch()
    sketch1.slot(Point2D([10, 10], UNITS.mm), Quantity(10, UNITS.mm), Quantity(5, UNITS.mm))

    # Extrude the sketch to create a body
    design1.extrude_sketch("MySlot", sketch1, Quantity(10, UNITS.mm))

    # Create a second design
    design2 = modeler.create_design("Design2")

    # Create a Sketch object and draw a rectangle
    sketch2 = Sketch()
    sketch2.box(Point2D([-30, -30], UNITS.mm), 5 * UNITS.mm, 8 * UNITS.mm)

    # Extrude the sketch to create a body
    design2.extrude_sketch("MyRectangle", sketch2, Quantity(10, UNITS.mm))

    # Initiate expected output images
    scshot_dir = tmp_path_factory.mktemp("test_multiple_designs")
    scshot_1 = scshot_dir / "design1.png"
    scshot_2 = scshot_dir / "design2.png"

    # Request plotting and store images
    design2.plot(screenshot=scshot_1)
    design1.plot(screenshot=scshot_2)

    # Check that the images are different
    assert scshot_1.exists()
    assert scshot_2.exists()
    err = pv_compare_images(str(scshot_1), str(scshot_2))
    assert not err < 0.1

    # Check that design2 is not active
    assert not design2.is_active
    assert design1.is_active

    # Check the same thing inside the modeler
    assert not modeler._designs[design2.design_id].is_active
    assert modeler._designs[design1.design_id].is_active


def test_get_active_design(modeler: Modeler):
    """Return the active design from the designs dictionary of the modeler."""
    design1 = modeler.create_design("Design1")
    d1_id = design1.design_id
    active_design = modeler.get_active_design()
<<<<<<< HEAD
    assert active_design.design_id == design1.design_id


def test_get_collision(modeler: Modeler):
    """Test the collision state between two bodies."""
    skip_if_linux(modeler)  # Skip test on Linux
    design = modeler.open_file("./tests/integration/files/MixingTank.scdocx")
    body1 = design.bodies[0]
    body2 = design.bodies[1]
    body3 = design.bodies[2]

    assert body1.get_collision(body2) == CollisionType.TOUCH
    assert body2.get_collision(body3) == CollisionType.NONE
=======
    assert active_design.design_id == d1_id
>>>>>>> a950e872
<|MERGE_RESOLUTION|>--- conflicted
+++ resolved
@@ -1867,8 +1867,7 @@
     design1 = modeler.create_design("Design1")
     d1_id = design1.design_id
     active_design = modeler.get_active_design()
-<<<<<<< HEAD
-    assert active_design.design_id == design1.design_id
+    assert active_design.design_id == d1_id
 
 
 def test_get_collision(modeler: Modeler):
@@ -1881,6 +1880,3 @@
 
     assert body1.get_collision(body2) == CollisionType.TOUCH
     assert body2.get_collision(body3) == CollisionType.NONE
-=======
-    assert active_design.design_id == d1_id
->>>>>>> a950e872
