--- conflicted
+++ resolved
@@ -178,11 +178,8 @@
     def find_missing_faces(self, **kwargs) -> dict:  # noqa: D102
         from ansys.api.geometry.v0.repairtools_pb2 import FindMissingFacesRequest
         from google.protobuf.wrappers_pb2 import DoubleValue
-<<<<<<< HEAD
         
         from ansys.geometry.core.logger import LOG
-=======
->>>>>>> 6add48c2
 
         from ..base.conversions import (
             from_measurement_to_server_angle,
@@ -232,11 +229,8 @@
     def find_small_faces(self, **kwargs) -> dict:  # noqa: D102
         from ansys.api.geometry.v0.repairtools_pb2 import FindSmallFacesRequest
         from google.protobuf.wrappers_pb2 import DoubleValue
-<<<<<<< HEAD
         
         from ansys.geometry.core.logger import LOG
-=======
->>>>>>> 6add48c2
 
         from ..base.conversions import (
             from_measurement_to_server_area,
@@ -286,11 +280,8 @@
     def find_stitch_faces(self, **kwargs) -> dict:  # noqa: D102
         from ansys.api.geometry.v0.repairtools_pb2 import FindStitchFacesRequest
         from google.protobuf.wrappers_pb2 import DoubleValue
-<<<<<<< HEAD
         
         from ansys.geometry.core.logger import LOG
-=======
->>>>>>> 6add48c2
 
         from ..base.conversions import from_measurement_to_server_length
 
