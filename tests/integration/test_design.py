"""Test design interaction."""

from grpc._channel import _InactiveRpcError
from pint import Quantity
import pytest

from ansys.geometry.core import Modeler
from ansys.geometry.core.designer import CurveType, SurfaceType
from ansys.geometry.core.materials import Material, MaterialProperty, MaterialPropertyType
from ansys.geometry.core.math import Frame, Point, UnitVector
from ansys.geometry.core.misc import UNITS
from ansys.geometry.core.sketch import Sketch


def test_design_extrusion_and_material_assignment(modeler: Modeler):
    """Test in charge of validating the extrusion of a simple
    circle as a cylinder and assigning materials to it."""

    # Create a Sketch and draw a circle (all client side)
    sketch = Sketch()
    sketch.draw_circle(Point([10, 10, 0], UNITS.mm), Quantity(10, UNITS.mm))

    # Create your design on the server side
    design_name = "ExtrudeProfile"
    design = modeler.create_design(design_name)
    assert design.name == design_name
    assert design.id is not None
    assert design.parent_component is None
    assert len(design.components) == 0
    assert len(design.bodies) == 0
    assert len(design.materials) == 0
    assert len(design.named_selections) == 0

    # Add a material to your design
    density = Quantity(125, 1000 * UNITS.kg / (UNITS.m * UNITS.m * UNITS.m))
    poisson_ratio = Quantity(0.33, UNITS.dimensionless)
    tensile_strength = Quantity(45)
    material = Material(
        "steel",
        density,
        [MaterialProperty(MaterialPropertyType.POISSON_RATIO, "myPoisson", poisson_ratio)],
    )
    material.add_property(MaterialPropertyType.TENSILE_STRENGTH, "myTensile", Quantity(45))
    design.add_material(material)

    assert len(design.materials) == 1
    assert len(design.materials[0].properties) == 3
    assert (
        design.materials[0].properties[MaterialPropertyType.DENSITY].type
        == MaterialPropertyType.DENSITY
    )
    assert design.materials[0].properties[MaterialPropertyType.DENSITY].display_name == "steel"
    assert design.materials[0].properties[MaterialPropertyType.DENSITY].quantity == density
    assert (
        design.materials[0].properties[MaterialPropertyType.POISSON_RATIO].type
        == MaterialPropertyType.POISSON_RATIO
    )
    assert (
        design.materials[0].properties[MaterialPropertyType.POISSON_RATIO].display_name
        == "myPoisson"
    )
    assert (
        design.materials[0].properties[MaterialPropertyType.POISSON_RATIO].quantity == poisson_ratio
    )
    assert (
        design.materials[0].properties[MaterialPropertyType.TENSILE_STRENGTH].type
        == MaterialPropertyType.TENSILE_STRENGTH
    )
    assert (
        design.materials[0].properties[MaterialPropertyType.TENSILE_STRENGTH].display_name
        == "myTensile"
    )
    assert (
        design.materials[0].properties[MaterialPropertyType.TENSILE_STRENGTH].quantity
        == tensile_strength
    )

    # Extrude the sketch to create a Body
    body = design.extrude_sketch("JustACircle", sketch, Quantity(10, UNITS.mm))
    assert len(design.components) == 0
    assert len(design.bodies) == 1

    # Assign a material to a Body
    body.assign_material(material)

    # TODO: Not possible to save to file from a container (CI/CD)
    #       Use download approach when available.
    #
    # design.save(r"C:\temp\shared_volume\MyFile2.scdocx")


def test_modeler(modeler: Modeler):
    """Test the ``Modeler`` methods."""

    # Get the modeler's string representation and check it
    repr = str(modeler)
    assert "Ansys Geometry Modeler (" in repr

    design = modeler.create_design("MyNewDesign")
    assert design is not None


def test_component_body(modeler: Modeler):
    """Test the different ``Component`` and ``Body`` creation methods."""

    # Create your design on the server side
    design_name = "ComponentBody_Test"
    design = modeler.create_design(design_name)
    assert design.name == design_name
    assert design.id is not None
    assert design.parent_component is None
    assert len(design.components) == 0
    assert len(design.bodies) == 0
    assert len(design.materials) == 0
    assert len(design.named_selections) == 0

    # Create a simple sketch of a Polygon (specifically a Pentagon)
    sketch = Sketch()
    pentagon = sketch.draw_polygon(Point([10, 10, 0], UNITS.mm), Quantity(10, UNITS.mm), sides=5)

    # In the "root/base" Component (i.e. Design object) let's extrude the sketch
    name_extruded_body = "ExtrudedPolygon"
    distance_extruded_body = Quantity(50, UNITS.mm)
    body = design.extrude_sketch(
        name=name_extruded_body, sketch=sketch, distance=distance_extruded_body
    )

    assert body.name == name_extruded_body
    assert body.id is not None
    assert body.is_surface is False
    assert len(body.faces) == 7  # 5 sides + top + bottom
    # TODO: GetVolume is not implemented on server side yet
    try:
        # All are in mm
        expected_vol = pentagon.area.m * distance_extruded_body.m
        assert body.volume.m == expected_vol
    except (_InactiveRpcError):
        pass
    assert len(design.components) == 0
    assert len(design.bodies) == 1

    # We have created this body on the base component. Let's add a new component
    # and add a planar surface to it
    planar_component_name = "PlanarBody_Component"
    planar_component = design.add_component(planar_component_name)
    assert planar_component.id is not None
    assert planar_component.name == planar_component_name

    planar_sketch = Sketch()
    planar_sketch.draw_ellipse(
        Point([50, 50, 0], UNITS.mm), Quantity(30, UNITS.mm), Quantity(10, UNITS.mm)
    )
    planar_component_surface_name = "PlanarBody_Component_Surface"
    planar_body = planar_component.create_surface(planar_component_surface_name, planar_sketch)

    assert planar_body.name == planar_component_surface_name
    assert planar_body.id is not None
    assert planar_body.is_surface is True
    assert len(planar_body.faces) == 1  # top + bottom merged into a single face
    assert planar_body.volume == 0.0
    assert len(planar_component.components) == 0
    assert len(planar_component.bodies) == 1
    assert len(design.components) == 1
    assert len(design.bodies) == 1

    # Check that the planar component belongs to the design
    assert planar_component.parent_component.id == design.id


def test_named_selections(modeler: Modeler):
    """Test for verifying the correct creation of ``NamedSelection``."""

    # Create your design on the server side
    design = modeler.create_design("NamedSelection_Test")

    # Create 2 Sketch objects and draw a circle and a polygon (all client side)
    sketch_1 = Sketch()
    sketch_1.draw_circle(Point([10, 10, 0], UNITS.mm), Quantity(10, UNITS.mm))
    sketch_2 = Sketch()
    sketch_2.draw_polygon(Point([-30, -30, 0], UNITS.mm), Quantity(10, UNITS.mm), sides=5)

    # Build 2 independent components and bodies
    circle_comp = design.add_component("CircleComponent")
    body_circle_comp = circle_comp.extrude_sketch("Circle", sketch_1, Quantity(50, UNITS.mm))
    polygon_comp = design.add_component("PolygonComponent")
    body_polygon_comp = polygon_comp.extrude_sketch("Polygon", sketch_2, Quantity(30, UNITS.mm))

    # Create the NamedSelection
    design.create_named_selection("OnlyCircle", bodies=[body_circle_comp])
    design.create_named_selection("OnlyPolygon", bodies=[body_polygon_comp])
    design.create_named_selection("CircleAndPolygon", bodies=[body_circle_comp, body_polygon_comp])
    dupl_named_selection = design.create_named_selection(
        "CircleAndPolygon_2", bodies=[body_circle_comp, body_polygon_comp]
    )

    # Check that the named selections are available
    assert len(design.named_selections) == 4
    assert all(entry.id is not None for entry in design.named_selections)
    assert design.named_selections[0].name == "OnlyCircle"
    assert design.named_selections[1].name == "OnlyPolygon"
    assert design.named_selections[2].name == "CircleAndPolygon"
    assert design.named_selections[3].name == "CircleAndPolygon_2"

    # Try deleting a non-existing named selection
    design.delete_named_selection("MyInventedNamedSelection")
    assert len(design.named_selections) == 4

    # Now, let's delete the duplicated entry CircleAndPolygon_2
    design.delete_named_selection(dupl_named_selection)
    assert len(design.named_selections) == 3
    assert design.named_selections[0].name == "OnlyCircle"
    assert design.named_selections[1].name == "OnlyPolygon"
    assert design.named_selections[2].name == "CircleAndPolygon"


def test_faces_edges(modeler: Modeler):
    """Test for verifying the correct creation and
    usage of ``Face`` and ``Edge`` objects."""

    # Create your design on the server side
    design = modeler.create_design("FacesEdges_Test")

    # Create a Sketch object and draw a polygon (all client side)
    sketch = Sketch()
    polygon = sketch.draw_polygon(Point([-30, -30, 0], UNITS.mm), Quantity(10, UNITS.mm), sides=5)

    # Build independent components and bodies
    polygon_comp = design.add_component("PolygonComponent")
    body_polygon_comp = polygon_comp.extrude_sketch("Polygon", sketch, Quantity(30, UNITS.mm))

    # Get all its faces
    faces = body_polygon_comp.faces
    assert len(faces) == 7  # top + bottom + sides
    assert all(face.id is not None for face in faces)
    # TODO: may be at some point these might change to planar?
    assert all(face.surface_type == SurfaceType.SURFACETYPE_UNKNOWN for face in faces)
    assert all(face.area > 0.0 for face in faces)
    assert abs(faces[0].area.to_base_units().m - polygon.area.to_base_units().m) <= 1e-15

    # Now, from one of the lids (i.e. 0) get all edges
    edges = faces[0].edges
    assert len(edges) == 5  # pentagon
    assert all(edge.id is not None for edge in edges)
    # TODO: may be at some point these might change to line?
    assert all(edge.curve_type == CurveType.CURVETYPE_UNKNOWN for edge in edges)
    assert all(edge.length > 0.0 for edge in edges)
    assert abs(edges[0].length.to_base_units().m - polygon.length.to_base_units().m) <= 1e-15


<<<<<<< HEAD
def test_delete_body_component(modeler: Modeler):
    """Test for verifying the deletion of ``Component`` and ``Body`` objects."""

    # Create your design on the server side
    design = modeler.create_design("Deletion_Test")

    # Create a Sketch object and draw a circle (all client side)
    sketch = Sketch()
    sketch.draw_circle(Point([-30, -30, 0], UNITS.mm), Quantity(10, UNITS.mm))
    distance = Quantity(30, UNITS.mm)

    #  The following component hierarchy is made
    #
    #           |---> comp_1 ---|---> nested_1_comp_1 ---> nested_1_nested_1_comp_1
    #           |               |
    #           |               |---> nested_2_comp_1
    #           |
    # DESIGN ---|---> comp_2 -------> nested_1_comp_2
    #           |
    #           |
    #           |---> comp_3
    #
    #
    # Now, only "comp_3", "nested_2_comp_1" and "nested_1_nested_1_comp_1"
    # will have a body associated...
    #
    #

    # Create the components
    comp_1 = design.add_component("Component_1")
    comp_2 = design.add_component("Component_2")
    comp_3 = design.add_component("Component_3")
    nested_1_comp_1 = comp_1.add_component("Nested_1_Component_1")
    nested_1_nested_1_comp_1 = nested_1_comp_1.add_component("Nested_1_Nested_1_Component_1")
    nested_2_comp_1 = comp_1.add_component("Nested_2_Component_1")
    nested_1_comp_2 = comp_2.add_component("Nested_1_Component_2")

    # Create the bodies
    body_1 = comp_3.extrude_sketch(name="comp_3_circle", sketch=sketch, distance=distance)
    body_2 = nested_2_comp_1.extrude_sketch(
        name="nested_2_comp_1_circle", sketch=sketch, distance=distance
    )
    body_3 = nested_1_nested_1_comp_1.extrude_sketch(
        name="nested_1_nested_1_comp_1_circle", sketch=sketch, distance=distance
    )

    # Let's start by doing something impossible - trying to delete body_1 from comp_1
    comp_1.delete_body(body_1)

    # Check that all the underlying objects are still alive
    assert comp_1.is_alive
    assert comp_1.components[0].is_alive
    assert comp_1.components[0].components[0].is_alive
    assert comp_1.components[0].components[0].bodies[0].is_alive
    assert comp_1.components[1].is_alive
    assert comp_1.components[1].bodies[0].is_alive
    assert comp_2.is_alive
    assert comp_2.components[0].is_alive
    assert comp_3.is_alive
    assert comp_3.bodies[0].is_alive

    # Do the same checks but calling them from the design object
    assert design.is_alive
    assert design.components[0].is_alive
    assert design.components[0].components[0].is_alive
    assert design.components[0].components[0].components[0].is_alive
    assert design.components[0].components[0].components[0].bodies[0].is_alive
    assert design.components[0].components[1].is_alive
    assert design.components[0].components[1].bodies[0].is_alive
    assert design.components[1].is_alive
    assert design.components[1].components[0].is_alive
    assert design.components[2].is_alive
    assert design.components[2].bodies[0].is_alive

    # Let's do another impossible thing - trying to delete comp_3 from comp_1
    comp_1.delete_component(comp_3)

    # Check that all the underlying objects are still alive
    assert comp_1.is_alive
    assert comp_1.components[0].is_alive
    assert comp_1.components[0].components[0].is_alive
    assert comp_1.components[0].components[0].bodies[0].is_alive
    assert comp_1.components[1].is_alive
    assert comp_1.components[1].bodies[0].is_alive
    assert comp_2.is_alive
    assert comp_2.components[0].is_alive
    assert comp_3.is_alive
    assert comp_3.bodies[0].is_alive

    # Do the same checks but calling them from the design object
    assert design.is_alive
    assert design.components[0].is_alive
    assert design.components[0].components[0].is_alive
    assert design.components[0].components[0].components[0].is_alive
    assert design.components[0].components[0].components[0].bodies[0].is_alive
    assert design.components[0].components[1].is_alive
    assert design.components[0].components[1].bodies[0].is_alive
    assert design.components[1].is_alive
    assert design.components[1].components[0].is_alive
    assert design.components[2].is_alive
    assert design.components[2].bodies[0].is_alive

    # Let's delete now the entire comp_2 component
    comp_2.delete_component(comp_2)

    # Check that all the underlying objects are still alive except for comp_2
    assert comp_1.is_alive
    assert comp_1.components[0].is_alive
    assert comp_1.components[0].components[0].is_alive
    assert comp_1.components[0].components[0].bodies[0].is_alive
    assert comp_1.components[1].is_alive
    assert comp_1.components[1].bodies[0].is_alive
    assert not comp_2.is_alive
    assert not comp_2.components[0].is_alive
    assert comp_3.is_alive
    assert comp_3.bodies[0].is_alive

    # Do the same checks but calling them from the design object
    assert design.is_alive
    assert design.components[0].is_alive
    assert design.components[0].components[0].is_alive
    assert design.components[0].components[0].components[0].is_alive
    assert design.components[0].components[0].components[0].bodies[0].is_alive
    assert design.components[0].components[1].is_alive
    assert design.components[0].components[1].bodies[0].is_alive
    assert not design.components[1].is_alive
    assert not design.components[1].components[0].is_alive
    assert design.components[2].is_alive
    assert design.components[2].bodies[0].is_alive

    # Let's delete now the body_2 object
    design.delete_body(body_2)

    # Check that all the underlying objects are still alive except for comp_2 and body_2
    assert comp_1.is_alive
    assert comp_1.components[0].is_alive
    assert comp_1.components[0].components[0].is_alive
    assert comp_1.components[0].components[0].bodies[0].is_alive
    assert comp_1.components[1].is_alive
    assert not comp_1.components[1].bodies[0].is_alive
    assert not comp_2.is_alive
    assert not comp_2.components[0].is_alive
    assert comp_3.is_alive
    assert comp_3.bodies[0].is_alive

    # Do the same checks but calling them from the design object
    assert design.is_alive
    assert design.components[0].is_alive
    assert design.components[0].components[0].is_alive
    assert design.components[0].components[0].components[0].is_alive
    assert design.components[0].components[0].components[0].bodies[0].is_alive
    assert design.components[0].components[1].is_alive
    assert not design.components[0].components[1].bodies[0].is_alive
    assert not design.components[1].is_alive
    assert not design.components[1].components[0].is_alive
    assert design.components[2].is_alive
    assert design.components[2].bodies[0].is_alive

    # Finally, let's delete the most complex one - comp_1
    design.delete_component(comp_1)

    # Check that all the underlying objects are still alive except for comp_2, body_2 and comp_1
    assert not comp_1.is_alive
    assert not comp_1.components[0].is_alive
    assert not comp_1.components[0].components[0].is_alive
    assert not comp_1.components[0].components[0].bodies[0].is_alive
    assert not comp_1.components[1].is_alive
    assert not comp_1.components[1].bodies[0].is_alive
    assert not comp_2.is_alive
    assert not comp_2.components[0].is_alive
    assert comp_3.is_alive
    assert comp_3.bodies[0].is_alive

    # Do the same checks but calling them from the design object
    assert design.is_alive
    assert not design.components[0].is_alive
    assert not design.components[0].components[0].is_alive
    assert not design.components[0].components[0].components[0].is_alive
    assert not design.components[0].components[0].components[0].bodies[0].is_alive
    assert not design.components[0].components[1].is_alive
    assert not design.components[0].components[1].bodies[0].is_alive
    assert not design.components[1].is_alive
    assert not design.components[1].components[0].is_alive
    assert design.components[2].is_alive
    assert design.components[2].bodies[0].is_alive

    # Finally, let's delete the entire design
    design.delete_component(comp_3)

    # Check everything is dead
    assert design.is_alive
    assert not design.components[0].is_alive
    assert not design.components[0].components[0].is_alive
    assert not design.components[0].components[0].components[0].is_alive
    assert not design.components[0].components[0].components[0].bodies[0].is_alive
    assert not design.components[0].components[1].is_alive
    assert not design.components[0].components[1].bodies[0].is_alive
    assert not design.components[1].is_alive
    assert not design.components[1].components[0].is_alive
    assert not design.components[2].is_alive
    assert not design.components[2].bodies[0].is_alive

    # Try deleting the Design object itself - this is forbidden
    with pytest.raises(ValueError, match="The Design object itself cannot be deleted."):
        design.delete_component(design)
=======
def test_coordinate_system_creation(modeler: Modeler):
    """Test for verifying the correct creation of ``CoordinateSystem``."""

    # Create your design on the server side
    design = modeler.create_design("CoordinateSystem_Test")

    # Build independent component
    nested_comp = design.add_component("NestedComponent")

    frame1 = Frame(Point([10, 200, 3000], UNITS.mm), UnitVector([1, 1, 0]), UnitVector([1, -1, 0]))
    frame2 = Frame(Point([40, 80, 120], UNITS.mm), UnitVector([0, -1, 1]), UnitVector([0, 1, 1]))

    # Create the CoordinateSystem
    design.create_coordinate_system("DesignCS1", frame1)
    nested_comp.create_coordinate_system("CompCS1", frame1)
    nested_comp.create_coordinate_system("CompCS2", frame2)

    # Check that the named selections are available
    assert len(design.coordinate_systems) == 1
    assert all(entry.id is not None for entry in design.coordinate_systems)
    design_cs = design.coordinate_systems[0]
    assert design_cs.name == "DesignCS1"
    assert design_cs.frame.origin == frame1.origin
    for dir, dir_ref in zip(
        [design_cs.frame.direction_x, design_cs.frame.direction_y, design_cs.frame.direction_z],
        [frame1.direction_x, frame1.direction_y, frame1.direction_z],
    ):
        assert dir.x == pytest.approx(dir_ref.x, rel=1e-8, abs=1e-14)
        assert dir.y == pytest.approx(dir_ref.y, rel=1e-8, abs=1e-14)
        assert dir.z == pytest.approx(dir_ref.z, rel=1e-8, abs=1e-14)
    assert design_cs.parent_component.id == design.id

    assert len(nested_comp.coordinate_systems) == 2
    assert all(entry.id is not None for entry in nested_comp.coordinate_systems)
    nested_comp_cs1 = nested_comp.coordinate_systems[0]
    nested_comp_cs2 = nested_comp.coordinate_systems[1]
    assert nested_comp_cs1.name == "CompCS1"
    for dir, dir_ref in zip(
        [
            nested_comp_cs1.frame.direction_x,
            nested_comp_cs1.frame.direction_y,
            nested_comp_cs1.frame.direction_z,
        ],
        [frame1.direction_x, frame1.direction_y, frame1.direction_z],
    ):
        assert dir.x == pytest.approx(dir_ref.x, rel=1e-8, abs=1e-14)
        assert dir.y == pytest.approx(dir_ref.y, rel=1e-8, abs=1e-14)
        assert dir.z == pytest.approx(dir_ref.z, rel=1e-8, abs=1e-14)
    assert nested_comp_cs1.parent_component.id == nested_comp.id

    assert nested_comp_cs2.name == "CompCS2"
    for dir, dir_ref in zip(
        [
            nested_comp_cs2.frame.direction_x,
            nested_comp_cs2.frame.direction_y,
            nested_comp_cs2.frame.direction_z,
        ],
        [frame2.direction_x, frame2.direction_y, frame2.direction_z],
    ):
        assert dir.x == pytest.approx(dir_ref.x, rel=1e-8, abs=1e-14)
        assert dir.y == pytest.approx(dir_ref.y, rel=1e-8, abs=1e-14)
        assert dir.z == pytest.approx(dir_ref.z, rel=1e-8, abs=1e-14)
    assert nested_comp_cs2.parent_component.id == nested_comp.id
>>>>>>> f630a73f
<|MERGE_RESOLUTION|>--- conflicted
+++ resolved
@@ -247,213 +247,6 @@
     assert abs(edges[0].length.to_base_units().m - polygon.length.to_base_units().m) <= 1e-15
 
 
-<<<<<<< HEAD
-def test_delete_body_component(modeler: Modeler):
-    """Test for verifying the deletion of ``Component`` and ``Body`` objects."""
-
-    # Create your design on the server side
-    design = modeler.create_design("Deletion_Test")
-
-    # Create a Sketch object and draw a circle (all client side)
-    sketch = Sketch()
-    sketch.draw_circle(Point([-30, -30, 0], UNITS.mm), Quantity(10, UNITS.mm))
-    distance = Quantity(30, UNITS.mm)
-
-    #  The following component hierarchy is made
-    #
-    #           |---> comp_1 ---|---> nested_1_comp_1 ---> nested_1_nested_1_comp_1
-    #           |               |
-    #           |               |---> nested_2_comp_1
-    #           |
-    # DESIGN ---|---> comp_2 -------> nested_1_comp_2
-    #           |
-    #           |
-    #           |---> comp_3
-    #
-    #
-    # Now, only "comp_3", "nested_2_comp_1" and "nested_1_nested_1_comp_1"
-    # will have a body associated...
-    #
-    #
-
-    # Create the components
-    comp_1 = design.add_component("Component_1")
-    comp_2 = design.add_component("Component_2")
-    comp_3 = design.add_component("Component_3")
-    nested_1_comp_1 = comp_1.add_component("Nested_1_Component_1")
-    nested_1_nested_1_comp_1 = nested_1_comp_1.add_component("Nested_1_Nested_1_Component_1")
-    nested_2_comp_1 = comp_1.add_component("Nested_2_Component_1")
-    nested_1_comp_2 = comp_2.add_component("Nested_1_Component_2")
-
-    # Create the bodies
-    body_1 = comp_3.extrude_sketch(name="comp_3_circle", sketch=sketch, distance=distance)
-    body_2 = nested_2_comp_1.extrude_sketch(
-        name="nested_2_comp_1_circle", sketch=sketch, distance=distance
-    )
-    body_3 = nested_1_nested_1_comp_1.extrude_sketch(
-        name="nested_1_nested_1_comp_1_circle", sketch=sketch, distance=distance
-    )
-
-    # Let's start by doing something impossible - trying to delete body_1 from comp_1
-    comp_1.delete_body(body_1)
-
-    # Check that all the underlying objects are still alive
-    assert comp_1.is_alive
-    assert comp_1.components[0].is_alive
-    assert comp_1.components[0].components[0].is_alive
-    assert comp_1.components[0].components[0].bodies[0].is_alive
-    assert comp_1.components[1].is_alive
-    assert comp_1.components[1].bodies[0].is_alive
-    assert comp_2.is_alive
-    assert comp_2.components[0].is_alive
-    assert comp_3.is_alive
-    assert comp_3.bodies[0].is_alive
-
-    # Do the same checks but calling them from the design object
-    assert design.is_alive
-    assert design.components[0].is_alive
-    assert design.components[0].components[0].is_alive
-    assert design.components[0].components[0].components[0].is_alive
-    assert design.components[0].components[0].components[0].bodies[0].is_alive
-    assert design.components[0].components[1].is_alive
-    assert design.components[0].components[1].bodies[0].is_alive
-    assert design.components[1].is_alive
-    assert design.components[1].components[0].is_alive
-    assert design.components[2].is_alive
-    assert design.components[2].bodies[0].is_alive
-
-    # Let's do another impossible thing - trying to delete comp_3 from comp_1
-    comp_1.delete_component(comp_3)
-
-    # Check that all the underlying objects are still alive
-    assert comp_1.is_alive
-    assert comp_1.components[0].is_alive
-    assert comp_1.components[0].components[0].is_alive
-    assert comp_1.components[0].components[0].bodies[0].is_alive
-    assert comp_1.components[1].is_alive
-    assert comp_1.components[1].bodies[0].is_alive
-    assert comp_2.is_alive
-    assert comp_2.components[0].is_alive
-    assert comp_3.is_alive
-    assert comp_3.bodies[0].is_alive
-
-    # Do the same checks but calling them from the design object
-    assert design.is_alive
-    assert design.components[0].is_alive
-    assert design.components[0].components[0].is_alive
-    assert design.components[0].components[0].components[0].is_alive
-    assert design.components[0].components[0].components[0].bodies[0].is_alive
-    assert design.components[0].components[1].is_alive
-    assert design.components[0].components[1].bodies[0].is_alive
-    assert design.components[1].is_alive
-    assert design.components[1].components[0].is_alive
-    assert design.components[2].is_alive
-    assert design.components[2].bodies[0].is_alive
-
-    # Let's delete now the entire comp_2 component
-    comp_2.delete_component(comp_2)
-
-    # Check that all the underlying objects are still alive except for comp_2
-    assert comp_1.is_alive
-    assert comp_1.components[0].is_alive
-    assert comp_1.components[0].components[0].is_alive
-    assert comp_1.components[0].components[0].bodies[0].is_alive
-    assert comp_1.components[1].is_alive
-    assert comp_1.components[1].bodies[0].is_alive
-    assert not comp_2.is_alive
-    assert not comp_2.components[0].is_alive
-    assert comp_3.is_alive
-    assert comp_3.bodies[0].is_alive
-
-    # Do the same checks but calling them from the design object
-    assert design.is_alive
-    assert design.components[0].is_alive
-    assert design.components[0].components[0].is_alive
-    assert design.components[0].components[0].components[0].is_alive
-    assert design.components[0].components[0].components[0].bodies[0].is_alive
-    assert design.components[0].components[1].is_alive
-    assert design.components[0].components[1].bodies[0].is_alive
-    assert not design.components[1].is_alive
-    assert not design.components[1].components[0].is_alive
-    assert design.components[2].is_alive
-    assert design.components[2].bodies[0].is_alive
-
-    # Let's delete now the body_2 object
-    design.delete_body(body_2)
-
-    # Check that all the underlying objects are still alive except for comp_2 and body_2
-    assert comp_1.is_alive
-    assert comp_1.components[0].is_alive
-    assert comp_1.components[0].components[0].is_alive
-    assert comp_1.components[0].components[0].bodies[0].is_alive
-    assert comp_1.components[1].is_alive
-    assert not comp_1.components[1].bodies[0].is_alive
-    assert not comp_2.is_alive
-    assert not comp_2.components[0].is_alive
-    assert comp_3.is_alive
-    assert comp_3.bodies[0].is_alive
-
-    # Do the same checks but calling them from the design object
-    assert design.is_alive
-    assert design.components[0].is_alive
-    assert design.components[0].components[0].is_alive
-    assert design.components[0].components[0].components[0].is_alive
-    assert design.components[0].components[0].components[0].bodies[0].is_alive
-    assert design.components[0].components[1].is_alive
-    assert not design.components[0].components[1].bodies[0].is_alive
-    assert not design.components[1].is_alive
-    assert not design.components[1].components[0].is_alive
-    assert design.components[2].is_alive
-    assert design.components[2].bodies[0].is_alive
-
-    # Finally, let's delete the most complex one - comp_1
-    design.delete_component(comp_1)
-
-    # Check that all the underlying objects are still alive except for comp_2, body_2 and comp_1
-    assert not comp_1.is_alive
-    assert not comp_1.components[0].is_alive
-    assert not comp_1.components[0].components[0].is_alive
-    assert not comp_1.components[0].components[0].bodies[0].is_alive
-    assert not comp_1.components[1].is_alive
-    assert not comp_1.components[1].bodies[0].is_alive
-    assert not comp_2.is_alive
-    assert not comp_2.components[0].is_alive
-    assert comp_3.is_alive
-    assert comp_3.bodies[0].is_alive
-
-    # Do the same checks but calling them from the design object
-    assert design.is_alive
-    assert not design.components[0].is_alive
-    assert not design.components[0].components[0].is_alive
-    assert not design.components[0].components[0].components[0].is_alive
-    assert not design.components[0].components[0].components[0].bodies[0].is_alive
-    assert not design.components[0].components[1].is_alive
-    assert not design.components[0].components[1].bodies[0].is_alive
-    assert not design.components[1].is_alive
-    assert not design.components[1].components[0].is_alive
-    assert design.components[2].is_alive
-    assert design.components[2].bodies[0].is_alive
-
-    # Finally, let's delete the entire design
-    design.delete_component(comp_3)
-
-    # Check everything is dead
-    assert design.is_alive
-    assert not design.components[0].is_alive
-    assert not design.components[0].components[0].is_alive
-    assert not design.components[0].components[0].components[0].is_alive
-    assert not design.components[0].components[0].components[0].bodies[0].is_alive
-    assert not design.components[0].components[1].is_alive
-    assert not design.components[0].components[1].bodies[0].is_alive
-    assert not design.components[1].is_alive
-    assert not design.components[1].components[0].is_alive
-    assert not design.components[2].is_alive
-    assert not design.components[2].bodies[0].is_alive
-
-    # Try deleting the Design object itself - this is forbidden
-    with pytest.raises(ValueError, match="The Design object itself cannot be deleted."):
-        design.delete_component(design)
-=======
 def test_coordinate_system_creation(modeler: Modeler):
     """Test for verifying the correct creation of ``CoordinateSystem``."""
 
@@ -517,4 +310,210 @@
         assert dir.y == pytest.approx(dir_ref.y, rel=1e-8, abs=1e-14)
         assert dir.z == pytest.approx(dir_ref.z, rel=1e-8, abs=1e-14)
     assert nested_comp_cs2.parent_component.id == nested_comp.id
->>>>>>> f630a73f
+
+
+def test_delete_body_component(modeler: Modeler):
+    """Test for verifying the deletion of ``Component`` and ``Body`` objects."""
+
+    # Create your design on the server side
+    design = modeler.create_design("Deletion_Test")
+
+    # Create a Sketch object and draw a circle (all client side)
+    sketch = Sketch()
+    sketch.draw_circle(Point([-30, -30, 0], UNITS.mm), Quantity(10, UNITS.mm))
+    distance = Quantity(30, UNITS.mm)
+
+    #  The following component hierarchy is made
+    #
+    #           |---> comp_1 ---|---> nested_1_comp_1 ---> nested_1_nested_1_comp_1
+    #           |               |
+    #           |               |---> nested_2_comp_1
+    #           |
+    # DESIGN ---|---> comp_2 -------> nested_1_comp_2
+    #           |
+    #           |
+    #           |---> comp_3
+    #
+    #
+    # Now, only "comp_3", "nested_2_comp_1" and "nested_1_nested_1_comp_1"
+    # will have a body associated...
+    #
+    #
+
+    # Create the components
+    comp_1 = design.add_component("Component_1")
+    comp_2 = design.add_component("Component_2")
+    comp_3 = design.add_component("Component_3")
+    nested_1_comp_1 = comp_1.add_component("Nested_1_Component_1")
+    nested_1_nested_1_comp_1 = nested_1_comp_1.add_component("Nested_1_Nested_1_Component_1")
+    nested_2_comp_1 = comp_1.add_component("Nested_2_Component_1")
+    nested_1_comp_2 = comp_2.add_component("Nested_1_Component_2")
+
+    # Create the bodies
+    body_1 = comp_3.extrude_sketch(name="comp_3_circle", sketch=sketch, distance=distance)
+    body_2 = nested_2_comp_1.extrude_sketch(
+        name="nested_2_comp_1_circle", sketch=sketch, distance=distance
+    )
+    body_3 = nested_1_nested_1_comp_1.extrude_sketch(
+        name="nested_1_nested_1_comp_1_circle", sketch=sketch, distance=distance
+    )
+
+    # Let's start by doing something impossible - trying to delete body_1 from comp_1
+    comp_1.delete_body(body_1)
+
+    # Check that all the underlying objects are still alive
+    assert comp_1.is_alive
+    assert comp_1.components[0].is_alive
+    assert comp_1.components[0].components[0].is_alive
+    assert comp_1.components[0].components[0].bodies[0].is_alive
+    assert comp_1.components[1].is_alive
+    assert comp_1.components[1].bodies[0].is_alive
+    assert comp_2.is_alive
+    assert comp_2.components[0].is_alive
+    assert comp_3.is_alive
+    assert comp_3.bodies[0].is_alive
+
+    # Do the same checks but calling them from the design object
+    assert design.is_alive
+    assert design.components[0].is_alive
+    assert design.components[0].components[0].is_alive
+    assert design.components[0].components[0].components[0].is_alive
+    assert design.components[0].components[0].components[0].bodies[0].is_alive
+    assert design.components[0].components[1].is_alive
+    assert design.components[0].components[1].bodies[0].is_alive
+    assert design.components[1].is_alive
+    assert design.components[1].components[0].is_alive
+    assert design.components[2].is_alive
+    assert design.components[2].bodies[0].is_alive
+
+    # Let's do another impossible thing - trying to delete comp_3 from comp_1
+    comp_1.delete_component(comp_3)
+
+    # Check that all the underlying objects are still alive
+    assert comp_1.is_alive
+    assert comp_1.components[0].is_alive
+    assert comp_1.components[0].components[0].is_alive
+    assert comp_1.components[0].components[0].bodies[0].is_alive
+    assert comp_1.components[1].is_alive
+    assert comp_1.components[1].bodies[0].is_alive
+    assert comp_2.is_alive
+    assert comp_2.components[0].is_alive
+    assert comp_3.is_alive
+    assert comp_3.bodies[0].is_alive
+
+    # Do the same checks but calling them from the design object
+    assert design.is_alive
+    assert design.components[0].is_alive
+    assert design.components[0].components[0].is_alive
+    assert design.components[0].components[0].components[0].is_alive
+    assert design.components[0].components[0].components[0].bodies[0].is_alive
+    assert design.components[0].components[1].is_alive
+    assert design.components[0].components[1].bodies[0].is_alive
+    assert design.components[1].is_alive
+    assert design.components[1].components[0].is_alive
+    assert design.components[2].is_alive
+    assert design.components[2].bodies[0].is_alive
+
+    # Let's delete now the entire comp_2 component
+    comp_2.delete_component(comp_2)
+
+    # Check that all the underlying objects are still alive except for comp_2
+    assert comp_1.is_alive
+    assert comp_1.components[0].is_alive
+    assert comp_1.components[0].components[0].is_alive
+    assert comp_1.components[0].components[0].bodies[0].is_alive
+    assert comp_1.components[1].is_alive
+    assert comp_1.components[1].bodies[0].is_alive
+    assert not comp_2.is_alive
+    assert not comp_2.components[0].is_alive
+    assert comp_3.is_alive
+    assert comp_3.bodies[0].is_alive
+
+    # Do the same checks but calling them from the design object
+    assert design.is_alive
+    assert design.components[0].is_alive
+    assert design.components[0].components[0].is_alive
+    assert design.components[0].components[0].components[0].is_alive
+    assert design.components[0].components[0].components[0].bodies[0].is_alive
+    assert design.components[0].components[1].is_alive
+    assert design.components[0].components[1].bodies[0].is_alive
+    assert not design.components[1].is_alive
+    assert not design.components[1].components[0].is_alive
+    assert design.components[2].is_alive
+    assert design.components[2].bodies[0].is_alive
+
+    # Let's delete now the body_2 object
+    design.delete_body(body_2)
+
+    # Check that all the underlying objects are still alive except for comp_2 and body_2
+    assert comp_1.is_alive
+    assert comp_1.components[0].is_alive
+    assert comp_1.components[0].components[0].is_alive
+    assert comp_1.components[0].components[0].bodies[0].is_alive
+    assert comp_1.components[1].is_alive
+    assert not comp_1.components[1].bodies[0].is_alive
+    assert not comp_2.is_alive
+    assert not comp_2.components[0].is_alive
+    assert comp_3.is_alive
+    assert comp_3.bodies[0].is_alive
+
+    # Do the same checks but calling them from the design object
+    assert design.is_alive
+    assert design.components[0].is_alive
+    assert design.components[0].components[0].is_alive
+    assert design.components[0].components[0].components[0].is_alive
+    assert design.components[0].components[0].components[0].bodies[0].is_alive
+    assert design.components[0].components[1].is_alive
+    assert not design.components[0].components[1].bodies[0].is_alive
+    assert not design.components[1].is_alive
+    assert not design.components[1].components[0].is_alive
+    assert design.components[2].is_alive
+    assert design.components[2].bodies[0].is_alive
+
+    # Finally, let's delete the most complex one - comp_1
+    design.delete_component(comp_1)
+
+    # Check that all the underlying objects are still alive except for comp_2, body_2 and comp_1
+    assert not comp_1.is_alive
+    assert not comp_1.components[0].is_alive
+    assert not comp_1.components[0].components[0].is_alive
+    assert not comp_1.components[0].components[0].bodies[0].is_alive
+    assert not comp_1.components[1].is_alive
+    assert not comp_1.components[1].bodies[0].is_alive
+    assert not comp_2.is_alive
+    assert not comp_2.components[0].is_alive
+    assert comp_3.is_alive
+    assert comp_3.bodies[0].is_alive
+
+    # Do the same checks but calling them from the design object
+    assert design.is_alive
+    assert not design.components[0].is_alive
+    assert not design.components[0].components[0].is_alive
+    assert not design.components[0].components[0].components[0].is_alive
+    assert not design.components[0].components[0].components[0].bodies[0].is_alive
+    assert not design.components[0].components[1].is_alive
+    assert not design.components[0].components[1].bodies[0].is_alive
+    assert not design.components[1].is_alive
+    assert not design.components[1].components[0].is_alive
+    assert design.components[2].is_alive
+    assert design.components[2].bodies[0].is_alive
+
+    # Finally, let's delete the entire design
+    design.delete_component(comp_3)
+
+    # Check everything is dead
+    assert design.is_alive
+    assert not design.components[0].is_alive
+    assert not design.components[0].components[0].is_alive
+    assert not design.components[0].components[0].components[0].is_alive
+    assert not design.components[0].components[0].components[0].bodies[0].is_alive
+    assert not design.components[0].components[1].is_alive
+    assert not design.components[0].components[1].bodies[0].is_alive
+    assert not design.components[1].is_alive
+    assert not design.components[1].components[0].is_alive
+    assert not design.components[2].is_alive
+    assert not design.components[2].bodies[0].is_alive
+
+    # Try deleting the Design object itself - this is forbidden
+    with pytest.raises(ValueError, match="The Design object itself cannot be deleted."):
+        design.delete_component(design)