--- conflicted
+++ resolved
@@ -104,13 +104,8 @@
   "geomdl==5.4.0",
   "grpcio==1.75.0",
   "grpcio-health-checking==1.75.0",
-<<<<<<< HEAD
-  "matplotlib==3.10.6",
+  "matplotlib==3.10.7",
   "numpy==2.3.3",
-=======
-  "matplotlib==3.10.7",
-  "numpy==2.2.6",
->>>>>>> 8c57b732
   "pint==0.24.4",
   "protobuf==6.32.1",
   "pygltflib==1.16.5",
