# Copyright (C) 2023 - 2025 ANSYS, Inc. and/or its affiliates.
# SPDX-License-Identifier: MIT
#
#
# Permission is hereby granted, free of charge, to any person obtaining a copy
# of this software and associated documentation files (the "Software"), to deal
# in the Software without restriction, including without limitation the rights
# to use, copy, modify, merge, publish, distribute, sublicense, and/or sell
# copies of the Software, and to permit persons to whom the Software is
# furnished to do so, subject to the following conditions:
#
# The above copyright notice and this permission notice shall be included in all
# copies or substantial portions of the Software.
#
# THE SOFTWARE IS PROVIDED "AS IS", WITHOUT WARRANTY OF ANY KIND, EXPRESS OR
# IMPLIED, INCLUDING BUT NOT LIMITED TO THE WARRANTIES OF MERCHANTABILITY,
# FITNESS FOR A PARTICULAR PURPOSE AND NONINFRINGEMENT. IN NO EVENT SHALL THE
# AUTHORS OR COPYRIGHT HOLDERS BE LIABLE FOR ANY CLAIM, DAMAGES OR OTHER
# LIABILITY, WHETHER IN AN ACTION OF CONTRACT, TORT OR OTHERWISE, ARISING FROM,
# OUT OF OR IN CONNECTION WITH THE SOFTWARE OR THE USE OR OTHER DEALINGS IN THE
# SOFTWARE.
"""Module containing the bodies service implementation (abstraction layer)."""

from abc import ABC, abstractmethod

import grpc


class GRPCBodyService(ABC):  # pragma: no cover
    """Body service for gRPC communication with the Geometry server.

    Parameters
    ----------
    channel : grpc.Channel
        The gRPC channel to the server.
    """

    def __init__(self, channel: grpc.Channel):
        """Initialize the GRPCBodyService class."""
        pass

    @abstractmethod
    def create_sphere_body(self, **kwargs) -> dict:
        """Create a sphere body."""
        pass

    @abstractmethod
    def create_extruded_body(self, **kwargs) -> dict:
        """Create an extruded body."""
        pass

    @abstractmethod
    def create_sweeping_profile_body(self, **kwargs) -> dict:
        """Create a sweeping profile body."""
        pass

    @abstractmethod
    def create_sweeping_chain(self, **kwargs) -> dict:
        """Create a sweeping chain."""
        pass

    @abstractmethod
    def sweep_with_guide(self, **kwargs) -> dict:
        """Sweep with a guide."""
        pass

    @abstractmethod
    def create_extruded_body_from_face_profile(self, **kwargs) -> dict:
        """Create an extruded body from a face profile."""
        pass

    @abstractmethod
    def create_extruded_body_from_loft_profiles(self, **kwargs) -> dict:
        """Create an extruded body from loft profiles."""
        pass

    @abstractmethod
    def create_planar_body(self, **kwargs) -> dict:
        """Create a planar body."""
        pass

    @abstractmethod
    def create_body_from_face(self, **kwargs) -> dict:
        """Create a body from a face."""
        pass

    @abstractmethod
    def create_surface_body(self, **kwargs) -> dict:
        """Create a surface body."""
        pass

    @abstractmethod
    def create_surface_body_from_trimmed_curves(self, **kwargs) -> dict:
        """Create a surface body from trimmed curves."""
        pass

    @abstractmethod
    def translate(self, **kwargs) -> dict:
        """Translate a body."""
        pass

    @abstractmethod
    def delete(self, **kwargs) -> dict:
        """Delete a body."""
        pass

    @abstractmethod
    def is_suppressed(self, **kwargs) -> dict:
        """Check if a body is suppressed."""
        pass

    @abstractmethod
    def get_color(self, **kwargs) -> dict:
        """Get the color of a body."""
        pass

    @abstractmethod
    def get_faces(self, **kwargs) -> dict:
        """Get the faces of a body."""
        pass

    @abstractmethod
    def get_edges(self, **kwargs) -> dict:
        """Get the edges of a body."""
        pass

    @abstractmethod
    def get_vertices(self, **kwargs) -> dict:
        """Get the vertices of a body."""
        pass

    @abstractmethod
    def get_volume(self, **kwargs) -> dict:
        """Get the volume of a body."""
        pass

    @abstractmethod
    def get_bounding_box(self, **kwargs) -> dict:
        """Get the bounding box of a body."""
        pass

    @abstractmethod
    def set_assigned_material(self, **kwargs) -> dict:
        """Set the assigned material of a body."""
        pass

    @abstractmethod
    def get_assigned_material(self, **kwargs) -> dict:
        """Get the assigned material of a body."""
        pass

    @abstractmethod
    def remove_assigned_material(self, **kwargs) -> dict:
        """Remove the assigned material of a body."""
        pass

    @abstractmethod
    def set_name(self, **kwargs) -> dict:
        """Set the name of a body."""
        pass

    @abstractmethod
    def set_fill_style(self, **kwargs) -> dict:
        """Set the fill style of a body."""
        pass

    @abstractmethod
    def set_suppressed(self, **kwargs) -> dict:
        """Set the suppressed state of a body."""
        pass

    @abstractmethod
    def set_color(self, **kwargs) -> dict:
        """Set the color of a body."""
        pass

    @abstractmethod
    def rotate(self, **kwargs) -> dict:
        """Rotate a body."""
        pass

    @abstractmethod
    def scale(self, **kwargs) -> dict:
        """Scale a body."""
        pass

    @abstractmethod
    def mirror(self, **kwargs) -> dict:
        """Mirror a body."""
        pass

    @abstractmethod
    def map(self, **kwargs) -> dict:
        """Map a body."""
        pass

    @abstractmethod
    def get_collision(self, **kwargs) -> dict:
        """Get the collision of a body."""
        pass

    @abstractmethod
    def copy(self, **kwargs) -> dict:
        """Copy a body."""
        pass

    @abstractmethod
    def get_tesellation(self, **kwargs) -> dict:
        """Get the tessellation of a body."""
        pass

    @abstractmethod
    def get_tesellation_with_options(self, **kwargs) -> dict:
        """Get the tessellation of a body with options."""
        pass

    @abstractmethod
    def boolean(self, **kwargs) -> dict:
        """Boolean operation."""
        pass

    @abstractmethod
<<<<<<< HEAD
    def combine(self, **kwargs) -> dict:
        """Boolean operation through command."""
=======
    def create_body_from_loft_profiles_with_guides(self, **kwargs) -> dict:
        """Create a body from loft profiles with guides."""
>>>>>>> 7a728c42
        pass<|MERGE_RESOLUTION|>--- conflicted
+++ resolved
@@ -220,11 +220,11 @@
         pass
 
     @abstractmethod
-<<<<<<< HEAD
+    def create_body_from_loft_profiles_with_guides(self, **kwargs) -> dict:
+        """Create a body from loft profiles with guides."""
+        pass
+
+    @abstractmethod
     def combine(self, **kwargs) -> dict:
         """Boolean operation through command."""
-=======
-    def create_body_from_loft_profiles_with_guides(self, **kwargs) -> dict:
-        """Create a body from loft profiles with guides."""
->>>>>>> 7a728c42
         pass