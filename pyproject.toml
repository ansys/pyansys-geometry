[build-system]
requires = ["flit_core >=3.2,<4"]
build-backend = "flit_core.buildapi"

[project]
name = "ansys-geometry-core"
version = "0.11.dev0"
description = "A python wrapper for Ansys Geometry service"
readme = "README.rst"
requires-python = ">=3.10,<4"
license = "MIT"
license-files = ["LICENSE"]
authors = [{ name = "ANSYS, Inc.", email = "pyansys.core@ansys.com" }]
maintainers = [{ name = "ANSYS, Inc.", email = "pyansys.core@ansys.com" }]
classifiers = [
    "Development Status :: 4 - Beta",
    "Intended Audience :: Science/Research",
    "Topic :: Scientific/Engineering :: Information Analysis",
    "Operating System :: OS Independent",
    "Programming Language :: Python :: 3.10",
    "Programming Language :: Python :: 3.11",
    "Programming Language :: Python :: 3.12",
    "Programming Language :: Python :: 3.13",
]

dependencies = [
<<<<<<< HEAD
    "ansys-api-geometry==0.4.63",
=======
    "ansys-api-geometry==0.4.64",
>>>>>>> 1e122627
    "ansys-tools-path>=0.3,<1",
    "beartype>=0.11.0,<0.22",
    "geomdl>=5,<6",
    "grpcio>=1.35.0,<2",
    "grpcio-health-checking>=1.45.0,<2",
    "matplotlib>=3,<4",
    "numpy>=1.20.3,<3",
    "Pint>=0.18,<1",
    "protobuf>=3.20.2,<6",
    "requests>=2,<3",
    "scipy>=1.7.3,<2",
    "semver>=3,<4",
    "six>=1.16.0,<2",
]

[project.optional-dependencies]
graphics = [
    "ansys-tools-visualization-interface>=0.2.6",
    "pygltflib>=1.16,<2",
    "pyvista[jupyter]>=0.38.1,<1",
    "vtk>=9,<10",
]
all = [
    "ansys-platform-instancemanagement>=1.0.3,<2",
    "ansys-tools-visualization-interface>=0.2.6",
    "docker>=6.0.1,<8",
    "pygltflib>=1.16,<2",
    "pyvista[jupyter]>=0.38.1,<1",
    "vtk>=9,<10",
]
tests = [
    "ansys-platform-instancemanagement==1.1.2",
    "ansys-tools-path==0.7.3",
    "ansys-tools-visualization-interface==0.11.0",
    "beartype==0.21.0",
    "docker==7.1.0",
    "geomdl==5.4.0",
    "grpcio==1.71.0",
    "grpcio-health-checking==1.71.0",
    "matplotlib==3.10.3",
    "numpy==2.2.6",
    "Pint==0.24.4",
    "protobuf==5.29.3",
    "pygltflib==1.16.4",
    "pytest==8.4.1",
    "pytest-cov==6.2.1",
    "pytest-pyvista==0.1.9",
    "pyvista[jupyter]==0.45.2",
    "requests==2.32.4",
    "scipy==1.15.3",
    "semver==3.0.4",
    "six==1.17.0",
    "vtk==9.4.2",
]
tests-minimal = [
    "pytest==8.4.1",
    "pytest-cov==6.2.1",
    "pytest-pyvista==0.1.9",
]
doc = [
    "ansys-sphinx-theme[autoapi]==1.5.2",
    "ansys-tools-path==0.7.3",
    "ansys-tools-visualization-interface==0.11.0",
    "beartype==0.21.0",
    "docker==7.1.0",
    "geomdl==5.4.0",
    "grpcio==1.71.0",
    "grpcio-health-checking==1.71.0",
    "ipyvtklink==0.2.3",
    "jupyter_sphinx==0.5.3",
    "jupytext==1.17.2",
    "matplotlib==3.10.3",
    "myst-parser==4.0.1",
    "nbconvert==7.16.6",
    "nbsphinx==0.9.6",
    "notebook==7.4.3",
    "numpydoc==1.9.0",
    "numpy==2.2.6",
    "panel==1.7.2",
    "pdf2image==1.17.0",
    "Pint==0.24.4",
    "protobuf==5.29.3",
    "pygltflib==1.16.4",
    "pyvista[jupyter]==0.45.2",
    "quarto-cli==1.7.32",
    "requests==2.32.4",
    "scipy==1.15.3",
    "semver==3.0.4",
    "six==1.17.0",
    "sphinx==8.2.3",
    "sphinx-autodoc-typehints==3.1.0",
    "sphinx-copybutton==0.5.2",
    "sphinx-jinja==2.0.2",
    "trame-vtk==2.9.0",
    "vtk==9.4.2",
]

[project.urls]
Source = "https://github.com/ansys/pyansys-geometry"
Issues = "https://github.com/ansys/pyansys-geometry/issues"
Discussions = "https://github.com/ansys/pyansys-geometry/discussions"
Documentation = "https://geometry.docs.pyansys.com"
Releases = "https://github.com/ansys/pyansys-geometry/releases"
Changelog = "https://github.com/ansys/pyansys-geometry/blob/main/doc/source/changelog.rst"

[tool.flit.module]
name = "ansys.geometry.core"

[tool.ruff]
line-length = 100
fix = true
extend-exclude = ["tests/integration/files"]

[tool.ruff.format]
quote-style = "double"
indent-style = "space"
docstring-code-format = true
docstring-code-line-length = "dynamic"

[tool.ruff.lint]
select = [
    "E",    # pycodestyle, see https://docs.astral.sh/ruff/rules/#pycodestyle-e-w
    "D",    # pydocstyle, see https://docs.astral.sh/ruff/rules/#pydocstyle-d
    "F",    # pyflakes, see https://docs.astral.sh/ruff/rules/#pyflakes-f
    "I",    # isort, see https://docs.astral.sh/ruff/rules/#isort-i
    "N",    # pep8-naming, see https://docs.astral.sh/ruff/rules/#pep8-naming-n
    "PTH",  # flake8-use-pathlib, https://docs.astral.sh/ruff/rules/#flake8-use-pathlib-pth
    "TD",   # flake8-todos, https://docs.astral.sh/ruff/rules/#flake8-todos-td
]
ignore = [
    "TD002", # Missing author in TODOs comment
]

[tool.ruff.lint.per-file-ignores]
# Ignore `F401` (import violations) in all `__init__.py` files.
"__init__.py" = ["F401"]
# Ignore `E402` (module level import not at top of file) in `src/ansys/geometry/core/__init__.py`.
"src/ansys/geometry/core/__init__.py" = ["E402"]
# Ignore `D` rules everywhere except for the `src/` directory.
"!src/**.py" = ["D"]

[tool.ruff.lint.pydocstyle]
convention = "numpy"

[tool.ruff.lint.isort]
combine-as-imports = true
force-sort-within-sections = true
known-first-party = ["ansys.geometry.core"]

[tool.coverage.run]
source = ["ansys.geometry"]

[tool.coverage.report]
show_missing = true

[tool.pytest.ini_options]
minversion = "7.1"
addopts = "-ra --cov=ansys.geometry --cov-report html:.cov/html --cov-report xml:.cov/xml --cov-report term -vv --image_cache_dir tests/integration/image_cache --add_missing_images"
testpaths = ["tests"]

[tool.towncrier]
directory = "doc/changelog.d"
filename = "doc/source/changelog.rst"
template = "doc/changelog.d/changelog_template.jinja"
start_string = ".. towncrier release notes start\n"
title_format = "`{version} <https://github.com/ansys/pyansys-geometry/releases/tag/v{version}>`_ - {project_date}"
issue_format = "`#{issue} <https://github.com/ansys/pyansys-geometry/pull/{issue}>`_"

[[tool.towncrier.type]]
directory = "added"
name = "Added"
showcontent = true

[[tool.towncrier.type]]
directory = "dependencies"
name = "Dependencies"
showcontent = true

[[tool.towncrier.type]]
directory = "documentation"
name = "Documentation"
showcontent = true

[[tool.towncrier.type]]
directory = "fixed"
name = "Fixed"
showcontent = true

[[tool.towncrier.type]]
directory = "maintenance"
name = "Maintenance"
showcontent = true

[[tool.towncrier.type]]
directory = "miscellaneous"
name = "Miscellaneous"
showcontent = true

[[tool.towncrier.type]]
directory = "test"
name = "Test"
showcontent = true<|MERGE_RESOLUTION|>--- conflicted
+++ resolved
@@ -24,11 +24,7 @@
 ]
 
 dependencies = [
-<<<<<<< HEAD
     "ansys-api-geometry==0.4.63",
-=======
-    "ansys-api-geometry==0.4.64",
->>>>>>> 1e122627
     "ansys-tools-path>=0.3,<1",
     "beartype>=0.11.0,<0.22",
     "geomdl>=5,<6",
