--- conflicted
+++ resolved
@@ -992,12 +992,9 @@
     output_glb_path = Path(IMAGE_RESULTS_DIR, "plot_box_glb")
     pl.export_glb(filename=output_glb_path)
 
-<<<<<<< HEAD
     tempglb = pl.export_glb(filename=None)
     assert tempglb.exists()
 
-=======
->>>>>>> 079c1226
     # Add suffix to the output path
     output_glb_path = output_glb_path.with_suffix(".glb")
     assert output_glb_path.exists(), "GLB file was not created successfully."
