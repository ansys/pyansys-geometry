# Copyright (C) 2023 - 2025 ANSYS, Inc. and/or its affiliates.
# SPDX-License-Identifier: MIT
#
#
# Permission is hereby granted, free of charge, to any person obtaining a copy
# of this software and associated documentation files (the "Software"), to deal
# in the Software without restriction, including without limitation the rights
# to use, copy, modify, merge, publish, distribute, sublicense, and/or sell
# copies of the Software, and to permit persons to whom the Software is
# furnished to do so, subject to the following conditions:
#
# The above copyright notice and this permission notice shall be included in all
# copies or substantial portions of the Software.
#
# THE SOFTWARE IS PROVIDED "AS IS", WITHOUT WARRANTY OF ANY KIND, EXPRESS OR
# IMPLIED, INCLUDING BUT NOT LIMITED TO THE WARRANTIES OF MERCHANTABILITY,
# FITNESS FOR A PARTICULAR PURPOSE AND NONINFRINGEMENT. IN NO EVENT SHALL THE
# AUTHORS OR COPYRIGHT HOLDERS BE LIABLE FOR ANY CLAIM, DAMAGES OR OTHER
# LIABILITY, WHETHER IN AN ACTION OF CONTRACT, TORT OR OTHERWISE, ARISING FROM,
# OUT OF OR IN CONNECTION WITH THE SOFTWARE OR THE USE OR OTHER DEALINGS IN THE
# SOFTWARE.
"""Module containing the bodies service implementation for v1."""

import grpc

from ansys.geometry.core.errors import protect_grpc

from ..base.bodies import GRPCBodyService


class GRPCBodyServiceV1(GRPCBodyService):  # pragma: no cover
    """Body service for gRPC communication with the Geometry server.

    This class provides methods to create and manipulate bodies in the
    Geometry server using gRPC. It is specifically designed for the v1
    version of the Geometry API.

    Parameters
    ----------
    channel : grpc.Channel
        The gRPC channel to the server.
    """

    @protect_grpc
    def __init__(self, channel: grpc.Channel):
        """Initialize the BodyService with the gRPC stub."""
        from ansys.api.geometry.v1.bodies_pb2_grpc import BodiesStub

        self.stub = BodiesStub(channel)

    @protect_grpc
    def create_sphere_body(self, **kwargs) -> dict:  # noqa: D102
        raise NotImplementedError

    @protect_grpc
    def create_extruded_body(self, **kwargs) -> dict:  # noqa: D102
        raise NotImplementedError

    @protect_grpc
    def create_sweeping_profile_body(self, **kwargs) -> dict:  # noqa: D102
        raise NotImplementedError

    @protect_grpc
    def create_sweeping_chain(self, **kwargs) -> dict:  # noqa: D102
        raise NotImplementedError

    @protect_grpc
    def sweep_with_guide(self, **kwargs) -> dict:  # noqa: D102
        raise NotImplementedError

    @protect_grpc
    def create_extruded_body_from_face_profile(self, **kwargs) -> dict:  # noqa: D102
        raise NotImplementedError

    @protect_grpc
    def create_extruded_body_from_loft_profiles(self, **kwargs) -> dict:  # noqa: D102
        raise NotImplementedError

    @protect_grpc
    def create_planar_body(self, **kwargs) -> dict:  # noqa: D102
        raise NotImplementedError

    @protect_grpc
    def create_body_from_face(self, **kwargs) -> dict:  # noqa: D102
        raise NotImplementedError

    @protect_grpc
    def create_surface_body(self, **kwargs) -> dict:  # noqa: D102
        raise NotImplementedError

    @protect_grpc
    def create_surface_body_from_trimmed_curves(self, **kwargs) -> dict:  # noqa: D102
        raise NotImplementedError

    @protect_grpc
    def translate(self, **kwargs) -> dict:  # noqa: D102
        raise NotImplementedError

    @protect_grpc
    def delete(self, **kwargs) -> dict:  # noqa: D102
        raise NotImplementedError

    @protect_grpc
    def is_suppressed(self, **kwargs) -> dict:  # noqa: D102
        raise NotImplementedError

    @protect_grpc
    def get_color(self, **kwargs) -> dict:  # noqa: D102
        raise NotImplementedError

    @protect_grpc
    def get_faces(self, **kwargs) -> dict:  # noqa: D102
        raise NotImplementedError

    @protect_grpc
    def get_edges(self, **kwargs) -> dict:  # noqa: D102
        raise NotImplementedError

    @protect_grpc
    def get_vertices(self, **kwargs) -> dict:  # noqa: D102
        raise NotImplementedError

    @protect_grpc
    def get_volume(self, **kwargs) -> dict:  # noqa: D102
        raise NotImplementedError

    @protect_grpc
    def get_bounding_box(self, **kwargs) -> dict:  # noqa: D102
        raise NotImplementedError

    @protect_grpc
    def set_assigned_material(self, **kwargs) -> dict:  # noqa: D102
        raise NotImplementedError

    @protect_grpc
    def get_assigned_material(self, **kwargs) -> dict:  # noqa: D102
        raise NotImplementedError

    @protect_grpc
    def remove_assigned_material(self, **kwargs):  # noqa: D102
        raise NotImplementedError

    @protect_grpc
    def set_name(self, **kwargs) -> dict:  # noqa: D102
        raise NotImplementedError

    @protect_grpc
    def set_fill_style(self, **kwargs) -> dict:  # noqa: D102
        raise NotImplementedError

    @protect_grpc
    def set_suppressed(self, **kwargs) -> dict:  # noqa: D102
        raise NotImplementedError

    @protect_grpc
    def set_color(self, **kwargs) -> dict:  # noqa: D102
        raise NotImplementedError

    @protect_grpc
    def rotate(self, **kwargs) -> dict:  # noqa: D102
        raise NotImplementedError

    @protect_grpc
    def scale(self, **kwargs) -> dict:  # noqa: D102
        raise NotImplementedError

    @protect_grpc
    def mirror(self, **kwargs) -> dict:  # noqa: D102
        raise NotImplementedError

    @protect_grpc
    def map(self, **kwargs) -> dict:  # noqa: D102
        raise NotImplementedError

    @protect_grpc
    def get_collision(self, **kwargs) -> dict:  # noqa: D102
        raise NotImplementedError

    @protect_grpc
    def copy(self, **kwargs) -> dict:  # noqa: D102
        raise NotImplementedError

    @protect_grpc
    def get_tesellation(self, **kwargs) -> dict:  # noqa: D102
        raise NotImplementedError

    @protect_grpc
    def get_tesellation_with_options(self, **kwargs) -> dict:  # noqa: D102
        raise NotImplementedError

    @protect_grpc
    def boolean(self, **kwargs) -> dict:  # noqa: D102
        raise NotImplementedError

    @protect_grpc
<<<<<<< HEAD
    def combine(self, **kwargs) -> dict:  # noqa: D102
=======
    def create_body_from_loft_profiles_with_guides(self, **kwargs) -> dict:  # noqa: D102
>>>>>>> 7a728c42
        raise NotImplementedError<|MERGE_RESOLUTION|>--- conflicted
+++ resolved
@@ -193,9 +193,9 @@
         raise NotImplementedError
 
     @protect_grpc
-<<<<<<< HEAD
+    def create_body_from_loft_profiles_with_guides(self, **kwargs) -> dict:  # noqa: D102
+        raise NotImplementedError
+
+    @protect_grpc
     def combine(self, **kwargs) -> dict:  # noqa: D102
-=======
-    def create_body_from_loft_profiles_with_guides(self, **kwargs) -> dict:  # noqa: D102
->>>>>>> 7a728c42
         raise NotImplementedError