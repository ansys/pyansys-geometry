--- conflicted
+++ resolved
@@ -22,21 +22,12 @@
 
         Parameters
         ----------
-<<<<<<< HEAD
-        scene : ~pyvista.Plotter, optional
+        scene : ~pyvista.Plotter, default: None
             Scene instance for rendering the objects.
-        background_opts : dict, optional
+        background_opts : dict, default: None
             Dictionary containing the background and top colors.
-        num_points : int, optional
-            Number of points to use to render the shapes. The default is ``100``.
-=======
-        scene : ~pyvista.Plotter, default: None
-            A scene instance for rendering the desired objects.
-        background_opts : dict, default: None
-            A dictionary containing the desired background and top colors.
         num_points : int, default: 100
-            Desired number of points to be used for rendering the shapes.
->>>>>>> 5e651dbb
+            Number of points to use to render the shapes
 
         """
         # Generate custom scene if ``None`` is provided
@@ -97,17 +88,10 @@
         Parameters
         ----------
         frame : Frame
-<<<<<<< HEAD
             ``Frame`` instance to render in the scene.
-        plotting_options : dict, optional
+        plotting_options : dict, default: None
             Dictionary containing parameters accepted by the
             :class:`pyvista.plotting.tools.create_axes_marker` class for customizing
-=======
-            The ``Frame`` instance to be rendered in the scene.
-        plotting_options : dict, default: None
-            A dictionary containing parameters accepted by
-            :class:`pyvista.plotting.tools.create_axes_marker` for customizing
->>>>>>> 5e651dbb
             the frame rendering in the scene.
 
         """
@@ -139,23 +123,13 @@
         Parameters
         ----------
         plane : Plane
-<<<<<<< HEAD
             ``Plane`` instance to render in the scene.
-        plane_options : dict, optional
+        plane_options : dict, default: None
             Dictionary containing parameters accepted by the
             :class:`pyvista.Plane` for customizing the mesh representing the
             plane.
-        plotting_options : dict, optional
+        plotting_options : dict, default: None
             Dictionary containing parameters accepted by the
-=======
-            The ``Plane`` instance to be rendered in the scene.
-        plane_options : dict, default: None
-            A dictionary containing parameters accepted by
-            :class:`pyvista.Plane` for customizing the mesh representing the
-            plane.
-        plotting_options : dict, default: None
-            A dictionary containing parameters accepted by
->>>>>>> 5e651dbb
             :class:`pyvista.Plotter.plot_mesh` for customizing the mesh
             rendering of the plane.
 
@@ -192,18 +166,10 @@
         show_plane : bool
             Whether to render the sketch plane in the scene. The default is ``False``.
         show_frame : bool
-<<<<<<< HEAD
             If ``Frame``, whether to render the sketch plane in the scene. The default is ``False``.
-        **kwargs : dict, optional
+        **kwargs : dict, default: None
             Keyword arguments. For allowable keyword arguments, see the
             :func:`pyvista.Plotter.add_mesh` method.
-            .
-=======
-            If ``Frame``, it renders the sketch plane in the scene.
-        **kwargs : dict, default: None
-            Optional keyword arguments. See :func:`pyvista.Plotter.add_mesh`
-            for allowable keyword arguments.
->>>>>>> 5e651dbb
         """
         # Show the sketch plane if required
         if show_plane:
@@ -226,16 +192,9 @@
             Whether to merge the body into a single mesh. The default is ``False``.
             If ``True``, the individual faces of the tessellation are merged. This
             preserves the number of triangles and only merges the topology.
-<<<<<<< HEAD
-        **kwargs : dict, optional
+        **kwargs : dict, default: None
             Keyword arguments. For allowable keyword arguments,
             see the :func:`pyvista.Plotter.add_mesh` method.
-            .
-=======
-        **kwargs : dict, default: None
-            Optional keyword arguments. See :func:`pyvista.Plotter.add_mesh`
-            for allowable keyword arguments.
->>>>>>> 5e651dbb
         """
         kwargs.setdefault("smooth_shading", True)
         self.scene.add_mesh(body.tessellate(merge=merge), **kwargs)
@@ -252,34 +211,18 @@
         Parameters
         ----------
         component : ansys.geometry.core.designer.Component
-<<<<<<< HEAD
             Component to add.
-        merge_component : bool, optional
+        merge_component : bool, default: False
             Whether to merge the component into a single dataset. The default is
             ``False``. When ``True``, all the individual bodies are effectively
             combineed into a single dataset without any hierarchy.
-        merge_bodies : bool, optional
+        merge_bodies : bool, default: False
             Whether to merge each body into a single dataset. The default is
             ``False``. When ``True``, all the faces of each individual body
             are effectively combineed into a single dataset without.
-        **kwargs : dict, optional
+        **kwargs : dict, default: None
             Keyword arguments. For allowable keyword arguments, see the
             :func:`pyvista.Plotter.add_mesh` method.
-            .
-=======
-            Component to add to the scene.
-        merge_component : bool, default: False
-            Merge this component into a single dataset. This effectively
-            combines all the individual bodies into a single dataset without
-            any hierarchy.
-        merge_bodies : bool, default: False
-            Merge each body into a single dataset. This effectively combines
-            all the faces of each individual body into a single dataset
-            without.
-        **kwargs : dict, default: None
-            Optional keyword arguments. See :func:`pyvista.Plotter.add_mesh`
-            for allowable keyword arguments.
->>>>>>> 5e651dbb
         """
         dataset = component.tessellate(merge_component=merge_component, merge_bodies=merge_bodies)
         kwargs.setdefault("smooth_shading", True)
@@ -291,18 +234,10 @@
         Parameters
         ----------
         polydata : pyvista.PolyData
-<<<<<<< HEAD
             Polydata to add.
-        **kwargs : dict, optional
+        **kwargs : dict, default: None
             Keyword arguments. For allowable keyword arguments, see the
             :func:`pyvista.Plotter.add_mesh` method.
-            .
-=======
-            pyvista PolyData to add to the scene.
-        **kwargs : dict, default: None
-            Optional keyword arguments. See :func:`pyvista.Plotter.add_mesh`
-            for allowable keyword arguments.
->>>>>>> 5e651dbb
         """
         for polydata in polydata_entries:
             self.scene.add_mesh(polydata, **kwargs)
@@ -318,21 +253,12 @@
 
         Parameters
         ----------
-<<<<<<< HEAD
-        backend_jupyter : str, optional
+        jupyter_backend : str, default: None
             PyVista Jupyter backend.
 
-        **kwargs : dict, optional
+        **kwargs : dict, default: None
             Plotting keyword arguments. For allowable keyword arguments, see the
             :func:`pyvista.Plotter.show` method.
-=======
-        jupyter_backend : str, default: None
-            Desired ``pyvista`` jupyter backend.
-
-        **kwargs : dict, default: None
-            Plotting keyword arguments. See :func:`pyvista.Plotter.show` for
-            all available options.
->>>>>>> 5e651dbb
 
         Notes
         -----
