# Copyright (C) 2023 ANSYS, Inc. and/or its affiliates.
# SPDX-License-Identifier: MIT
#
#
# Permission is hereby granted, free of charge, to any person obtaining a copy
# of this software and associated documentation files (the "Software"), to deal
# in the Software without restriction, including without limitation the rights
# to use, copy, modify, merge, publish, distribute, sublicense, and/or sell
# copies of the Software, and to permit persons to whom the Software is
# furnished to do so, subject to the following conditions:
#
# The above copyright notice and this permission notice shall be included in all
# copies or substantial portions of the Software.
#
# THE SOFTWARE IS PROVIDED "AS IS", WITHOUT WARRANTY OF ANY KIND, EXPRESS OR
# IMPLIED, INCLUDING BUT NOT LIMITED TO THE WARRANTIES OF MERCHANTABILITY,
# FITNESS FOR A PARTICULAR PURPOSE AND NONINFRINGEMENT. IN NO EVENT SHALL THE
# AUTHORS OR COPYRIGHT HOLDERS BE LIABLE FOR ANY CLAIM, DAMAGES OR OTHER
# LIABILITY, WHETHER IN AN ACTION OF CONTRACT, TORT OR OTHERWISE, ARISING FROM,
# OUT OF OR IN CONNECTION WITH THE SOFTWARE OR THE USE OR OTHER DEALINGS IN THE
# SOFTWARE.
"""Provides for interacting with the Geometry service."""
import logging
import os
from pathlib import Path

from ansys.api.dbu.v0.dbuapplication_pb2 import RunScriptFileRequest
from ansys.api.dbu.v0.dbuapplication_pb2_grpc import DbuApplicationStub
from ansys.api.dbu.v0.designs_pb2 import OpenRequest
from ansys.api.dbu.v0.designs_pb2_grpc import DesignsStub
from ansys.api.geometry.v0.commands_pb2 import UploadFileRequest
from ansys.api.geometry.v0.commands_pb2_grpc import CommandsStub
from beartype.typing import TYPE_CHECKING, Dict, Optional, Tuple, Union
from grpc import Channel

from ansys.geometry.core.connection.backend import BackendType
from ansys.geometry.core.connection.client import GrpcClient
from ansys.geometry.core.connection.defaults import DEFAULT_HOST, DEFAULT_PORT
from ansys.geometry.core.errors import GeometryRuntimeError, protect_grpc
from ansys.geometry.core.logger import LOG as logger
from ansys.geometry.core.misc.checks import check_type
from ansys.geometry.core.misc.options import ImportOptions
from ansys.geometry.core.tools.repair_tools import RepairTools
from ansys.geometry.core.typing import Real

if TYPE_CHECKING:  # pragma: no cover
    from ansys.platform.instancemanagement import Instance

    from ansys.geometry.core.connection.local_instance import LocalDockerInstance
    from ansys.geometry.core.connection.product_instance import ProductInstance
    from ansys.geometry.core.designer.design import Design


class Modeler:
    """
    Provides for interacting with an open session of the Geometry service.

    Parameters
    ----------
    host : str,  default: DEFAULT_HOST
        Host where the server is running.
    port : Union[str, int], default: DEFAULT_PORT
        Port number where the server is running.
    channel : ~grpc.Channel, default: None
        gRPC channel for server communication.
    remote_instance : ansys.platform.instancemanagement.Instance, default: None
        Corresponding remote instance when the Geometry service
        is launched using `PyPIM <https://github.com/ansys/pypim>`_. This instance
        is deleted when the :func:`GrpcClient.close <ansys.geometry.core.client.GrpcClient.close>`
        method is called.
    local_instance : LocalDockerInstance, default: None
        Corresponding local instance when the Geometry service is launched using the
        :func:`launch_local_modeler<ansys.geometry.core.connection.launcher.launch_local_modeler>`
        method. This instance is deleted when the
        :func:`GrpcClient.close <ansys.geometry.core.client.GrpcClient.close>`
        method is called.
    product_instance : ProductInstance, default: None
        Corresponding local product instance when the product (Discovery or SpaceClaim)
        is launched through the ``launch_modeler_with_geometry_service()``,
        ``launch_modeler_with_discovery()`` or the ``launch_modeler_with_spaceclaim()``
        interface. This instance will be deleted
        when the :func:`GrpcClient.close <ansys.geometry.core.client.GrpcClient.close >`
        method is called.
    timeout : Real, default: 120
        Time in seconds for trying to achieve the connection.
    logging_level : int, default: INFO
        Logging level to apply to the client.
    logging_file : str, Path, default: None
        File to output the log to, if requested.
    """

    def __init__(
        self,
        host: str = DEFAULT_HOST,
        port: Union[str, int] = DEFAULT_PORT,
        channel: Optional[Channel] = None,
        remote_instance: Optional["Instance"] = None,
        local_instance: Optional["LocalDockerInstance"] = None,
        product_instance: Optional["ProductInstance"] = None,
        timeout: Optional[Real] = 120,
        logging_level: Optional[int] = logging.INFO,
        logging_file: Optional[Union[Path, str]] = None,
        backend_type: Optional[BackendType] = None,
    ):
        """Initialize the ``Modeler`` class."""
        self._client = GrpcClient(
            host=host,
            port=port,
            channel=channel,
            remote_instance=remote_instance,
            local_instance=local_instance,
            product_instance=product_instance,
            timeout=timeout,
            logging_level=logging_level,
            logging_file=logging_file,
            backend_type=backend_type,
        )

        # Initialize the RepairTools - Not available on Linux
        # TODO: delete "if" when Linux service is able to use repair tools
        if self.client.backend_type == BackendType.LINUX_SERVICE:
            self._repair_tools = None
            logger.warning("Linux backend does not support repair tools.")
        else:
            self._repair_tools = RepairTools(self._client)

        # Maintaining references to all designs within the modeler workspace
        self._designs: Dict[str, "Design"] = {}

        # Check if the backend allows for multiple designs and throw warning if needed
        if not self.client.multiple_designs_allowed:
            logger.warning(
                "Linux and Ansys Discovery backends do not support multiple "
                "designs open in the same session. Only the last design created "
                "will be available to perform modeling operations."
            )

    @property
    def client(self) -> GrpcClient:
        """``Modeler`` instance client."""
        return self._client

    def create_design(self, name: str) -> "Design":
        """
        Initialize a new design with the connected client.

        Parameters
        ----------
        name : str
            Name for the new design.

        Returns
        -------
        Design
            Design object created on the server.
        """
        from ansys.geometry.core.designer.design import Design

        check_type(name, str)
        design = Design(name, self)
        self._designs[design.design_id] = design
        if len(self._designs) > 1:
            logger.warning(
                "Some backends only support one design. "
                + "Previous designs may be deleted (on the service) when creating a new one."
            )
        return self._designs[design.design_id]

    def read_existing_design(self) -> "Design":
        """
        Read the existing design on the service with the connected client.

        Returns
        -------
        Design
            Design object already existing on the server.
        """
        from ansys.geometry.core.designer.design import Design

        design = Design("", self, read_existing_design=True)
        self._designs[design.design_id] = design
        if len(self._designs) > 1:
            logger.warning(
                "Some backends only support one design. "
                + "Previous designs may be deleted (on the service) when reading a new one."
            )
        return self._designs[design.design_id]

    def close(self) -> None:
        """``Modeler`` method for easily accessing the client's close method."""
        return self.client.close()

    def _upload_file(
        self,
        file_path: str,
        open_file: bool = False,
        import_options: ImportOptions = ImportOptions(),
    ) -> str:
        """
        Upload a file from the client to the server.

        Notes
        -----
        This method creates a file on the server that has the same name and extension
        as the file on the client.

        Parameters
        ----------
        file_path : str
            Path of the file to upload. The extension of the file must be included.
        open_file : bool, default: False
            Whether to open the file in the Geometry service.
        import_options : ImportOptions
            Import options that toggle certain features when opening a file.

        Returns
        -------
        file_path : str
            Full path of the file uploaded to the server.
        """
        import os

        if not os.path.exists(file_path):
            raise ValueError(f"Could not find file: {file_path}")
        if os.path.isdir(file_path):
            raise ValueError("File path must lead to a file, not a directory.")

        file_name = os.path.split(file_path)[1]

        with open(file_path, "rb") as file:
            data = file.read()

        c_stub = CommandsStub(self._client.channel)

        response = c_stub.UploadFile(
            UploadFileRequest(
                data=data,
                file_name=file_name,
                open=open_file,
                import_options=import_options.to_dict(),
            )
        )
        return response.file_path

    @protect_grpc
    def open_file(
        self,
        file_path: str,
        upload_to_server: bool = True,
        import_options: ImportOptions = ImportOptions(),
    ) -> "Design":
        """
        Open a file.

        This method imports a design into the service. On Windows, ``.scdocx``
        and HOOPS Exchange formats are supported. On Linux, only the ``.scdocx``
        format is supported.

        If the file is a shattered assembly with external references, the whole containing folder
        will need to be uploaded. Ensure proper folder structure in order to prevent the uploading
        of unnecessary files.

        Parameters
        ----------
        file_path : str
            Path of the file to open. The extension of the file must be included.
        upload_to_server : bool
            True if the service is running on a remote machine. If service is running on the local
            machine, set to False, as there is no reason to upload the file.
        import_options : ImportOptions
            Import options that toggle certain features when opening a file.

        Returns
        -------
        Design
            Newly imported design.
        """
        # Format-specific logic - upload the whole containing folder for assemblies
        if upload_to_server:
            if any(
                ext in str(file_path) for ext in [".CATProduct", ".asm", ".solution", ".sldasm"]
            ):
                dir = os.path.dirname(file_path)
                files = os.listdir(dir)
                for file in files:
                    full_path = os.path.join(dir, file)
                    if full_path != file_path:
                        self._upload_file(full_path)
            self._upload_file(file_path, True, import_options)
        else:
            DesignsStub(self._client.channel).Open(
                OpenRequest(filepath=file_path, import_options=import_options.to_dict())
            )

        return self.read_existing_design()

    def __repr__(self) -> str:
        """Represent the modeler as a string."""
        lines = []
        lines.append(f"Ansys Geometry Modeler ({hex(id(self))})")
        lines.append("")
        lines.append(str(self._client))
        return "\n".join(lines)

    @protect_grpc
    def run_discovery_script_file(
        self, file_path: str, script_args: Optional[Dict[str, str]] = None, import_design=False
    ) -> Tuple[Dict[str, str], Optional["Design"]]:
        """
        Run a Discovery script file.

        The implied API version of the script should match the API version of the running
        Geometry Service. DMS API versions 23.2.1 and later are supported. DMS is a
        Windows-based modeling service that has been containerized to ease distribution,
        execution, and remotability operations.

        Parameters
        ----------
        file_path : str
            Path of the file. The extension of the file must be included.
        script_args : Optional[Dict[str, str]], optional.
            Arguments to pass to the script. By default, ``None``
        import_design : bool, optional.
            Whether to refresh the current design from the service. When the script
            is expected to modify the existing design, set this to ``True`` to retrieve
            up-to-date design data. When this is set to ``False`` (default) and the
<<<<<<< HEAD
            script modifies the current design, the design may be out-of-sync. By default,
            ``False``
=======
            script modifies the current design, the design may be out-of-sync. By default, ``False``.
>>>>>>> e65c7ce3

        Returns
        -------
        dict[str, str]
            Values returned from the script.
        Design, optional
            Up-to-date current design. This is only returned if ``import_design=True``.

        Raises
        ------
        GeometryRuntimeError
            If the Discovery script fails to run. Otherwise, assume that the script
            ran successfully.
        """
        serv_path = self._upload_file(file_path)
        ga_stub = DbuApplicationStub(self._client.channel)
        request = RunScriptFileRequest(
            script_path=serv_path,
            script_args=script_args,
        )

        self.client.log.debug(f"Running Discovery script file at {file_path}...")
        response = ga_stub.RunScriptFile(request)

        if not response.success:
            raise GeometryRuntimeError(response.message)

        self.client.log.debug(f"Script result message: {response.message}")

        if import_design:
            return (response.values, self.read_existing_design())
        else:
            return response.values

    @property
    def repair_tools(self) -> RepairTools:
        """Access to repair tools."""
        return self._repair_tools<|MERGE_RESOLUTION|>--- conflicted
+++ resolved
@@ -324,12 +324,8 @@
             Whether to refresh the current design from the service. When the script
             is expected to modify the existing design, set this to ``True`` to retrieve
             up-to-date design data. When this is set to ``False`` (default) and the
-<<<<<<< HEAD
             script modifies the current design, the design may be out-of-sync. By default,
             ``False``
-=======
-            script modifies the current design, the design may be out-of-sync. By default, ``False``.
->>>>>>> e65c7ce3
 
         Returns
         -------
