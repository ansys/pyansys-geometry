--- conflicted
+++ resolved
@@ -49,11 +49,7 @@
     "grpc": ("https://grpc.github.io/grpc/python/", None),
     # kept here as an example
     # "matplotlib": ("https://matplotlib.org/stable", None),
-<<<<<<< HEAD
     "grpc": ("https://grpc.github.io/grpc/python/", None),
-=======
-    # "pandas": ("https://pandas.pydata.org/pandas-docs/stable", None),
->>>>>>> 44d0c23f
 }
 
 # numpydoc configuration
