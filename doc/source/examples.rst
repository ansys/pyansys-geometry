--- conflicted
+++ resolved
@@ -42,11 +42,8 @@
     examples/03_modeling/sweep_chain_profile.mystnb
     examples/03_modeling/revolving.mystnb
     examples/03_modeling/export_design.mystnb
-<<<<<<< HEAD
+    examples/03_modeling/design_tree.mystnb
     examples/03_modeling/service_colors.mystnb
-=======
-    examples/03_modeling/design_tree.mystnb
->>>>>>> dc0729aa
 
 Applied examples
 ----------------
