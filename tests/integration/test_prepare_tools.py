# Copyright (C) 2023 - 2025 ANSYS, Inc. and/or its affiliates.
# SPDX-License-Identifier: MIT
#
#
# Permission is hereby granted, free of charge, to any person obtaining a copy
# of this software and associated documentation files (the "Software"), to deal
# in the Software without restriction, including without limitation the rights
# to use, copy, modify, merge, publish, distribute, sublicense, and/or sell
# copies of the Software, and to permit persons to whom the Software is
# furnished to do so, subject to the following conditions:
#
# The above copyright notice and this permission notice shall be included in all
# copies or substantial portions of the Software.
#
# THE SOFTWARE IS PROVIDED "AS IS", WITHOUT WARRANTY OF ANY KIND, EXPRESS OR
# IMPLIED, INCLUDING BUT NOT LIMITED TO THE WARRANTIES OF MERCHANTABILITY,
# FITNESS FOR A PARTICULAR PURPOSE AND NONINFRINGEMENT. IN NO EVENT SHALL THE
# AUTHORS OR COPYRIGHT HOLDERS BE LIABLE FOR ANY CLAIM, DAMAGES OR OTHER
# LIABILITY, WHETHER IN AN ACTION OF CONTRACT, TORT OR OTHERWISE, ARISING FROM,
# OUT OF OR IN CONNECTION WITH THE SOFTWARE OR THE USE OR OTHER DEALINGS IN THE
# SOFTWARE.
"""Testing of prepare tools."""

import numpy as np
from pint import Quantity

from ansys.geometry.core.math.frame import Frame
from ansys.geometry.core.math.point import Point2D, Point3D
from ansys.geometry.core.math.vector import UnitVector3D, Vector3D
from ansys.geometry.core.misc.measurements import UNITS
from ansys.geometry.core.modeler import Modeler
from ansys.geometry.core.sketch import Sketch
from ansys.geometry.core.tools.prepare_tools import EnclosureOptions

from .conftest import FILES_DIR


def test_volume_extract_from_faces(modeler: Modeler):
    """Test a volume is created from the provided faces."""
    design = modeler.open_file(FILES_DIR / "hollowCylinder.scdocx")

    body = design.bodies[0]
    inside_faces = [body.faces[0]]
    sealing_faces = [body.faces[1], body.faces[2]]
    created_bodies = modeler.prepare_tools.extract_volume_from_faces(sealing_faces, inside_faces)

    assert len(created_bodies) == 1


def test_volume_extract_from_edge_loops(modeler: Modeler):
    """Test a volume is created from the provided edges."""
    design = modeler.open_file(FILES_DIR / "hollowCylinder.scdocx")

    body = design.bodies[0]
    sealing_edges = [body.edges[2], body.edges[3]]
    created_bodies = modeler.prepare_tools.extract_volume_from_edge_loops(
        sealing_edges,
    )

    assert len(created_bodies) == 1


def test_remove_rounds(modeler: Modeler):
    """Test a round is removed from the geometry."""
    from ansys.geometry.core.designer import SurfaceType

    design = modeler.open_file(FILES_DIR / "BoxWithRound.scdocx")
    assert len(design.bodies[0].faces) == 7
    roundfaces = [
        face
        for face in design.bodies[0].faces
        if face.surface_type == SurfaceType.SURFACETYPE_CYLINDER
    ]
    result = modeler.prepare_tools.remove_rounds(roundfaces)
    assert len(design.bodies[0].faces) == 6
    assert result is True
    result = modeler.prepare_tools.remove_rounds([design.bodies[0].faces[0]])
    # test removing a face that is not a round
    assert result is True  # remove round always returns True for success
    result = modeler.prepare_tools.remove_rounds(None)
    assert result == []


def test_share_topology(modeler: Modeler):
    """Test share topology operation is between two bodies."""
    design = Modeler.create_design(modeler, "ShareTopoDoc")
    sketch = Sketch()
    sketch.box(Point2D([10, 10], UNITS.mm), Quantity(10, UNITS.mm), Quantity(10, UNITS.mm))
    design.extrude_sketch("JustABox", sketch, Quantity(10, UNITS.mm))
    sketch = Sketch()
    sketch.box(Point2D([20, 10], UNITS.mm), Quantity(10, UNITS.mm), Quantity(10, UNITS.mm))
    design.extrude_sketch("JustABox", sketch, Quantity(5, UNITS.mm))
    faces = 0
    edges = 0
    for body in design.bodies:
        faces += len(body.faces)
        edges += len(body.edges)
    assert faces == 12
    assert edges == 24
    modeler.prepare_tools.share_topology(design.bodies)
    faces = 0
    edges = 0
    for body in design.bodies:
        faces += len(body.faces)
        edges += len(body.edges)
    assert faces == 13
    assert edges == 27
    result = modeler.prepare_tools.share_topology(None)
    assert result is False


def test_enhanced_share_topology(modeler: Modeler):
    """Test enhanced share topology operation is between two bodies."""
    design = modeler.open_file(FILES_DIR / "MixingTank.scdocx")
    face_count = (
        len(design.bodies[0].faces) + len(design.bodies[1].faces) + len(design.bodies[2].faces)
    )
    edge_count = (
        len(design.bodies[0].edges) + len(design.bodies[1].edges) + len(design.bodies[2].edges)
    )
    assert face_count == 127
    assert edge_count == 284
    result = modeler.prepare_tools.enhanced_share_topology(design.bodies, 0.000554167, True)
    assert result.found == 14
    assert result.repaired == 14
    result = modeler.prepare_tools.enhanced_share_topology(None, 0, False)
    assert result.found == 0


def test_detect_logos(modeler: Modeler):
    """Test logos are detected and deleted."""
    design = modeler.open_file(FILES_DIR / "partWithLogos.scdocx")
    component = [c for c in design.components if c.name == "Default"][0]
    body = [b for b in component.bodies if b.name == "Solid3"][0]
    assert len(body.faces) == 189
    result = modeler.prepare_tools.find_logos()
    # no logos should be found if max height is not given
    assert len(result.face_ids) == 0
    result = modeler.prepare_tools.find_logos(max_height=0.005)
    assert len(result.face_ids) == 147
    success = modeler.prepare_tools.find_and_remove_logos(max_height=0.005)
    assert success is True
    assert len(body.faces) == 42
    result = modeler.prepare_tools.find_and_remove_logos(None, min_height=0.001, max_height=0.005)
    assert result is False
    result = modeler.prepare_tools.find_and_remove_logos(
        design.components[0].bodies, min_height=0.001, max_height=0.005
    )
    assert result is False


def test_detect_and_fix_logo_as_problem_area(modeler: Modeler):
    """Test logos are detected and deleted as problem area"""
    design = modeler.open_file(FILES_DIR / "partWithLogos.scdocx")
    component = [c for c in design.components if c.name == "Default"][0]
    body = [b for b in component.bodies if b.name == "Solid3"][0]
    # Initial face count
    assert len(body.faces) == 189
    # Test finding logos without max height
    result_no_max_height = modeler.prepare_tools.find_logos()
    assert len(result_no_max_height.face_ids) == 0
    # Test finding logos with max height
    result_with_max_height = modeler.prepare_tools.find_logos(max_height=0.005)
    assert len(result_with_max_height.face_ids) == 147
    # Test removing logos with max height
    success_remove_logos = modeler.prepare_tools.find_and_remove_logos(max_height=0.005)
    assert success_remove_logos is True
    assert len(body.faces) == 42
    # Test removing logos with min and max height (no logos should be removed)
    result_min_max_height = modeler.prepare_tools.find_and_remove_logos(
        None, min_height=0.001, max_height=0.005
    )
    assert result_min_max_height is False
    # Test removing logos from specific bodies (no logos should be removed)
    result_specific_bodies = modeler.prepare_tools.find_and_remove_logos(
        design.components[0].bodies, min_height=0.001, max_height=0.005
    )
    assert result_specific_bodies is False


def test_volume_extract_bad_faces(modeler: Modeler):
    """Test a volume extract with bad faces."""
    design = modeler.open_file(FILES_DIR / "BoxWithRound_noedits.scdocx")

    body = design.bodies[0]
    inside_faces = []
    sealing_faces = [body.faces[1], body.faces[4]]
    created_bodies = modeler.prepare_tools.extract_volume_from_faces(sealing_faces, inside_faces)
    assert len(created_bodies) == 0
    inside_faces = [body.faces[6]]
    sealing_faces = []
    created_bodies = modeler.prepare_tools.extract_volume_from_faces(sealing_faces, inside_faces)
    assert len(created_bodies) == 0
    inside_faces = [body.faces[0]]
    sealing_faces = [body.faces[1]]
    created_bodies = modeler.prepare_tools.extract_volume_from_faces(sealing_faces, inside_faces)
    assert len(created_bodies) == 0


def test_volume_extract_bad_edges(modeler: Modeler):
    """Test a volume extract with bad edges."""
    design = modeler.open_file(FILES_DIR / "BoxWithRound_noedits.scdocx")
    body = design.bodies[0]
    sealing_edges = []
    created_bodies = modeler.prepare_tools.extract_volume_from_edge_loops(
        sealing_edges,
    )
    assert len(created_bodies) == 0
    sealing_edges = [body.edges[0], body.edges[1]]
    created_bodies = modeler.prepare_tools.extract_volume_from_edge_loops(
        sealing_edges,
    )
    assert len(created_bodies) == 0


def test_helix_detection(modeler: Modeler):
    """Test helix detection."""
    design = modeler.open_file(FILES_DIR / "bolt.scdocx")

    bodies = design.bodies
    assert len(bodies) == 2

    search_bodies = [bodies[0]]
    assert len(search_bodies) == 1

    # Test default parameters
    result = modeler.prepare_tools.detect_helixes(search_bodies)
    assert len(result["helixes"]) == 1

    # Test with non-default parameters
    result = modeler.prepare_tools.detect_helixes(search_bodies, 0, 10, 100)
    assert len(result["helixes"]) == 1

    # Test parameters that should yield no results
    result = modeler.prepare_tools.detect_helixes(search_bodies, 5.0, 10.0, 0.01)
    assert len(result["helixes"]) == 0

    # Test with multiple bodies
    result = modeler.prepare_tools.detect_helixes(bodies)
    assert len(result["helixes"]) == 2


<<<<<<< HEAD
def test_is_body_sweepable(modeler: Modeler):
    """Test body sweepability detection."""
    design = modeler.open_file(FILES_DIR / "1mm_Cube.dsco")

    bodies = design.bodies
    assert len(bodies) == 1

    # Test sweepability of the body
    is_sweepable, faces = modeler.prepare_tools.is_body_sweepable(bodies[0])
    assert is_sweepable
    assert len(faces) == 0
=======
def test_box_enclosure(modeler):
    """Tests creation of a box enclosure."""
    design = modeler.open_file(FILES_DIR / "BoxWithRound.scdocx")
    bodies = [design.bodies[0]]
    enclosure_options = EnclosureOptions()
    modeler.prepare_tools.create_box_enclosure(
        bodies, 0.005, 0.01, 0.01, 0.005, 0.10, 0.10, enclosure_options
    )
    assert len(design.components) == 1
    assert len(design.components[0].bodies) == 1
    # verify that a body is created in a new component
    volume_when_subtracting = design.components[0].bodies[0].volume
    enclosure_options = EnclosureOptions(subtract_bodies=False)
    modeler.prepare_tools.create_box_enclosure(
        bodies, 0.005, 0.01, 0.01, 0.005, 0.10, 0.10, enclosure_options
    )
    assert len(design.components) == 2
    assert len(design.components[1].bodies) == 1
    volume_without_subtracting = design.components[1].bodies[0].volume
    # verify that the volume without subtracting is greater than the one with subtraction
    assert volume_without_subtracting > volume_when_subtracting
    # verify that an enclosure can be created with zero cushion
    modeler.prepare_tools.create_box_enclosure(
        bodies, 0.0, 0.0, 0.0, 0.0, 0.0, 0.0, enclosure_options
    )
    assert len(design.components) == 3
    assert len(design.components[2].bodies) == 1


def test_cylinder_enclosure(modeler):
    """Tests creation of a cylinder enclosure."""
    design = modeler.open_file(FILES_DIR / "BoxWithRound.scdocx")
    bodies = [design.bodies[0]]
    origin = Vector3D([0.0, 0.0, 0.0])
    direction_x = UnitVector3D([0, 1, 0])
    direction_y = UnitVector3D([0, 0, 1])
    frame = Frame(origin, direction_x, direction_y)
    enclosure_options = EnclosureOptions(frame=frame)
    modeler.prepare_tools.create_cylinder_enclosure(bodies, 0.1, 0.1, 0.1, enclosure_options)
    assert len(design.components) == 1
    assert len(design.components[0].bodies) == 1
    bounding_box = design.components[0].bodies[0].bounding_box
    # check that the cylinder has been placed in the appropriate position based upon the frame
    assert np.allclose(bounding_box.center, Point3D([0.0, 0.0, 0.01]))


def test_sphere_enclosure(modeler):
    """Tests creation of a sphere enclosure."""
    design = modeler.open_file(FILES_DIR / "BoxWithRound.scdocx")
    bodies = [design.bodies[0]]
    enclosure_options = EnclosureOptions()
    modeler.prepare_tools.create_sphere_enclosure(bodies, 0.1, enclosure_options)
    assert len(design.components) == 1
    assert len(design.components[0].bodies) == 1
>>>>>>> a2bdd22e
<|MERGE_RESOLUTION|>--- conflicted
+++ resolved
@@ -240,19 +240,6 @@
     assert len(result["helixes"]) == 2
 
 
-<<<<<<< HEAD
-def test_is_body_sweepable(modeler: Modeler):
-    """Test body sweepability detection."""
-    design = modeler.open_file(FILES_DIR / "1mm_Cube.dsco")
-
-    bodies = design.bodies
-    assert len(bodies) == 1
-
-    # Test sweepability of the body
-    is_sweepable, faces = modeler.prepare_tools.is_body_sweepable(bodies[0])
-    assert is_sweepable
-    assert len(faces) == 0
-=======
 def test_box_enclosure(modeler):
     """Tests creation of a box enclosure."""
     design = modeler.open_file(FILES_DIR / "BoxWithRound.scdocx")
@@ -307,4 +294,16 @@
     modeler.prepare_tools.create_sphere_enclosure(bodies, 0.1, enclosure_options)
     assert len(design.components) == 1
     assert len(design.components[0].bodies) == 1
->>>>>>> a2bdd22e
+    
+
+def test_is_body_sweepable(modeler: Modeler):
+    """Test body sweepability detection."""
+    design = modeler.open_file(FILES_DIR / "1mm_Cube.dsco")
+
+    bodies = design.bodies
+    assert len(bodies) == 1
+
+    # Test sweepability of the body
+    is_sweepable, faces = modeler.prepare_tools.is_body_sweepable(bodies[0])
+    assert is_sweepable
+    assert len(faces) == 0