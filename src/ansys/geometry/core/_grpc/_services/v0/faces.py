# Copyright (C) 2023 - 2025 ANSYS, Inc. and/or its affiliates.
# SPDX-License-Identifier: MIT
#
#
# Permission is hereby granted, free of charge, to any person obtaining a copy
# of this software and associated documentation files (the "Software"), to deal
# in the Software without restriction, including without limitation the rights
# to use, copy, modify, merge, publish, distribute, sublicense, and/or sell
# copies of the Software, and to permit persons to whom the Software is
# furnished to do so, subject to the following conditions:
#
# The above copyright notice and this permission notice shall be included in all
# copies or substantial portions of the Software.
#
# THE SOFTWARE IS PROVIDED "AS IS", WITHOUT WARRANTY OF ANY KIND, EXPRESS OR
# IMPLIED, INCLUDING BUT NOT LIMITED TO THE WARRANTIES OF MERCHANTABILITY,
# FITNESS FOR A PARTICULAR PURPOSE AND NONINFRINGEMENT. IN NO EVENT SHALL THE
# AUTHORS OR COPYRIGHT HOLDERS BE LIABLE FOR ANY CLAIM, DAMAGES OR OTHER
# LIABILITY, WHETHER IN AN ACTION OF CONTRACT, TORT OR OTHERWISE, ARISING FROM,
# OUT OF OR IN CONNECTION WITH THE SOFTWARE OR THE USE OR OTHER DEALINGS IN THE
# SOFTWARE.
"""Module containing the faces service implementation for v0."""

import grpc

from ansys.geometry.core.errors import protect_grpc

from ..base.conversions import (
    from_measurement_to_server_angle,
    from_measurement_to_server_length,
    to_area,
    to_distance,
)
from ..base.faces import GRPCFacesService
from .conversions import (
    build_grpc_id,
    from_grpc_curve_to_curve,
    from_grpc_point_to_point3d,
    from_grpc_surface_to_surface,
    from_line_to_grpc_line,
    from_point3d_to_grpc_point,
    from_unit_vector_to_grpc_direction,
)


class GRPCFacesServiceV0(GRPCFacesService):  # pragma: no cover
    """Faces service for gRPC communication with the Geometry server.

    This class provides methods to interact with the Geometry server's
    faces service. It is specifically designed for the v0 version of the
    Geometry API.

    Parameters
    ----------
    channel : grpc.Channel
        The gRPC channel to the server.
    """

    @protect_grpc
    def __init__(self, channel: grpc.Channel):  # noqa: D102
        from ansys.api.geometry.v0.commands_pb2_grpc import CommandsStub
        from ansys.api.geometry.v0.faces_pb2_grpc import FacesStub

        self.stub = FacesStub(channel)
        self.commands_stub = CommandsStub(channel)

    @protect_grpc
    def get_surface(self, **kwargs) -> dict:  # noqa: D102
        # Create the request - assumes all inputs are valid and of the proper type
        request = build_grpc_id(kwargs["id"])

        # Call the gRPC service
        response = self.stub.GetSurface(request=request)

        # Return the response - formatted as a dictionary
        return {
            "surface": from_grpc_surface_to_surface(response, kwargs["surface_type"]),
        }

    @protect_grpc
    def get_box_uv(self, **kwargs) -> dict:  # noqa: D102
        # Create the request - assumes all inputs are valid and of the proper type
        request = build_grpc_id(kwargs["id"])

        # Call the gRPC service
        response = self.stub.GetBoxUV(request=request)

        # Return the response - formatted as a dictionary
        return {
            "uv_box": {
                "u": (response.start_u, response.end_u),
                "v": (response.start_v, response.end_v),
            }
        }

    @protect_grpc
    def get_area(self, **kwargs) -> dict:  # noqa: D102
        # Create the request - assumes all inputs are valid and of the proper type
        request = build_grpc_id(kwargs["id"])

        # Call the gRPC service
        response = self.stub.GetArea(request=request)

        # Return the response - formatted as a dictionary
        return {"area": to_area(response.area)}

    @protect_grpc
    def get_edges(self, **kwargs) -> dict:  # noqa: D102
        # Create the request - assumes all inputs are valid and of the proper type
        request = build_grpc_id(kwargs["id"])

        # Call the gRPC service
        response = self.stub.GetEdges(request=request)

        # Return the response - formatted as a dictionary
        return {
            "edges": [
                {
                    "id": edge.id,
                    "curve_type": edge.curve_type,
                    "is_reversed": edge.is_reversed,
                }
                for edge in response.edges
            ]
        }

    @protect_grpc
    def get_vertices(self, **kwargs) -> dict:  # noqa: D102
        # Create the request - assumes all inputs are valid and of the proper type
        from ansys.api.geometry.v0.faces_pb2 import GetVerticesRequest

        request = GetVerticesRequest(face_id=build_grpc_id(kwargs["id"]))

        # Call the gRPC service
        response = self.stub.GetVertices(request=request)

        # Return the response - formatted as a dictionary
        return {
            "vertices": [
                {
                    "id": vertex.id.id,
                    "position": from_grpc_point_to_point3d(vertex.position),
                }
                for vertex in response.vertices
            ]
        }

    @protect_grpc
    def get_loops(self, **kwargs) -> dict:  # noqa: D102
        # Create the request - assumes all inputs are valid and of the proper type
        request = build_grpc_id(kwargs["id"])

        # Call the gRPC service
        response = self.stub.GetLoops(request=request)

        # Return the response - formatted as a dictionary
        return {
            "loops": [
                {
                    "type": loop.type,
                    "length": to_distance(loop.length).value,
                    "min_corner": from_grpc_point_to_point3d(loop.bounding_box.min),
                    "max_corner": from_grpc_point_to_point3d(loop.bounding_box.max),
                    "edges": [edge for edge in loop.edges],
                }
                for loop in response.loops
            ]
        }

    @protect_grpc
    def get_color(self, **kwargs) -> dict:  # noqa: D102
        # Create the request - assumes all inputs are valid and of the proper type
        request = build_grpc_id(kwargs["id"])

        # Call the gRPC service
        response = self.stub.GetColor(request=request)

        # Return the response - formatted as a dictionary
        return {"color": response.color}

    @protect_grpc
    def get_bounding_box(self, **kwargs) -> dict:  # noqa: D102
        # Create the request - assumes all inputs are valid and of the proper type
        request = build_grpc_id(kwargs["id"])

        # Call the gRPC service
        response = self.stub.GetBoundingBox(request=request)

        # Return the response - formatted as a dictionary
        return {
            "min_corner": from_grpc_point_to_point3d(response.min),
            "max_corner": from_grpc_point_to_point3d(response.max),
            "center": from_grpc_point_to_point3d(response.center),
        }

    @protect_grpc
    def set_color(self, **kwargs) -> dict:  # noqa: D102
        from ansys.api.geometry.v0.faces_pb2 import SetColorRequest

        # Create the request - assumes all inputs are valid and of the proper type
        request = SetColorRequest(
            face_id=kwargs["id"],
            color=kwargs["color"],
        )
        # Call the gRPC service
        response = self.stub.SetColor(request=request)

        # Return the response - formatted as a dictionary
        return {"success": response.success}

    @protect_grpc
    def get_normal(self, **kwargs) -> dict:  # noqa: D102
        from ansys.api.geometry.v0.faces_pb2 import GetNormalRequest

        from ansys.geometry.core.math.vector import UnitVector3D

        # Create the request - assumes all inputs are valid and of the proper type
        request = GetNormalRequest(
            id=kwargs["id"],
            u=kwargs["u"],
            v=kwargs["v"],
        )

        # Call the gRPC service
        response = self.stub.GetNormal(request=request)

        # Return the response - formatted as a dictionary
        return {
            "normal": UnitVector3D(
                [response.direction.x, response.direction.y, response.direction.z]
            ),
        }

    @protect_grpc
    def evaluate(self, **kwargs) -> dict:  # noqa: D102
        from ansys.api.geometry.v0.faces_pb2 import EvaluateRequest

        # Create the request - assumes all inputs are valid and of the proper type
        request = EvaluateRequest(
            id=kwargs["id"],
            u=kwargs["u"],
            v=kwargs["v"],
        )

        # Call the gRPC service
        response = self.stub.Evaluate(request=request)

        # Return the response - formatted as a dictionary
        return {
            "point": from_grpc_point_to_point3d(response.point),
        }

    @protect_grpc
    def create_iso_parametric_curve(self, **kwargs) -> dict:  # noqa: D102
        from ansys.api.geometry.v0.faces_pb2 import CreateIsoParamCurvesRequest

        from ansys.geometry.core.shapes.parameterization import Interval

        # Create the request - assumes all inputs are valid and of the proper type
        request = CreateIsoParamCurvesRequest(
            id=kwargs["id"],
            u_dir_curve=kwargs["use_u_param"],
            proportion=kwargs["parameter"],
        )

        # Call the gRPC service
        response = self.stub.CreateIsoParamCurves(request=request)

        # Return the response - formatted as a dictionary
        return {
            "curves": [
                {
                    "geometry": from_grpc_curve_to_curve(curve.curve),
                    "start": from_grpc_point_to_point3d(curve.start),
                    "end": from_grpc_point_to_point3d(curve.end),
                    "interval": Interval(curve.interval_start, curve.interval_end),
                    "length": to_distance(curve.length).value,
                }
                for curve in response.curves
            ]
        }

    @protect_grpc
    def extrude_faces(self, **kwargs) -> dict:  # noqa: D102
<<<<<<< HEAD
        from ansys.api.dbu.v0.dbumodels_pb2 import EntityIdentifier
=======
>>>>>>> 538ff146
        from ansys.api.geometry.v0.commands_pb2 import ExtrudeFacesRequest

        # Assign direction
        direction = (
            None
            if kwargs["direction"] is None
            else from_unit_vector_to_grpc_direction(kwargs["direction"])
        )

        # Create the request - assumes all inputs are valid and of the proper type
        request = ExtrudeFacesRequest(
<<<<<<< HEAD
            faces=[EntityIdentifier(id=face_id) for face_id in kwargs["face_ids"]],
=======
            faces=[build_grpc_id(id) for id in kwargs["face_ids"]],
>>>>>>> 538ff146
            distance=from_measurement_to_server_length(kwargs["distance"]),
            direction=direction,
            extrude_type=kwargs["extrude_type"].value,
            pull_symmetric=kwargs["pull_symmetric"],
            offset_mode=kwargs["offset_mode"].value,
            copy=kwargs["copy"],
            force_do_as_extrude=kwargs["force_do_as_extrude"],
        )

        # Call the gRPC service
        response = self.commands_stub.ExtrudeFaces(request=request)

        # Return the response - formatted as a dictionary
        return {
            "success": response.success,
            "created_bodies": [body.id for body in response.created_bodies],
        }

    @protect_grpc
    def extrude_faces_up_to(self, **kwargs) -> dict:  # noqa: D102
<<<<<<< HEAD
        from ansys.api.dbu.v0.dbumodels_pb2 import EntityIdentifier
=======
>>>>>>> 538ff146
        from ansys.api.geometry.v0.commands_pb2 import ExtrudeFacesUpToRequest

        # Create the request - assumes all inputs are valid and of the proper type
        request = ExtrudeFacesUpToRequest(
<<<<<<< HEAD
            faces=[EntityIdentifier(id=face_id) for face_id in kwargs["face_ids"]],
            up_to_selection=EntityIdentifier(id=kwargs["up_to_selection_id"]),
=======
            faces=[build_grpc_id(id) for id in kwargs["face_ids"]],
            up_to_selection=build_grpc_id(kwargs["up_to_selection_id"]),
>>>>>>> 538ff146
            seed_point=from_point3d_to_grpc_point(kwargs["seed_point"]),
            direction=from_unit_vector_to_grpc_direction(kwargs["direction"]),
            extrude_type=kwargs["extrude_type"].value,
            pull_symmetric=kwargs["pull_symmetric"],
            offset_mode=kwargs["offset_mode"].value,
            copy=kwargs["copy"],
            force_do_as_extrude=kwargs["force_do_as_extrude"],
        )

        # Call the gRPC service
        response = self.commands_stub.ExtrudeFacesUpTo(request=request)

        # Return the response - formatted as a dictionary
        return {
            "success": response.success,
            "created_bodies": [body.id for body in response.created_bodies],
        }

    @protect_grpc
    def offset_faces_set_radius(self, **kwargs) -> dict:  # noqa: D102
<<<<<<< HEAD
        from ansys.api.dbu.v0.dbumodels_pb2 import EntityIdentifier
=======
>>>>>>> 538ff146
        from ansys.api.geometry.v0.commands_pb2 import OffsetFacesSetRadiusRequest

        # Create the request - assumes all inputs are valid and of the proper type
        request = OffsetFacesSetRadiusRequest(
<<<<<<< HEAD
            faces=[EntityIdentifier(id=face_id) for face_id in kwargs["face_ids"]],
=======
            faces=[build_grpc_id(id) for id in kwargs["face_ids"]],
>>>>>>> 538ff146
            radius=from_measurement_to_server_length(kwargs["radius"]),
            offset_mode=kwargs["offset_mode"].value,
            copy=kwargs["copy"],
            extrude_type=kwargs["extrude_type"].value,
        )

        # Call the gRPC service
        response = self.commands_stub.OffsetFacesSetRadius(request=request)

        # Return the response - formatted as a dictionary
        return {
            "success": response.success,
        }

    @protect_grpc
    def revolve_faces(self, **kwargs) -> dict:  # noqa: D102
<<<<<<< HEAD
        from ansys.api.dbu.v0.dbumodels_pb2 import EntityIdentifier
=======
>>>>>>> 538ff146
        from ansys.api.geometry.v0.commands_pb2 import RevolveFacesRequest

        # Create the request - assumes all inputs are valid and of the proper type
        request = RevolveFacesRequest(
<<<<<<< HEAD
            selection=[EntityIdentifier(id=object_id) for object_id in kwargs["selection_ids"]],
=======
            selection=[build_grpc_id(id) for id in kwargs["selection_ids"]],
>>>>>>> 538ff146
            axis=from_line_to_grpc_line(kwargs["axis"]),
            angle=from_measurement_to_server_angle(kwargs["angle"]),
            extrude_type=kwargs["extrude_type"].value,
        )

        # Call the gRPC service
        response = self.commands_stub.RevolveFaces(request=request)

        # Return the response - formatted as a dictionary
        return {
            "success": response.success,
            "created_bodies": [body.id for body in response.created_bodies],
        }

    @protect_grpc
    def revolve_faces_up_to(self, **kwargs) -> dict:  # noqa: D102
<<<<<<< HEAD
        from ansys.api.dbu.v0.dbumodels_pb2 import EntityIdentifier
=======
>>>>>>> 538ff146
        from ansys.api.geometry.v0.commands_pb2 import RevolveFacesUpToRequest

        # Create the request - assumes all inputs are valid and of the proper type
        request = RevolveFacesUpToRequest(
<<<<<<< HEAD
            selection=[EntityIdentifier(id=object_id) for object_id in kwargs["selection_ids"]],
            up_to_selection=EntityIdentifier(id=kwargs["up_to_selection_id"]),
=======
            selection=[build_grpc_id(id) for id in kwargs["selection_ids"]],
            up_to_selection=build_grpc_id(kwargs["up_to_selection_id"]),
>>>>>>> 538ff146
            axis=from_line_to_grpc_line(kwargs["axis"]),
            direction=from_unit_vector_to_grpc_direction(kwargs["direction"]),
            extrude_type=kwargs["extrude_type"].value,
        )

        # Call the gRPC service
        response = self.commands_stub.RevolveFacesUpTo(request=request)

        # Return the response - formatted as a dictionary
        return {
            "success": response.success,
            "created_bodies": [body.id for body in response.created_bodies],
        }

    @protect_grpc
    def revolve_faces_by_helix(self, **kwargs) -> dict:  # noqa: D102
<<<<<<< HEAD
        from ansys.api.dbu.v0.dbumodels_pb2 import EntityIdentifier
=======
>>>>>>> 538ff146
        from ansys.api.geometry.v0.commands_pb2 import RevolveFacesByHelixRequest

        # Create the request - assumes all inputs are valid and of the proper type
        request = RevolveFacesByHelixRequest(
<<<<<<< HEAD
            selection=[EntityIdentifier(id=object_id) for object_id in kwargs["selection_ids"]],
=======
            selection=[build_grpc_id(id) for id in kwargs["selection_ids"]],
>>>>>>> 538ff146
            axis=from_line_to_grpc_line(kwargs["axis"]),
            direction=from_unit_vector_to_grpc_direction(kwargs["direction"]),
            height=from_measurement_to_server_length(kwargs["height"]),
            pitch=from_measurement_to_server_length(kwargs["pitch"]),
            taper_angle=from_measurement_to_server_angle(kwargs["taper_angle"]),
            right_handed=kwargs["right_handed"],
            both_sides=kwargs["both_sides"],
            extrude_type=kwargs["extrude_type"].value,
        )

        # Call the gRPC service
        response = self.commands_stub.RevolveFacesByHelix(request=request)

        # Return the response - formatted as a dictionary
        return {
            "success": response.success,
            "created_bodies": [body.id for body in response.created_bodies],
        }

    @protect_grpc
    def replace_faces(self, **kwargs) -> dict:  # noqa: D102
<<<<<<< HEAD
        from ansys.api.dbu.v0.dbumodels_pb2 import EntityIdentifier
=======
>>>>>>> 538ff146
        from ansys.api.geometry.v0.commands_pb2 import ReplaceFaceRequest

        # Create the request - assumes all inputs are valid and of the proper type
        request = ReplaceFaceRequest(
<<<<<<< HEAD
            target_selection=[EntityIdentifier(id=object_id) for object_id in kwargs["target_ids"]],
            replacement_selection=[
                EntityIdentifier(id=object_id) for object_id in kwargs["replacement_ids"]
            ],
=======
            target_selection=[build_grpc_id(id) for id in kwargs["target_ids"]],
            replacement_selection=[build_grpc_id(id) for id in kwargs["replacement_ids"]],
>>>>>>> 538ff146
        )

        # Call the gRPC service
        response = self.commands_stub.ReplaceFace(request=request)

        # Return the response - formatted as a dictionary
        return {
            "success": response.success,
        }

    @protect_grpc
    def thicken_faces(self, **kwargs) -> dict:  # noqa: D102
<<<<<<< HEAD
        from ansys.api.dbu.v0.dbumodels_pb2 import EntityIdentifier
=======
>>>>>>> 538ff146
        from ansys.api.geometry.v0.commands_pb2 import ThickenFacesRequest

        # Create the request - assumes all inputs are valid and of the proper type
        request = ThickenFacesRequest(
<<<<<<< HEAD
            faces=[EntityIdentifier(id=face_id) for face_id in kwargs["face_ids"]],
=======
            faces=[build_grpc_id(id) for id in kwargs["face_ids"]],
>>>>>>> 538ff146
            direction=from_unit_vector_to_grpc_direction(kwargs["direction"]),
            value=from_measurement_to_server_length(kwargs["thickness"]),
            extrude_type=kwargs["extrude_type"].value,
            pull_symmetric=kwargs["pull_symmetric"],
            select_direction=kwargs["select_direction"],
        )

        # Call the gRPC service
        response = self.commands_stub.ThickenFaces(request=request)

        # Return the response - formatted as a dictionary
        return {
            "success": response.success,
        }

    @protect_grpc
    def draft_faces(self, **kwargs) -> dict:  # noqa: D102
<<<<<<< HEAD
        from ansys.api.dbu.v0.dbumodels_pb2 import EntityIdentifier
=======
>>>>>>> 538ff146
        from ansys.api.geometry.v0.commands_pb2 import DraftFacesRequest

        # Create the request - assumes all inputs are valid and of the proper type
        request = DraftFacesRequest(
<<<<<<< HEAD
            faces=[EntityIdentifier(id=face_id) for face_id in kwargs["face_ids"]],
            reference_faces=[
                EntityIdentifier(id=face_id) for face_id in kwargs["reference_face_ids"]
            ],
=======
            faces=[build_grpc_id(id) for id in kwargs["face_ids"]],
            reference_faces=[build_grpc_id(id) for id in kwargs["reference_face_ids"]],
>>>>>>> 538ff146
            draft_side=kwargs["draft_side"].value,
            draft_angle=from_measurement_to_server_angle(kwargs["angle"]),
            extrude_type=kwargs["extrude_type"].value,
        )

        # Call the gRPC server
        response = self.commands_stub.DraftFaces(request=request)

        # Return the drafted faces
        return {
            "created_faces": [face.id for face in response.created_faces],
        }

    @protect_grpc
    def get_round_info(self, **kwargs) -> dict:  # noqa: D102
<<<<<<< HEAD
        from ansys.api.dbu.v0.dbumodels_pb2 import EntityIdentifier
        from ansys.api.geometry.v0.commands_pb2 import RoundInfoRequest

        # Create the request - assumes all inputs are valid and of the proper type
        request = RoundInfoRequest(
            face=EntityIdentifier(id=kwargs["face_id"]),
        )
=======
        from ansys.api.geometry.v0.commands_pb2 import RoundInfoRequest

        # Create the request - assumes all inputs are valid and of the proper type
        request = RoundInfoRequest(face=build_grpc_id(kwargs["face_id"]))
>>>>>>> 538ff146

        # Call the gRPC service
        response = self.commands_stub.GetRoundInfo(request=request)

        # Return the response - formatted as a dictionary
        return {
            "along_u": response.along_u,
            "radius": response.radius,
<<<<<<< HEAD
        }

    @protect_grpc
    def offset_faces(self, **kwargs) -> dict:  # noqa: D102
        from ansys.api.dbu.v0.dbumodels_pb2 import EntityIdentifier
        from ansys.api.geometry.v0.faces_pb2 import OffsetFacesRequest, OffsetFacesRequestData

        # Create the request - assumes all inputs are valid and of the proper type
        request = OffsetFacesRequest(
            request_data=[
                OffsetFacesRequestData(
                    faces=[EntityIdentifier(id=face_id) for face_id in kwargs["face_ids"]],
                    offset=from_measurement_to_server_length(kwargs["distance"]),
                    direction=from_unit_vector_to_grpc_direction(kwargs["direction"]),
                    extrude_type=kwargs["extrude_type"].value,
                )
            ]
        )

        # Call the gRPC service
        response = self.stub.OffsetFaces(request=request)

        # Return the response - formatted as a dictionary
        return {
            "results": [
                [face.id for face in response_data.new_faces]
                for response_data in response.response_data
            ]
=======
>>>>>>> 538ff146
        }<|MERGE_RESOLUTION|>--- conflicted
+++ resolved
@@ -282,10 +282,6 @@
 
     @protect_grpc
     def extrude_faces(self, **kwargs) -> dict:  # noqa: D102
-<<<<<<< HEAD
-        from ansys.api.dbu.v0.dbumodels_pb2 import EntityIdentifier
-=======
->>>>>>> 538ff146
         from ansys.api.geometry.v0.commands_pb2 import ExtrudeFacesRequest
 
         # Assign direction
@@ -297,11 +293,7 @@
 
         # Create the request - assumes all inputs are valid and of the proper type
         request = ExtrudeFacesRequest(
-<<<<<<< HEAD
-            faces=[EntityIdentifier(id=face_id) for face_id in kwargs["face_ids"]],
-=======
             faces=[build_grpc_id(id) for id in kwargs["face_ids"]],
->>>>>>> 538ff146
             distance=from_measurement_to_server_length(kwargs["distance"]),
             direction=direction,
             extrude_type=kwargs["extrude_type"].value,
@@ -322,21 +314,12 @@
 
     @protect_grpc
     def extrude_faces_up_to(self, **kwargs) -> dict:  # noqa: D102
-<<<<<<< HEAD
-        from ansys.api.dbu.v0.dbumodels_pb2 import EntityIdentifier
-=======
->>>>>>> 538ff146
         from ansys.api.geometry.v0.commands_pb2 import ExtrudeFacesUpToRequest
 
         # Create the request - assumes all inputs are valid and of the proper type
         request = ExtrudeFacesUpToRequest(
-<<<<<<< HEAD
-            faces=[EntityIdentifier(id=face_id) for face_id in kwargs["face_ids"]],
-            up_to_selection=EntityIdentifier(id=kwargs["up_to_selection_id"]),
-=======
             faces=[build_grpc_id(id) for id in kwargs["face_ids"]],
             up_to_selection=build_grpc_id(kwargs["up_to_selection_id"]),
->>>>>>> 538ff146
             seed_point=from_point3d_to_grpc_point(kwargs["seed_point"]),
             direction=from_unit_vector_to_grpc_direction(kwargs["direction"]),
             extrude_type=kwargs["extrude_type"].value,
@@ -357,19 +340,11 @@
 
     @protect_grpc
     def offset_faces_set_radius(self, **kwargs) -> dict:  # noqa: D102
-<<<<<<< HEAD
-        from ansys.api.dbu.v0.dbumodels_pb2 import EntityIdentifier
-=======
->>>>>>> 538ff146
         from ansys.api.geometry.v0.commands_pb2 import OffsetFacesSetRadiusRequest
 
         # Create the request - assumes all inputs are valid and of the proper type
         request = OffsetFacesSetRadiusRequest(
-<<<<<<< HEAD
-            faces=[EntityIdentifier(id=face_id) for face_id in kwargs["face_ids"]],
-=======
             faces=[build_grpc_id(id) for id in kwargs["face_ids"]],
->>>>>>> 538ff146
             radius=from_measurement_to_server_length(kwargs["radius"]),
             offset_mode=kwargs["offset_mode"].value,
             copy=kwargs["copy"],
@@ -386,19 +361,11 @@
 
     @protect_grpc
     def revolve_faces(self, **kwargs) -> dict:  # noqa: D102
-<<<<<<< HEAD
-        from ansys.api.dbu.v0.dbumodels_pb2 import EntityIdentifier
-=======
->>>>>>> 538ff146
         from ansys.api.geometry.v0.commands_pb2 import RevolveFacesRequest
 
         # Create the request - assumes all inputs are valid and of the proper type
         request = RevolveFacesRequest(
-<<<<<<< HEAD
-            selection=[EntityIdentifier(id=object_id) for object_id in kwargs["selection_ids"]],
-=======
             selection=[build_grpc_id(id) for id in kwargs["selection_ids"]],
->>>>>>> 538ff146
             axis=from_line_to_grpc_line(kwargs["axis"]),
             angle=from_measurement_to_server_angle(kwargs["angle"]),
             extrude_type=kwargs["extrude_type"].value,
@@ -415,21 +382,12 @@
 
     @protect_grpc
     def revolve_faces_up_to(self, **kwargs) -> dict:  # noqa: D102
-<<<<<<< HEAD
-        from ansys.api.dbu.v0.dbumodels_pb2 import EntityIdentifier
-=======
->>>>>>> 538ff146
         from ansys.api.geometry.v0.commands_pb2 import RevolveFacesUpToRequest
 
         # Create the request - assumes all inputs are valid and of the proper type
         request = RevolveFacesUpToRequest(
-<<<<<<< HEAD
-            selection=[EntityIdentifier(id=object_id) for object_id in kwargs["selection_ids"]],
-            up_to_selection=EntityIdentifier(id=kwargs["up_to_selection_id"]),
-=======
             selection=[build_grpc_id(id) for id in kwargs["selection_ids"]],
             up_to_selection=build_grpc_id(kwargs["up_to_selection_id"]),
->>>>>>> 538ff146
             axis=from_line_to_grpc_line(kwargs["axis"]),
             direction=from_unit_vector_to_grpc_direction(kwargs["direction"]),
             extrude_type=kwargs["extrude_type"].value,
@@ -446,19 +404,11 @@
 
     @protect_grpc
     def revolve_faces_by_helix(self, **kwargs) -> dict:  # noqa: D102
-<<<<<<< HEAD
-        from ansys.api.dbu.v0.dbumodels_pb2 import EntityIdentifier
-=======
->>>>>>> 538ff146
         from ansys.api.geometry.v0.commands_pb2 import RevolveFacesByHelixRequest
 
         # Create the request - assumes all inputs are valid and of the proper type
         request = RevolveFacesByHelixRequest(
-<<<<<<< HEAD
-            selection=[EntityIdentifier(id=object_id) for object_id in kwargs["selection_ids"]],
-=======
             selection=[build_grpc_id(id) for id in kwargs["selection_ids"]],
->>>>>>> 538ff146
             axis=from_line_to_grpc_line(kwargs["axis"]),
             direction=from_unit_vector_to_grpc_direction(kwargs["direction"]),
             height=from_measurement_to_server_length(kwargs["height"]),
@@ -480,23 +430,12 @@
 
     @protect_grpc
     def replace_faces(self, **kwargs) -> dict:  # noqa: D102
-<<<<<<< HEAD
-        from ansys.api.dbu.v0.dbumodels_pb2 import EntityIdentifier
-=======
->>>>>>> 538ff146
         from ansys.api.geometry.v0.commands_pb2 import ReplaceFaceRequest
 
         # Create the request - assumes all inputs are valid and of the proper type
         request = ReplaceFaceRequest(
-<<<<<<< HEAD
-            target_selection=[EntityIdentifier(id=object_id) for object_id in kwargs["target_ids"]],
-            replacement_selection=[
-                EntityIdentifier(id=object_id) for object_id in kwargs["replacement_ids"]
-            ],
-=======
             target_selection=[build_grpc_id(id) for id in kwargs["target_ids"]],
             replacement_selection=[build_grpc_id(id) for id in kwargs["replacement_ids"]],
->>>>>>> 538ff146
         )
 
         # Call the gRPC service
@@ -509,19 +448,11 @@
 
     @protect_grpc
     def thicken_faces(self, **kwargs) -> dict:  # noqa: D102
-<<<<<<< HEAD
-        from ansys.api.dbu.v0.dbumodels_pb2 import EntityIdentifier
-=======
->>>>>>> 538ff146
         from ansys.api.geometry.v0.commands_pb2 import ThickenFacesRequest
 
         # Create the request - assumes all inputs are valid and of the proper type
         request = ThickenFacesRequest(
-<<<<<<< HEAD
-            faces=[EntityIdentifier(id=face_id) for face_id in kwargs["face_ids"]],
-=======
             faces=[build_grpc_id(id) for id in kwargs["face_ids"]],
->>>>>>> 538ff146
             direction=from_unit_vector_to_grpc_direction(kwargs["direction"]),
             value=from_measurement_to_server_length(kwargs["thickness"]),
             extrude_type=kwargs["extrude_type"].value,
@@ -539,23 +470,12 @@
 
     @protect_grpc
     def draft_faces(self, **kwargs) -> dict:  # noqa: D102
-<<<<<<< HEAD
-        from ansys.api.dbu.v0.dbumodels_pb2 import EntityIdentifier
-=======
->>>>>>> 538ff146
         from ansys.api.geometry.v0.commands_pb2 import DraftFacesRequest
 
         # Create the request - assumes all inputs are valid and of the proper type
         request = DraftFacesRequest(
-<<<<<<< HEAD
-            faces=[EntityIdentifier(id=face_id) for face_id in kwargs["face_ids"]],
-            reference_faces=[
-                EntityIdentifier(id=face_id) for face_id in kwargs["reference_face_ids"]
-            ],
-=======
             faces=[build_grpc_id(id) for id in kwargs["face_ids"]],
             reference_faces=[build_grpc_id(id) for id in kwargs["reference_face_ids"]],
->>>>>>> 538ff146
             draft_side=kwargs["draft_side"].value,
             draft_angle=from_measurement_to_server_angle(kwargs["angle"]),
             extrude_type=kwargs["extrude_type"].value,
@@ -571,20 +491,10 @@
 
     @protect_grpc
     def get_round_info(self, **kwargs) -> dict:  # noqa: D102
-<<<<<<< HEAD
-        from ansys.api.dbu.v0.dbumodels_pb2 import EntityIdentifier
         from ansys.api.geometry.v0.commands_pb2 import RoundInfoRequest
 
         # Create the request - assumes all inputs are valid and of the proper type
-        request = RoundInfoRequest(
-            face=EntityIdentifier(id=kwargs["face_id"]),
-        )
-=======
-        from ansys.api.geometry.v0.commands_pb2 import RoundInfoRequest
-
-        # Create the request - assumes all inputs are valid and of the proper type
         request = RoundInfoRequest(face=build_grpc_id(kwargs["face_id"]))
->>>>>>> 538ff146
 
         # Call the gRPC service
         response = self.commands_stub.GetRoundInfo(request=request)
@@ -593,7 +503,6 @@
         return {
             "along_u": response.along_u,
             "radius": response.radius,
-<<<<<<< HEAD
         }
 
     @protect_grpc
@@ -622,6 +531,4 @@
                 [face.id for face in response_data.new_faces]
                 for response_data in response.response_data
             ]
-=======
->>>>>>> 538ff146
         }