"""Sphinx documentation configuration file."""

from datetime import datetime
import json
import os
from pathlib import Path
import time

from ansys_sphinx_theme import (
    ansys_favicon,
    ansys_logo_white,
    ansys_logo_white_cropped,
    get_version_match,
    latex,
    watermark,
)
import requests
import sphinx
from sphinx.builders.latex import LaTeXBuilder
from sphinx.util import logging

from ansys.geometry.core import __version__

# Convert notebooks into Python scripts and include them in the output files
logger = logging.getLogger(__name__)


# For some reason the global var is not working on doc build...
# import ansys.tools.visualization_interface as viz_interface
#
# viz_interface.DOCUMENTATION_BUILD = True
#
# Using env var instead
os.environ["PYANSYS_VISUALIZER_DOC_MODE"] = "true"
os.environ["PYANSYS_VISUALIZER_HTML_BACKEND"] = "true"

LaTeXBuilder.supported_image_types = ["image/png", "image/pdf", "image/svg+xml"]


def get_wheelhouse_assets_dictionary():
    """Auxiliary method to build the wheelhouse assets dictionary."""
    assets_context_os = ["Linux", "Windows", "MacOS"]
    assets_context_runners = ["ubuntu-latest", "windows-latest", "macos-latest"]
    assets_context_python_versions = ["3.10", "3.11", "3.12"]
    if get_version_match(__version__) == "dev":
        # Try to retrieve the content three times before failing
        content = None
        for _ in range(3):
            response = requests.get(
                "https://api.github.com/repos/ansys/pyansys-geometry/releases/latest"
            )
            if response.status_code == 200:
                content = response.content
                break
            else:
                print("Failed to retrieve the latest release. Retrying...")
                time.sleep(2)

        if content is None:
            raise requests.exceptions.RequestException("Failed to retrieve the latest release.")

        # Just point to the latest version
        assets_context_version = json.loads(content)["name"]
    else:
        assets_context_version = f"v{__version__}"

    assets = {}
    for assets_os, assets_runner in zip(assets_context_os, assets_context_runners):
        download_links = []
        for assets_py_ver in assets_context_python_versions:
            temp_dict = {
                "os": assets_os,
                "runner": assets_runner,
                "python_versions": assets_py_ver,
                "latest_released_version": assets_context_version,
                "prefix_url": f"https://github.com/ansys/pyansys-geometry/releases/download/{assets_context_version}",  # noqa: E501
            }
            download_links.append(temp_dict)

        assets[assets_os] = download_links
    return assets


def intersphinx_pyansys_geometry(switcher_version: str):
    """Auxiliary method to build the intersphinx mapping for PyAnsys Geometry.

    Notes
    -----
    If the objects.inv file is not found whenever it is a release, the method
    will default to the "dev" version. If the objects.inv file is not found
    for the "dev" version, the method will return an empty string.

    Parameters
    ----------
    switcher_version : str
        Version of the PyAnsys Geometry package.

    Returns
    -------
    str
        The intersphinx mapping for PyAnsys Geometry.
    """
    prefix = "https://geometry.docs.pyansys.com/version"

    # Check if the object.inv file exists
    response = requests.get(f"{prefix}/{switcher_version}/objects.inv")

    if response.status_code == 404:
        if switcher_version == "dev":
            return ""
        else:
            return intersphinx_pyansys_geometry("dev")
    else:
        return f"{prefix}/{switcher_version}"


# Project information
project = "ansys-geometry-core"
copyright = f"(c) {datetime.now().year} ANSYS, Inc. All rights reserved"
author = "ANSYS, Inc."
release = version = __version__
cname = os.getenv("DOCUMENTATION_CNAME", default="geometry.docs.pyansys.com")
switcher_version = get_version_match(__version__)

# Select desired logo, theme, and declare the html title
html_theme = "ansys_sphinx_theme"
html_short_title = html_title = "PyAnsys Geometry"
html_baseurl = f"https://{cname}/version/stable"

# specify the location of your github repo
html_context = {
    "github_user": "ansys",
    "github_repo": "pyansys-geometry",
    "github_version": "main",
    "doc_path": "doc/source",
}
html_theme_options = {
    "logo": "pyansys",
    "switcher": {
        "json_url": f"https://{cname}/versions.json",
        "version_match": switcher_version,
    },
    "github_url": "https://github.com/ansys/pyansys-geometry",
    "show_prev_next": False,
    "show_breadcrumbs": True,
    "collapse_navigation": True,
    "use_edit_page_button": True,
    "additional_breadcrumbs": [
        ("PyAnsys", "https://docs.pyansys.com/"),
    ],
    "icon_links": [
        {
            "name": "Support",
            "url": "https://github.com/ansys/pyansys-geometry/discussions",
            "icon": "fa fa-comment fa-fw",
        },
        {
            "name": "Download documentation in PDF",
            "url": f"https://{cname}/version/{switcher_version}/_static/assets/download/ansys-geometry-core.pdf",  # noqa: E501
            "icon": "fa fa-file-pdf fa-fw",
        },
    ],
<<<<<<< HEAD
    # "use_meilisearch": {
    #     "api_key": os.getenv("MEILISEARCH_PUBLIC_API_KEY", ""),
    #     "index_uids": {
    #         f"pyansys-geometry-v{get_version_match(__version__).replace('.', '-')}": "PyAnsys-Geometry",  # noqa: E501
    #     },
    # },
    "ansys_sphinx_theme_autoapi": {
        "project": project,
    },
    "cheatsheet": {
        "file": "cheat_sheet.qmd",
        "title": "PyAnsys Geometry cheat sheet",
    },
    "static_search": {
        "threshold": 0.5,
=======
    "ansys_sphinx_theme_autoapi": {
        "project": project,
    },
    "static_search": {
        "threshold": 0.5,
        "min_chars_for_search": 2,
        "ignoreLocation": True,
>>>>>>> 4d0a5542
    },
}
# Sphinx extensions
extensions = [
    "sphinx.ext.intersphinx",
    "sphinx_copybutton",
    "nbsphinx",
    "myst_parser",
    "jupyter_sphinx",
    "sphinx_design",
    "sphinx_jinja",
    "ansys_sphinx_theme.extension.autoapi",
    "numpydoc",
]

# Intersphinx mapping
intersphinx_mapping = {
    "python": ("https://docs.python.org/3.11", None),
    "numpy": ("https://numpy.org/doc/stable", None),
    "scipy": ("https://docs.scipy.org/doc/scipy/", None),
    "pyvista": ("https://docs.pyvista.org/version/stable", None),
    "grpc": ("https://grpc.github.io/grpc/python/", None),
    "pint": ("https://pint.readthedocs.io/en/stable", None),
    "beartype": ("https://beartype.readthedocs.io/en/stable/", None),
    "docker": ("https://docker-py.readthedocs.io/en/stable/", None),
    "pypim": ("https://pypim.docs.pyansys.com/version/stable", None),
    "semver": ("https://python-semver.readthedocs.io/en/latest/", None),
}

# Conditional intersphinx mapping
if intersphinx_pyansys_geometry(switcher_version):
    intersphinx_mapping["ansys.geometry.core"] = (
        intersphinx_pyansys_geometry(switcher_version),
        None,
    )

# numpydoc configuration
numpydoc_show_class_members = False
numpydoc_xref_param_type = True

# Consider enabling numpydoc validation. See:
# https://numpydoc.readthedocs.io/en/latest/validation.html#
numpydoc_validate = True
numpydoc_validation_checks = {
    "GL06",  # Found unknown section
    "GL07",  # Sections are in the wrong order.
    # "GL08",  # The object does not have a docstring
    "GL09",  # Deprecation warning should precede extended summary
    "GL10",  # reST directives {directives} must be followed by two colons
    "SS01",  # No summary found
    "SS02",  # Summary does not start with a capital letter
    # "SS03", # Summary does not end with a period
    "SS04",  # Summary contains heading whitespaces
    # "SS05", # Summary must start with infinitive verb, not third person
    "RT02",  # The first line of the Returns section should contain only the
    # type, unless multiple values are being returned"
}

# static path
html_static_path = ["_static"]

html_css_files = [
    "custom.css",
]

html_favicon = ansys_favicon

# Add any paths that contain templates here, relative to this directory.
templates_path = ["_templates"]

# The suffix(es) of source filenames.
source_suffix = {
    ".rst": "restructuredtext",
    ".mystnb": "jupyter_notebook",
    ".md": "markdown",
}

# The master toctree document.
master_doc = "index"

# Configuration for Sphinx autoapi
suppress_warnings = [
    "autoapi.python_import_resolution",
    "design.grid",
    "config.cache",
    "design.fa-build",
]

# Examples gallery customization
nbsphinx_execute = "always"
nbsphinx_custom_formats = {
    ".mystnb": ["jupytext.reads", {"fmt": "mystnb"}],
}
nbsphinx_thumbnails = {
    "examples/01_getting_started/01_math": "_static/thumbnails/101_getting_started.png",
    "examples/01_getting_started/02_units": "_static/thumbnails/101_getting_started.png",
    "examples/01_getting_started/03_sketching": "_static/thumbnails/101_getting_started.png",
    "examples/01_getting_started/04_modeling": "_static/thumbnails/101_getting_started.png",
    "examples/01_getting_started/05_plotter_picker": "_static/thumbnails/101_getting_started.png",  # noqa: E501
    "examples/02_sketching/basic_usage": "_static/thumbnails/basic_usage.png",
    "examples/02_sketching/dynamic_sketch_plane": "_static/thumbnails/dynamic_sketch_plane.png",
    "examples/02_sketching/advanced_sketching_gears": "_static/thumbnails/advanced_sketching_gears.png",  # noqa: E501
    "examples/03_modeling/add_design_material": "_static/thumbnails/add_design_material.png",
    "examples/03_modeling/plate_with_hole": "_static/thumbnails/plate_with_hole.png",
    "examples/03_modeling/tessellation_usage": "_static/thumbnails/tessellation_usage.png",
    "examples/03_modeling/design_organization": "_static/thumbnails/design_organization.png",
    "examples/03_modeling/boolean_operations": "_static/thumbnails/boolean_operations.png",
    "examples/03_modeling/scale_map_mirror_bodies": "_static/thumbnails/scale_map_mirror_bodies.png",  # noqa: E501
    "examples/03_modeling/sweep_chain_profile": "_static/thumbnails/sweep_chain_profile.png",
    "examples/03_modeling/revolving": "_static/thumbnails/revolving.png",
    "examples/03_modeling/export_design": "_static/thumbnails/export_design.png",
    "examples/03_modeling/design_tree": "_static/thumbnails/design_tree.png",
    "examples/04_applied/01_naca_airfoils": "_static/thumbnails/naca_airfoils.png",
    "examples/04_applied/02_naca_fluent": "_static/thumbnails/naca_fluent.png",
}
nbsphinx_epilog = """
----

.. admonition:: Download this example

    Download this example as a `Jupyter Notebook <{cname_pref}/{ipynb_file_loc}>`_
    or as a `Python script <{cname_pref}/{py_file_loc}>`_.

""".format(
    cname_pref=f"https://{cname}/version/{switcher_version}",
    ipynb_file_loc="{{ env.docname }}.ipynb",
    py_file_loc="{{ env.docname }}.py",
)

nbsphinx_prolog = """

.. admonition:: Download this example

    Download this example as a `Jupyter Notebook <{cname_pref}/{ipynb_file_loc}>`_
    or as a `Python script <{cname_pref}/{py_file_loc}>`_.

----
""".format(
    cname_pref=f"https://{cname}/version/{switcher_version}",
    ipynb_file_loc="{{ env.docname }}.ipynb",
    py_file_loc="{{ env.docname }}.py",
)

typehints_defaults = "comma"
simplify_optional_unions = False

# additional logos for the latex coverpage
latex_additional_files = [watermark, ansys_logo_white, ansys_logo_white_cropped]

# change the preamble of latex with customized title page
# variables are the title of pdf, watermark
latex_elements = {"preamble": latex.generate_preamble(html_title)}

linkcheck_exclude_documents = ["index", "getting_started/local/index"]
linkcheck_ignore = [
    r"https://github.com/ansys/pyansys-geometry-binaries",
    r"https://download.ansys.com/",
    r".*/examples/.*.py",
    r".*/examples/.*.ipynb",
    r"_static/assets/.*",
]

# If we are on a release, we have to ignore the "release" URLs, since it is not
# available until the release is published.
if switcher_version != "dev":
    linkcheck_ignore.append(
        rf"https://github.com/ansys/pyansys-geometry/releases/download/v{__version__}/.*"
    )  # noqa: E501
    linkcheck_ignore.append(
        f"https://github.com/ansys/pyansys-geometry/releases/tag/v{__version__}"
    )  # noqa: E501

# User agent
user_agent = "Mozilla/5.0 (Windows NT 10.0; Win64; x64) AppleWebKit/537.36 (KHTML, like Gecko) Chrome/123.0.0.0 Safari/537.36 Edg/123.0.2420.81"  # noqa: E501


# -- Declare the Jinja context -----------------------------------------------
exclude_patterns = []
BUILD_API = True if os.environ.get("BUILD_API", "true") == "true" else False
if not BUILD_API:
    exclude_patterns.append("autoapi")

BUILD_EXAMPLES = True if os.environ.get("BUILD_EXAMPLES", "true") == "true" else False
if not BUILD_EXAMPLES:
    exclude_patterns.append("examples/**")
    exclude_patterns.append("examples.rst")

jinja_contexts = {
    "main_toctree": {
        "build_api": BUILD_API,
        "build_examples": BUILD_EXAMPLES,
    },
    "linux_containers": {
        "add_windows_warnings": False,
    },
    "windows_containers": {
        "add_windows_warnings": True,
    },
    "wheelhouse-assets": {"assets": get_wheelhouse_assets_dictionary()},
}

nitpick_ignore_regex = [
    # Ignore typing
    (r"py:.*", r"optional"),
    (r"py:.*", r"ansys.geometry.core.typing.*"),
    (r"py:.*", r"Real.*"),
    (r"py:.*", r"SketchObject"),
    # Ignore API package
    (r"py:.*", r"ansys.api.geometry.v0.*"),
    (r"py:.*", r"GRPC.*"),
    (r"py:.*", r"method"),
    # Python std lib errors
    (r"py:obj", r"logging.PercentStyle"),
]


def convert_notebooks_to_scripts(app: sphinx.application.Sphinx, exception):
    """Convert notebooks to scripts.

    Parameters
    ----------
    app : sphinx.application.Sphinx
        Sphinx instance containing all the configuration for the documentation build.
    exception : Exception
        Exception raised during the build process.
    """
    if exception is None:
        # Get the examples output directory and retrieve all the notebooks
        import subprocess

        examples_output_dir = Path(app.outdir) / "examples"
        if not examples_output_dir.exists():
            logger.info("No examples directory found, skipping conversion...")
            return

        notebooks = examples_output_dir.glob("**/*.ipynb")
        count = 0
        for notebook in notebooks:
            count += 1
            logger.info(f"Converting {notebook}")  # using jupytext
            output = subprocess.run(
                [
                    "jupytext",
                    "--to",
                    "py",
                    str(notebook),
                    "--output",
                    str(notebook.with_suffix(".py")),
                ],
                env=os.environ,
                capture_output=True,
            )

            if output.returncode != 0:
                logger.error(f"Error converting {notebook} to script")
                logger.error(output.stderr)

        if count == 0:
            logger.warning("No notebooks found to convert to scripts")
        else:
            logger.info(f"Converted {count} notebooks to scripts")


def replace_version_in_qmd(file_path: Path, search, replace):
    """Update the version in cheatsheet."""
    with file_path.open("r") as file:
        content = file.read()

    logger.info(f"replace_version_in_qmd: replacing {search} with {replace}")
    content = content.replace(f"version: {search}", f"version: {replace}")

    with file_path.open("w") as file:
        file.write(content)


def update_qmd_mod(app: sphinx.application.Sphinx):
    """Update the version in cheatsheet."""
    cheathseet_path = Path(__file__).parent / "cheat_sheet.qmd"
    logger.info(f"Changing {cheathseet_path}")
    replace_version_in_qmd(cheathseet_path, "main", version)


def revert_qmd_mod(app: sphinx.application.Sphinx, exception):
    """Revert the version in cheatsheet that was modified."""
    cheathseet_path = Path(__file__).parent / "cheat_sheet.qmd"
    logger.info(f"Reverting {cheathseet_path}")
    replace_version_in_qmd(cheathseet_path, version, "main")


def setup(app: sphinx.application.Sphinx):
    """Run different hook functions during the documentation build.

    Parameters
    ----------
    app : sphinx.application.Sphinx
        Sphinx instance containing all the configuration for the documentation build.
    """
    logger.info("Configuring Sphinx hooks...")

    # At the beginning of the build process - update the version in cheatsheet
    app.connect("builder-inited", update_qmd_mod)

    if BUILD_EXAMPLES:
        # Run at the end of the build process
        logger.info("Connecting build-finished hook for converting notebooks to scripts...")
        app.connect("build-finished", convert_notebooks_to_scripts)

    # Reverting the version in cheatsheet
    app.connect("build-finished", revert_qmd_mod)<|MERGE_RESOLUTION|>--- conflicted
+++ resolved
@@ -160,31 +160,17 @@
             "icon": "fa fa-file-pdf fa-fw",
         },
     ],
-<<<<<<< HEAD
-    # "use_meilisearch": {
-    #     "api_key": os.getenv("MEILISEARCH_PUBLIC_API_KEY", ""),
-    #     "index_uids": {
-    #         f"pyansys-geometry-v{get_version_match(__version__).replace('.', '-')}": "PyAnsys-Geometry",  # noqa: E501
-    #     },
-    # },
     "ansys_sphinx_theme_autoapi": {
         "project": project,
     },
     "cheatsheet": {
         "file": "cheat_sheet.qmd",
         "title": "PyAnsys Geometry cheat sheet",
-    },
-    "static_search": {
-        "threshold": 0.5,
-=======
-    "ansys_sphinx_theme_autoapi": {
-        "project": project,
     },
     "static_search": {
         "threshold": 0.5,
         "min_chars_for_search": 2,
         "ignoreLocation": True,
->>>>>>> 4d0a5542
     },
 }
 # Sphinx extensions
