--- conflicted
+++ resolved
@@ -1,5 +1,6 @@
 """PyGeometry primitives subpackage."""
-<<<<<<< HEAD
+
+from ansys.geometry.core.primitives.cylinder import Cylinder
 from ansys.geometry.core.primitives.matrix import (
     Matrix33,
     Matrix44,
@@ -11,6 +12,7 @@
 from ansys.geometry.core.primitives.vector import UnitVector2D, UnitVector3D, Vector2D, Vector3D
 
 __all__ = [
+    "Cylinder",
     "Point2D",
     "Point3D",
     "UnitVector2D",
@@ -23,10 +25,3 @@
     "TranslationMatrix2D",
     "TranslationMatrix3D",
 ]
-=======
-from ansys.geometry.core.primitives.cylinder import Cylinder
-from ansys.geometry.core.primitives.point import Point2D, Point3D
-from ansys.geometry.core.primitives.vector import UnitVector2D, UnitVector3D, Vector2D, Vector3D
-
-__all__ = ["Cylinder", "Point2D", "Point3D", "UnitVector2D", "UnitVector3D", "Vector2D", "Vector3D"]
->>>>>>> f6307c49
