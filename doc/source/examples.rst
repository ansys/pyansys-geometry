--- conflicted
+++ resolved
@@ -63,7 +63,7 @@
 
     examples/04_applied/01_naca_airfoils.mystnb
     examples/04_applied/02_naca_fluent.mystnb
-<<<<<<< HEAD
+    examples/04_applied/03_ahmed_body_fluent.mystnb
 
 Miscellaneous examples
 ----------------------
@@ -71,7 +71,4 @@
 .. nbgallery::
     :caption: Miscellaneous examples
 
-    examples/99_misc/template.mystnb
-=======
-    examples/04_applied/03_ahmed_body_fluent.mystnb
->>>>>>> 757cd1e3
+    examples/99_misc/template.mystnb