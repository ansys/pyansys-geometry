import grpc
from pint import Quantity
import pytest

from ansys.geometry.core.connection.client import GrpcClient, wait_until_healthy
from ansys.geometry.core.connection.conversions import (
    arc_to_grpc_arc,
    circle_to_grpc_circle,
    ellipse_to_grpc_ellipse,
    frame_to_grpc_frame,
    plane_to_grpc_plane,
    point2D_to_grpc_point,
    point_to_grpc_point,
    polygon_to_grpc_polygon,
    segment_to_grpc_line,
    sketch_arc_to_grpc_arc,
    sketch_circle_to_grpc_circle,
    sketch_segment_to_grpc_line,
    unit_vector_to_grpc_direction,
)
from ansys.geometry.core.math import Frame, Plane, Point3D, UnitVector3D
from ansys.geometry.core.math.point import Point2D
from ansys.geometry.core.misc.units import UNITS
from ansys.geometry.core.shapes import Arc, Circle, Ellipse, Polygon, Segment
from ansys.geometry.core.sketch.arc import SketchArc
from ansys.geometry.core.sketch.circle import SketchCircle
from ansys.geometry.core.sketch.segment import SketchSegment


def test_wait_until_healthy():
    """Test checking that a channel is unhealthy."""
    # create a bogus channel
    channel = grpc.insecure_channel("9.0.0.1:80")
    with pytest.raises(TimeoutError):
        wait_until_healthy(channel, timeout=1)


def test_invalid_inputs():
    """Test checking that the input provided is a channel."""
    with pytest.raises(TypeError, match="Provided type"):
        GrpcClient(host=123)
    with pytest.raises(TypeError, match="Provided type"):
        GrpcClient(port=None)
    with pytest.raises(TypeError, match="Provided type"):
        GrpcClient(channel="a")
    with pytest.raises(TypeError, match="Provided type"):
        GrpcClient(timeout="a")


def test_circle_message_conversion():
<<<<<<< HEAD
    """Test conversion between  :class:`Circle <ansys.geometry.core.shapes.circle.Circle>`
=======
    """Test conversion between :class:`Circle <ansys.geometry.core.shapes.circle.Circle>`
>>>>>>> e5ed59ee
    and expected gRPC message type."""
    circle = Circle(
        Plane(Point3D([10, 100, 1000], UNITS.mm)),
        Point3D([10, 100, 1000], UNITS.mm),
        Quantity(300, UNITS.mm),
    )
    grpc_circle_message = circle_to_grpc_circle(circle)

    assert grpc_circle_message.center.x == 0.01
    assert grpc_circle_message.center.y == 0.1
    assert grpc_circle_message.center.z == 1.0
    assert grpc_circle_message.radius == 0.3


def test_sketchcircle_message_conversion():
    """Test conversion between :class:`SketchCircle` and expected gRPC message type."""
    circle = SketchCircle(
        Point2D([10, 100], UNITS.mm),
        Quantity(300, UNITS.mm),
    )
    grpc_circle_message = sketch_circle_to_grpc_circle(
        circle, Plane(Point3D([10, 100, 1000], UNITS.mm))
    )

    assert grpc_circle_message.center.x == 0.02
    assert grpc_circle_message.center.y == 0.2
    assert grpc_circle_message.center.z == 1.0
    assert grpc_circle_message.radius == 0.3


def test_ellipse_message_conversion():
    """Test conversion between :class:`Ellipse <ansys.geometry.core.shapes.ellipse.Ellipse>`
    and expected gRPC message type."""
    ellipse = Ellipse(
        Plane(Point3D([10, 100, 1000], UNITS.mm)),
        Point3D([10, 100, 1000], UNITS.mm),
        Quantity(300, UNITS.mm),
        Quantity(50, UNITS.mm),
    )
    grpc_ellipse_message = ellipse_to_grpc_ellipse(ellipse)

    assert grpc_ellipse_message.center.x == 0.01
    assert grpc_ellipse_message.center.y == 0.1
    assert grpc_ellipse_message.center.z == 1.0
    assert grpc_ellipse_message.majorradius == 0.3
    assert grpc_ellipse_message.minorradius == 0.05


def test_sketchsegment_message_conversion():
    """Test conversion between :class:`SketchSegment` and expected gRPC message type."""
    segment = SketchSegment(
        Point2D([30, 400], UNITS.mm),
        Point2D([500, 600], UNITS.mm),
    )
    grpc_line_message = sketch_segment_to_grpc_line(
        segment, Plane(Point3D([10, 100, 1000], UNITS.mm))
    )

    assert grpc_line_message.start.x == 0.04
    assert grpc_line_message.start.y == 0.5
    assert grpc_line_message.start.z == 1.0
    assert grpc_line_message.end.x == 0.51
    assert grpc_line_message.end.y == pytest.approx(0.7000000000000001, 1e-8, 1e-8)
    assert grpc_line_message.end.z == 1.0


def test_segment_message_conversion():
    """Test conversion between :class:`Segment <ansys.geometry.core.shapes.segment.Segment>`
    and expected gRPC message type."""
    segment = Segment(
        Plane(Point3D([10, 100, 1000], UNITS.mm)),
        Point3D([30, 400, 1000], UNITS.mm),
        Point3D([500, 600, 1000], UNITS.mm),
    )
    grpc_line_message = segment_to_grpc_line(segment)

    assert grpc_line_message.start.x == 0.03
    assert grpc_line_message.start.y == 0.4
    assert grpc_line_message.start.z == 1.0
    assert grpc_line_message.end.x == 0.5
    assert grpc_line_message.end.y == 0.6
    assert grpc_line_message.end.z == 1.0


def test_polygon_message_conversion():
<<<<<<< HEAD
    """Test conversion between  :class:`Polygon <ansys.geometry.core.shapes.polygon.Polygon>`
=======
    """Test conversion between :class:`Polygon <ansys.geometry.core.shapes.polygon.Polygon>`
>>>>>>> e5ed59ee
    and expected gRPC message type."""
    polygon = Polygon(
        Plane(Point3D([10, 100, 1000], UNITS.mm)),
        Point3D([10, 100, 1000], UNITS.mm),
        Quantity(300, UNITS.mm),
        5,
    )
    grpc_polygon_message = polygon_to_grpc_polygon(polygon)

    assert grpc_polygon_message.center.x == 0.01
    assert grpc_polygon_message.center.y == 0.1
    assert grpc_polygon_message.center.z == 1.0
    assert grpc_polygon_message.radius == 0.3
    assert grpc_polygon_message.numberofsides == 5


def test_point_message_conversion():
    """Test conversion between :class:`Point3D <ansys.geometry.core.math.point.Point3D>`
    and expected gRPC message type."""
    point = Point3D([10, 100, 1000], UNITS.mm)
    grpc_point_message = point_to_grpc_point(point)

    assert grpc_point_message.x == 0.01
    assert grpc_point_message.y == 0.1
    assert grpc_point_message.z == 1.0


def test_point2d_message_conversion():
    """Test conversion between :class:`Point2D` and expected gRPC message type."""
    point = Point2D([10, 100], UNITS.mm)
    grpc_point_message = point2D_to_grpc_point(Plane(Point3D([10, 100, 1000], UNITS.mm)), point)

    assert grpc_point_message.x == 0.02
    assert grpc_point_message.y == 0.2
    assert grpc_point_message.z == 1.0


def test_unit_vector_message_conversion():
    """Test conversion between :class:`UnitVector3D <ansys.geometry.core.math.vector.unitVector3D>`
    and expected gRPC message type."""
    unit_vector = UnitVector3D([1, 1, 1])
    grpc_unit_vector_message = unit_vector_to_grpc_direction(unit_vector)

    assert grpc_unit_vector_message.x == 0.5773502691896258
    assert grpc_unit_vector_message.y == 0.5773502691896258
    assert grpc_unit_vector_message.z == 0.5773502691896258


def test_arc_message_conversion():
<<<<<<< HEAD
    """Test conversion between  :class:`Arc <ansys.geometry.core.shapes.arc.Arc>`
=======
    """Test conversion between :class:`Arc <ansys.geometry.core.shapes.arc.Arc>`
>>>>>>> e5ed59ee
    and expected gRPC message type."""
    arc = Arc(
        Plane(Point3D([10, 100, 1000], UNITS.mm)),
        Point3D([30, 400, 1000], UNITS.mm),
        Point3D([500, 600, 1000], UNITS.mm),
        Point3D([900, 800, 1000], UNITS.mm),
        UnitVector3D([0, 0, 1]),
    )
    grpc_arc_message = arc_to_grpc_arc(arc)

    assert grpc_arc_message.center.x == 0.03
    assert grpc_arc_message.center.y == 0.4
    assert grpc_arc_message.center.z == 1.0

    assert grpc_arc_message.start.x == 0.5
    assert grpc_arc_message.start.y == 0.6
    assert grpc_arc_message.start.z == 1.0

    assert grpc_arc_message.end.x == 0.9
    assert grpc_arc_message.end.y == 0.8
    assert grpc_arc_message.end.z == 1.0

    assert grpc_arc_message.axis.x == 0
    assert grpc_arc_message.axis.y == 0
    assert grpc_arc_message.axis.z == 1


def test_sketcharc_message_conversion():
    """Test conversion between :class:`SketchArc` and expected gRPC message type."""
    arc = SketchArc(
        Point2D([500, 600], UNITS.mm),
        Point2D([100, 400], UNITS.mm),
        Point2D([900, 800], UNITS.mm),
    )
    grpc_arc_message = sketch_arc_to_grpc_arc(arc, Plane(Point3D([10, 100, 1000], UNITS.mm)))

    assert grpc_arc_message.center.x == 0.51
    assert grpc_arc_message.center.y == pytest.approx(0.7000000000000001, 1e-8, 1e-8)
    assert grpc_arc_message.center.z == 1.0

    assert grpc_arc_message.start.x == 0.11
    assert grpc_arc_message.start.y == 0.5
    assert grpc_arc_message.start.z == 1.0

    assert grpc_arc_message.end.x == 0.91
    assert grpc_arc_message.end.y == 0.9
    assert grpc_arc_message.end.z == 1.0

    assert grpc_arc_message.axis.x == 0
    assert grpc_arc_message.axis.y == 0
    assert grpc_arc_message.axis.z == 1

    arc2 = SketchArc(
        Point2D([600, 700], UNITS.mm),
        Point2D([200, 500], UNITS.mm),
        Point2D([1000, 900], UNITS.mm),
        True,
    )
    grpc_arc_message2 = sketch_arc_to_grpc_arc(arc2, Plane(Point3D([10, 100, 1000], UNITS.mm)))

    assert grpc_arc_message2.center.x == 0.61
    assert grpc_arc_message2.center.y == pytest.approx(0.8000000000000002, 1e-8, 1e-8)
    assert grpc_arc_message2.center.z == 1.0

    assert grpc_arc_message2.start.x == pytest.approx(0.21000000000000002, 1e-8, 1e-8)
    assert grpc_arc_message2.start.y == 0.6
    assert grpc_arc_message2.start.z == 1.0

    assert grpc_arc_message2.end.x == 1.01
    assert grpc_arc_message2.end.y == 1.0
    assert grpc_arc_message2.end.z == 1.0

    assert grpc_arc_message2.axis.x == 0
    assert grpc_arc_message2.axis.y == 0
    assert grpc_arc_message2.axis.z == -1


def test_plane_message_conversion():
    """Test conversion between :class:`Plane <ansys.geometry.core.math.plane.Plane>`
    and expected gRPC message type."""
    plane = Plane(
        Point3D([10, 200, 3000], UNITS.mm), UnitVector3D([1, 1, 0]), UnitVector3D([1, -1, 0])
    )
    grpc_plane_message = plane_to_grpc_plane(plane)

    assert grpc_plane_message.frame.origin.x == 0.01
    assert grpc_plane_message.frame.origin.y == 0.2
    assert grpc_plane_message.frame.origin.z == 3.0

    assert grpc_plane_message.frame.dir_x.x == pytest.approx(0.7071067811865475, rel=1e-7, abs=1e-8)
    assert grpc_plane_message.frame.dir_x.y == pytest.approx(0.7071067811865475, rel=1e-7, abs=1e-8)
    assert grpc_plane_message.frame.dir_x.z == 0.0

    assert grpc_plane_message.frame.dir_y.x == pytest.approx(0.7071067811865475, rel=1e-7, abs=1e-8)
    assert grpc_plane_message.frame.dir_y.y == pytest.approx(
        -0.7071067811865475, rel=1e-7, abs=1e-8
    )
    assert grpc_plane_message.frame.dir_y.z == 0.0


def test_frame_message_conversion():
    """Test conversion between :class:`Frame <ansys.geometry.core.math.frame.Frame>`
    and expected gRPC message type."""
    frame = Frame(
        Point3D([10, 200, 3000], UNITS.mm), UnitVector3D([1, 1, 0]), UnitVector3D([1, -1, 0])
    )
    grpc_frame_message = frame_to_grpc_frame(frame)

    assert grpc_frame_message.origin.x == 0.01
    assert grpc_frame_message.origin.y == 0.2
    assert grpc_frame_message.origin.z == 3.0

    assert grpc_frame_message.dir_x.x == pytest.approx(0.7071067811865475, rel=1e-7, abs=1e-8)
    assert grpc_frame_message.dir_x.y == pytest.approx(0.7071067811865475, rel=1e-7, abs=1e-8)
    assert grpc_frame_message.dir_x.z == 0.0

    assert grpc_frame_message.dir_y.x == pytest.approx(0.7071067811865475, rel=1e-7, abs=1e-8)
    assert grpc_frame_message.dir_y.y == pytest.approx(-0.7071067811865475, rel=1e-7, abs=1e-8)
    assert grpc_frame_message.dir_y.z == 0.0<|MERGE_RESOLUTION|>--- conflicted
+++ resolved
@@ -48,11 +48,7 @@
 
 
 def test_circle_message_conversion():
-<<<<<<< HEAD
-    """Test conversion between  :class:`Circle <ansys.geometry.core.shapes.circle.Circle>`
-=======
     """Test conversion between :class:`Circle <ansys.geometry.core.shapes.circle.Circle>`
->>>>>>> e5ed59ee
     and expected gRPC message type."""
     circle = Circle(
         Plane(Point3D([10, 100, 1000], UNITS.mm)),
@@ -138,11 +134,7 @@
 
 
 def test_polygon_message_conversion():
-<<<<<<< HEAD
-    """Test conversion between  :class:`Polygon <ansys.geometry.core.shapes.polygon.Polygon>`
-=======
     """Test conversion between :class:`Polygon <ansys.geometry.core.shapes.polygon.Polygon>`
->>>>>>> e5ed59ee
     and expected gRPC message type."""
     polygon = Polygon(
         Plane(Point3D([10, 100, 1000], UNITS.mm)),
@@ -192,11 +184,7 @@
 
 
 def test_arc_message_conversion():
-<<<<<<< HEAD
-    """Test conversion between  :class:`Arc <ansys.geometry.core.shapes.arc.Arc>`
-=======
     """Test conversion between :class:`Arc <ansys.geometry.core.shapes.arc.Arc>`
->>>>>>> e5ed59ee
     and expected gRPC message type."""
     arc = Arc(
         Plane(Point3D([10, 100, 1000], UNITS.mm)),
