--- conflicted
+++ resolved
@@ -127,30 +127,6 @@
     _checker_method(read_design, design)
 
 
-<<<<<<< HEAD
-def test_design_import_with_surfaces_issue834(modeler: Modeler):
-    """Import a Design which is expected to contain surfaces.
-
-    For more info see
-    https://github.com/ansys/pyansys-geometry/issues/834
-    """
-    skip_if_linux(modeler, test_design_import_with_surfaces_issue834.__name__, "open_file")
-
-    # Open the design
-    design = modeler.open_file(Path(FILES_DIR, "DuplicateFacesDesignBefore.scdocx"))
-
-    # Check that there are two bodies
-    assert len(design.bodies) == 2
-
-    # Check some basic properties - whether they are surfaces or not!
-    assert design.bodies[0].name == "BoxBody"
-    assert design.bodies[0].is_surface is False
-    assert design.bodies[1].name == "DuplicatesSurface"
-    assert design.bodies[1].is_surface is True
-
-
-=======
->>>>>>> 1df9f11b
 def test_open_file(modeler: Modeler, tmp_path_factory: pytest.TempPathFactory):
     """Test creation of a component, saving it to a file, and loading it again
     to a second component and make sure they have the same properties.
