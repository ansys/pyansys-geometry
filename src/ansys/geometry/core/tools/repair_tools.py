--- conflicted
+++ resolved
@@ -392,14 +392,10 @@
             )
             for res in problem_areas_response.result
         ]
-<<<<<<< HEAD
-    
-    @protect_grpc
+
+	@protect_grpc
     @check_input_types
     @min_backend_version(25, 2, 0)
-=======
-
->>>>>>> 36d8cfe1
     def find_and_fix_short_edges(
         self, bodies: list["Body"], length: Real = 0.0
     ) -> RepairToolMessage:
@@ -479,12 +475,9 @@
         )
         return message
 
-<<<<<<< HEAD
     @protect_grpc
     @check_input_types
     @min_backend_version(25, 2, 0)
-=======
->>>>>>> 36d8cfe1
     def find_and_fix_split_edges(
         self, bodies: list["Body"], angle: Real = 0.0, length: Real = 0.0
     ) -> RepairToolMessage:
@@ -508,7 +501,7 @@
         """
         if not bodies:
             return RepairToolMessage(False, [], [])
-
+        
         angle_value = DoubleValue(value=float(angle))
         length_value = DoubleValue(value=float(length))
         body_ids = [body.id for body in bodies]
