# Copyright (C) 2023 - 2024 ANSYS, Inc. and/or its affiliates.
# SPDX-License-Identifier: MIT
#
#
# Permission is hereby granted, free of charge, to any person obtaining a copy
# of this software and associated documentation files (the "Software"), to deal
# in the Software without restriction, including without limitation the rights
# to use, copy, modify, merge, publish, distribute, sublicense, and/or sell
# copies of the Software, and to permit persons to whom the Software is
# furnished to do so, subject to the following conditions:
#
# The above copyright notice and this permission notice shall be included in all
# copies or substantial portions of the Software.
#
# THE SOFTWARE IS PROVIDED "AS IS", WITHOUT WARRANTY OF ANY KIND, EXPRESS OR
# IMPLIED, INCLUDING BUT NOT LIMITED TO THE WARRANTIES OF MERCHANTABILITY,
# FITNESS FOR A PARTICULAR PURPOSE AND NONINFRINGEMENT. IN NO EVENT SHALL THE
# AUTHORS OR COPYRIGHT HOLDERS BE LIABLE FOR ANY CLAIM, DAMAGES OR OTHER
# LIABILITY, WHETHER IN AN ACTION OF CONTRACT, TORT OR OTHERWISE, ARISING FROM,
# OUT OF OR IN CONNECTION WITH THE SOFTWARE OR THE USE OR OTHER DEALINGS IN THE
# SOFTWARE.
"""Test design interaction."""

import os

import matplotlib.colors as mcolors
import numpy as np
from pint import Quantity
import pytest
import pyvista as pv
from pyvista.plotting.utilities.regression import compare_images as pv_compare_images

from ansys.geometry.core import Modeler
from ansys.geometry.core.connection import BackendType
from ansys.geometry.core.designer import (
    CurveType,
    DesignFileFormat,
    MidSurfaceOffsetType,
    SharedTopologyType,
    SurfaceType,
)
from ansys.geometry.core.designer.body import CollisionType, FillStyle
from ansys.geometry.core.designer.face import FaceLoopType
from ansys.geometry.core.errors import GeometryExitedError
from ansys.geometry.core.materials import Material, MaterialProperty, MaterialPropertyType
from ansys.geometry.core.math import (
    IDENTITY_MATRIX44,
    UNITVECTOR3D_X,
    UNITVECTOR3D_Y,
    UNITVECTOR3D_Z,
    Frame,
    Plane,
    Point2D,
    Point3D,
    UnitVector3D,
    Vector3D,
)
from ansys.geometry.core.misc import DEFAULT_UNITS, UNITS, Accuracy, Angle, Distance
<<<<<<< HEAD
from ansys.geometry.core.parameters.parameter import ParameterType, ParameterUpdateStatus
from ansys.geometry.core.shapes import Circle, Ellipse, Interval, ParamUV
=======
from ansys.geometry.core.shapes import (
    Circle,
    Cone,
    Cylinder,
    Ellipse,
    Interval,
    ParamUV,
    Sphere,
    Torus,
)
from ansys.geometry.core.shapes.box_uv import BoxUV
>>>>>>> b70e431b
from ansys.geometry.core.sketch import Sketch
from ansys.tools.visualization_interface.utils.color import Color

from .conftest import FILES_DIR, skip_if_linux


def test_design_extrusion_and_material_assignment(modeler: Modeler):
    """Test to validate the extrusion of a simple circle as a cylinder and the
    assignment of materials to it.
    """
    # Create a Sketch and draw a circle (all client side)
    sketch = Sketch()
    sketch.circle(Point2D([10, 10], UNITS.mm), Quantity(10, UNITS.mm))

    # Create your design on the server side
    design_name = "ExtrudeProfile"
    design = modeler.create_design(design_name)
    assert design.name == design_name
    assert design.design_id is not None
    assert design.id is not None
    assert design.parent_component is None
    assert len(design.components) == 0
    assert len(design.bodies) == 0
    assert len(design.materials) == 0
    assert len(design.named_selections) == 0

    # Add a material to your design
    density = Quantity(125, 1000 * UNITS.kg / (UNITS.m * UNITS.m * UNITS.m))
    poisson_ratio = Quantity(0.33, UNITS.dimensionless)
    tensile_strength = Quantity(45)
    material = Material(
        "steel",
        density,
        [MaterialProperty(MaterialPropertyType.POISSON_RATIO, "myPoisson", poisson_ratio)],
    )
    material.add_property(MaterialPropertyType.TENSILE_STRENGTH, "myTensile", Quantity(45))
    design.add_material(material)

    assert len(design.materials) == 1
    assert len(design.materials[0].properties) == 3
    assert (
        design.materials[0].properties[MaterialPropertyType.DENSITY].type
        == MaterialPropertyType.DENSITY
    )
    assert design.materials[0].name == "steel"
    assert design.materials[0].properties[MaterialPropertyType.DENSITY].name == "Density"
    assert design.materials[0].properties[MaterialPropertyType.DENSITY].quantity == density
    assert (
        design.materials[0].properties[MaterialPropertyType.POISSON_RATIO].type
        == MaterialPropertyType.POISSON_RATIO
    )
    assert design.materials[0].properties[MaterialPropertyType.POISSON_RATIO].name == "myPoisson"
    assert (
        design.materials[0].properties[MaterialPropertyType.POISSON_RATIO].quantity == poisson_ratio
    )
    assert (
        design.materials[0].properties[MaterialPropertyType.TENSILE_STRENGTH].type
        == MaterialPropertyType.TENSILE_STRENGTH
    )
    assert design.materials[0].properties[MaterialPropertyType.TENSILE_STRENGTH].name == "myTensile"
    assert (
        design.materials[0].properties[MaterialPropertyType.TENSILE_STRENGTH].quantity
        == tensile_strength
    )

    # Extrude the sketch to create a Body
    body = design.extrude_sketch("JustACircle", sketch, Quantity(10, UNITS.mm))
    assert len(design.components) == 0
    assert len(design.bodies) == 1

    # Assign a material to a Body
    body.assign_material(material)

    # Not possible to save to file from a container (CI/CD)
    # Use download approach when available.
    #
    # design.save(r"C:\temp\shared_volume\MyFile2.scdocx")


def test_face_to_body_creation(modeler: Modeler):
    """Test in charge of validating the extrusion of an existing face."""
    # Create a Sketch and draw a circle (all client side)
    sketch = Sketch()
    sketch.box(Point2D([10, 10], UNITS.mm), Quantity(10, UNITS.mm), Quantity(10, UNITS.mm))

    # Create your design on the server side
    design_name = "BoxExtrusions"
    design = modeler.create_design(design_name)

    # Extrude the sketch to create a Body
    box_body = design.extrude_sketch("JustABox", sketch, Quantity(10, UNITS.mm))

    assert len(design.components) == 0
    assert len(design.bodies) == 1

    longer_body = design.extrude_face(
        "LongerBoxFromFace", box_body.faces[0], Quantity(20, UNITS.mm)
    )

    assert len(design.components) == 0
    assert len(design.bodies) == 2
    assert longer_body.volume.m == pytest.approx(Quantity(2e-6, UNITS.m**3).m, rel=1e-6, abs=1e-8)

    longest_body = design.extrude_face(
        "LongestBoxFromFace", box_body.faces[0], Distance(30, UNITS.mm)
    )

    assert len(design.components) == 0
    assert len(design.bodies) == 3
    assert longest_body.volume.m == pytest.approx(Quantity(3e-6, UNITS.m**3).m, rel=1e-6, abs=1e-8)

    nested_component = design.add_component("NestedComponent")
    surface_body = nested_component.create_surface_from_face(
        "SurfaceFromFace", longer_body.faces[2]
    )

    assert len(design.components) == 1
    assert len(design.bodies) == 3
    assert len(nested_component.components) == 0
    assert len(nested_component.bodies) == 1
    assert surface_body.volume.m == Quantity(0, UNITS.m**3).m
    assert surface_body.faces[0].area.m == pytest.approx(
        Quantity(2e-4, UNITS.m**2).m, rel=1e-6, abs=1e-8
    )


def test_extrude_negative_sketch(modeler: Modeler):
    """Test to check the extrusion of a sketch in the negative direction."""
    # Create a sketch of a rectangle
    sk = Sketch()
    sk.box(Point2D([0, 0]), 10, 20)

    # Create a design
    design = modeler.create_design("mydes")

    # Create a positive extrusion and a negative one
    pos = design.extrude_sketch("positive", sk, 10)
    neg = design.extrude_sketch("negative", sk, 10, direction="-")

    # Verify that the negative extrusion is in the negative direction
    assert neg.faces[0].normal() != pos.faces[0].normal()
    assert np.isclose(neg.faces[0].normal().dot(pos.faces[0].normal()), -1.0)

    # If an invalid direction is given, it should default to the positive direction
    invalid_neg = design.extrude_sketch("invalid", sk, 10, direction="z")
    assert invalid_neg.faces[0].normal() == pos.faces[0].normal()
    assert np.isclose(invalid_neg.faces[0].normal().dot(pos.faces[0].normal()), 1.0)


def test_extrude_negative_sketch_face(modeler: Modeler):
    """Test to check the extrusion of a face in the negative direction."""
    # Create a sketch of a rectangle
    sk = Sketch()
    sk.box(Point2D([0, 0]), 10, 20)

    # Create a design
    design = modeler.create_design("mydes")

    # Create a positive extrusion and a negative one
    body = design.extrude_sketch("positive", sk, 10)
    pos = design.extrude_face("positive_face", body.faces[0], 10)
    neg = design.extrude_face("negative_face", body.faces[0], 10, direction="-")

    # Verify that the negative extrusion is in the negative direction
    assert neg.faces[0].normal() != pos.faces[0].normal()
    assert np.isclose(neg.faces[0].normal().dot(pos.faces[0].normal()), -1.0)

    # If an invalid direction is given, it should default to the positive direction
    invalid_neg = design.extrude_face("invalid_negative_face", body.faces[0], 10, direction="z")
    assert invalid_neg.faces[0].normal() == pos.faces[0].normal()
    assert np.isclose(invalid_neg.faces[0].normal().dot(pos.faces[0].normal()), 1.0)


def test_modeler(modeler: Modeler):
    """Test the ``Modeler`` methods."""
    # Get the modeler's string representation and check it
    repr = str(modeler)
    assert "Ansys Geometry Modeler (" in repr

    design = modeler.create_design("MyNewDesign")
    assert design is not None


def test_component_body(modeler: Modeler):
    """Test the different ``Component`` and ``Body`` creation methods."""
    # Create your design on the server side
    design_name = "ComponentBody_Test"
    design = modeler.create_design(design_name)
    assert design.name == design_name
    assert design.design_id is not None
    assert design.id is not None
    assert design.parent_component is None
    assert len(design.components) == 0
    assert len(design.bodies) == 0
    assert len(design.materials) == 0
    assert len(design.named_selections) == 0
    assert len(design.coordinate_systems) == 0

    # Create a simple sketch of a Polygon (specifically a Pentagon)
    sketch = Sketch()
    sketch.polygon(Point2D([10, 10], UNITS.mm), Quantity(10, UNITS.mm), sides=5)

    # In the "root/base" Component (i.e. Design object) let's extrude the sketch
    name_extruded_body = "ExtrudedPolygon"
    distance_extruded_body = Quantity(50, UNITS.mm)
    body = design.extrude_sketch(
        name=name_extruded_body, sketch=sketch, distance=distance_extruded_body
    )

    assert body.name == name_extruded_body
    assert body.id is not None
    assert body.is_surface is False
    assert len(body.faces) == 7  # 5 sides + top + bottom
    expected_vol = sketch.faces[0].area.m * distance_extruded_body.m * 1e-9  # In mm -factor to m**3
    assert body.volume.m == pytest.approx(expected_vol)
    assert len(design.components) == 0
    assert len(design.bodies) == 1
    assert len(body.edges) == 15  # 5 top + 5 bottom + 5 sides

    # We have created this body on the base component. Let's add a new component
    # and add a planar surface to it
    planar_component_name = "PlanarBody_Component"
    planar_component = design.add_component(planar_component_name)
    assert planar_component.id is not None
    assert planar_component.name == planar_component_name

    planar_sketch = Sketch()
    planar_sketch.ellipse(
        Point2D([50, 50], UNITS.mm), Quantity(30, UNITS.mm), Quantity(10, UNITS.mm)
    )
    planar_component_surface_name = "PlanarBody_Component_Surface"
    planar_body = planar_component.create_surface(planar_component_surface_name, planar_sketch)

    assert planar_body.name == planar_component_surface_name
    assert planar_body.id is not None
    assert planar_body.is_surface is True
    assert len(planar_body.faces) == 1  # top + bottom merged into a single face
    assert planar_body.volume == 0.0
    assert len(planar_component.components) == 0
    assert len(planar_component.bodies) == 1
    assert len(design.components) == 1
    assert len(design.bodies) == 1
    assert (
        len(planar_body.edges) == 1
    )  # top + bottom merged into a single face + ellipse is a single curve

    # Check that the planar component belongs to the design
    assert planar_component.parent_component.id == design.id

    # Let's test the repr method for a component
    comp_str = repr(planar_component)
    assert "ansys.geometry.core.designer.Component" in comp_str
    assert "Exists               : True" in comp_str
    assert "N Bodies             : 1" in comp_str
    assert "N Components         : 0" in comp_str
    assert "N Coordinate Systems : 0" in comp_str


def test_named_selections(modeler: Modeler):
    """Test for verifying the correct creation of ``NamedSelection``."""
    # Create your design on the server side
    design = modeler.create_design("NamedSelection_Test")

    # Create 2 Sketch objects and draw a circle and a polygon (all client side)
    sketch_1 = Sketch()
    sketch_1.circle(Point2D([10, 10], UNITS.mm), Quantity(10, UNITS.mm))
    sketch_2 = Sketch()
    sketch_2.polygon(Point2D([-30, -30], UNITS.mm), Quantity(10, UNITS.mm), sides=5)

    # Build 2 independent components and bodies
    circle_comp = design.add_component("CircleComponent")
    body_circle_comp = circle_comp.extrude_sketch("Circle", sketch_1, Quantity(50, UNITS.mm))
    polygon_comp = design.add_component("PolygonComponent")
    body_polygon_comp = polygon_comp.extrude_sketch("Polygon", sketch_2, Quantity(30, UNITS.mm))

    # Create the NamedSelection
    design.create_named_selection("OnlyCircle", bodies=[body_circle_comp])
    design.create_named_selection("OnlyPolygon", bodies=[body_polygon_comp])
    design.create_named_selection("CircleAndPolygon", bodies=[body_circle_comp, body_polygon_comp])
    dupl_named_selection = design.create_named_selection(
        "CircleAndPolygon_2", bodies=[body_circle_comp, body_polygon_comp]
    )

    # Check that the named selections are available
    assert len(design.named_selections) == 4
    assert all(entry.id is not None for entry in design.named_selections)
    assert design.named_selections[0].name == "OnlyCircle"
    assert design.named_selections[1].name == "OnlyPolygon"
    assert design.named_selections[2].name == "CircleAndPolygon"
    assert design.named_selections[3].name == "CircleAndPolygon_2"

    # Try deleting a non-existing named selection
    design.delete_named_selection("MyInventedNamedSelection")
    assert len(design.named_selections) == 4

    # Now, let's delete the duplicated entry CircleAndPolygon_2
    design.delete_named_selection(dupl_named_selection)
    assert len(design.named_selections) == 3
    assert design.named_selections[0].name == "OnlyCircle"
    assert design.named_selections[1].name == "OnlyPolygon"
    assert design.named_selections[2].name == "CircleAndPolygon"

    # Test also that you can create a named selection out of faces only
    design.create_named_selection("OnlyPolygonFaces", faces=body_polygon_comp.faces)
    assert len(design.named_selections) == 4
    assert design.named_selections[0].name == "OnlyCircle"
    assert design.named_selections[1].name == "OnlyPolygon"
    assert design.named_selections[2].name == "CircleAndPolygon"
    assert design.named_selections[3].name == "OnlyPolygonFaces"

    # Try deleting a named selection by name
    design.delete_named_selection("OnlyCircle")
    assert len(design.named_selections) == 3


def test_add_component_with_instance_name(modeler: Modeler):
    design = modeler.create_design("DesignHierarchyExample")
    circle_sketch = Sketch()
    circle_sketch.circle(Point2D([10, 10], UNITS.mm), Distance(10, UNITS.mm))

    slot_sketch = Sketch()
    slot_sketch.slot(Point2D([40, 10], UNITS.mm), Distance(20, UNITS.mm), Distance(10, UNITS.mm))

    nested_component = design.add_component("NestedComponent")
    nested_component2 = design.add_component("NestedComponent2", instance_name="first instance")

    assert nested_component.name == "NestedComponent"
    assert nested_component.instance_name == ""

    assert nested_component2.name == "NestedComponent2"
    assert nested_component2.instance_name == "first instance"


def test_faces_edges(modeler: Modeler):
    """Test for verifying the correct creation and usage of ``Face`` and
    ``Edge`` objects.
    """
    # Create your design on the server side
    design = modeler.create_design("FacesEdges_Test")

    # Create a Sketch object and draw a polygon (all client side)
    sketch = Sketch()
    sketch.polygon(Point2D([-30, -30], UNITS.mm), Quantity(10, UNITS.mm), sides=5)

    # Build independent components and bodies
    polygon_comp = design.add_component("PolygonComponent")
    body_polygon_comp = polygon_comp.extrude_sketch("Polygon", sketch, Quantity(30, UNITS.mm))

    # Get all its faces
    faces = body_polygon_comp.faces
    assert len(faces) == 7  # top + bottom + sides
    assert all(face.id is not None for face in faces)
    assert all(face.surface_type == SurfaceType.SURFACETYPE_PLANE for face in faces)
    assert all(face.area > 0.0 for face in faces)
    assert abs(faces[0].area.to_base_units().m - sketch.faces[0].area.to_base_units().m) <= 1e-15
    assert all(face.body.id == body_polygon_comp.id for face in faces)

    # Get the normal to some of the faces
    assert faces[0].normal() == UnitVector3D(-UNITVECTOR3D_Z)  # Bottom
    assert faces[1].normal() == UNITVECTOR3D_Z  # Top

    # Get the central point of some of the surfaces
    assert faces[0].point(0.4472135954999579, 0.5) == Point3D([-30, -30, 0], UNITS.mm)
    u, v = faces[1].shape.get_proportional_parameters(ParamUV(-0.03, -0.03))
    assert faces[1].point(u, v) == Point3D([-30, -30, 30], UNITS.mm)

    loops = faces[0].loops
    assert len(loops) == 1
    assert loops[0].type == FaceLoopType.OUTER_LOOP
    assert loops[0].length is not None
    assert loops[0].min_bbox is not None
    assert loops[0].max_bbox is not None
    assert len(loops[0].edges) == 5

    # Now, from one of the lids (i.e. 0 - bottom) get all edges
    edges = faces[0].edges
    assert len(edges) == 5  # pentagon
    assert all(edge.id is not None for edge in edges)
    assert all(edge.curve_type == CurveType.CURVETYPE_LINE for edge in edges)
    assert all(edge.length > 0.0 for edge in edges)
    assert (
        abs(edges[0].length.to_base_units().m - sketch.faces[0].length.to_base_units().m) <= 1e-15
    )

    # Get the faces to which the edge belongs
    faces_of_edge = edges[0].faces
    assert len(faces_of_edge) == 2
    assert any(
        [face.id == faces[0].id for face in faces_of_edge]
    )  # The bottom face must be one of them


def test_coordinate_system_creation(modeler: Modeler):
    """Test for verifying the correct creation of ``CoordinateSystem``."""
    # Create your design on the server side
    design = modeler.create_design("CoordinateSystem_Test")

    # Build independent component
    nested_comp = design.add_component("NestedComponent")

    frame1 = Frame(
        Point3D([10, 200, 3000], UNITS.mm), UnitVector3D([1, 1, 0]), UnitVector3D([1, -1, 0])
    )
    frame2 = Frame(
        Point3D([40, 80, 120], UNITS.mm), UnitVector3D([0, -1, 1]), UnitVector3D([0, 1, 1])
    )

    # Create the CoordinateSystem
    design.create_coordinate_system("DesignCS1", frame1)
    nested_comp.create_coordinate_system("CompCS1", frame1)
    nested_comp.create_coordinate_system("CompCS2", frame2)

    # Check that the named selections are available
    assert len(design.coordinate_systems) == 1
    assert all(entry.id is not None for entry in design.coordinate_systems)
    design_cs = design.coordinate_systems[0]
    assert design_cs.name == "DesignCS1"
    assert design_cs.frame.origin == frame1.origin
    for dir, dir_ref in zip(
        [design_cs.frame.direction_x, design_cs.frame.direction_y, design_cs.frame.direction_z],
        [frame1.direction_x, frame1.direction_y, frame1.direction_z],
    ):
        assert dir.x == pytest.approx(dir_ref.x, rel=1e-8, abs=1e-14)
        assert dir.y == pytest.approx(dir_ref.y, rel=1e-8, abs=1e-14)
        assert dir.z == pytest.approx(dir_ref.z, rel=1e-8, abs=1e-14)
    assert design_cs.parent_component.id == design.id

    assert len(nested_comp.coordinate_systems) == 2
    assert all(entry.id is not None for entry in nested_comp.coordinate_systems)
    nested_comp_cs1 = nested_comp.coordinate_systems[0]
    nested_comp_cs2 = nested_comp.coordinate_systems[1]
    assert nested_comp_cs1.name == "CompCS1"
    for dir, dir_ref in zip(
        [
            nested_comp_cs1.frame.direction_x,
            nested_comp_cs1.frame.direction_y,
            nested_comp_cs1.frame.direction_z,
        ],
        [frame1.direction_x, frame1.direction_y, frame1.direction_z],
    ):
        assert dir.x == pytest.approx(dir_ref.x, rel=1e-8, abs=1e-14)
        assert dir.y == pytest.approx(dir_ref.y, rel=1e-8, abs=1e-14)
        assert dir.z == pytest.approx(dir_ref.z, rel=1e-8, abs=1e-14)
    assert nested_comp_cs1.parent_component.id == nested_comp.id

    assert nested_comp_cs2.name == "CompCS2"
    for dir, dir_ref in zip(
        [
            nested_comp_cs2.frame.direction_x,
            nested_comp_cs2.frame.direction_y,
            nested_comp_cs2.frame.direction_z,
        ],
        [frame2.direction_x, frame2.direction_y, frame2.direction_z],
    ):
        assert dir.x == pytest.approx(dir_ref.x, rel=1e-8, abs=1e-14)
        assert dir.y == pytest.approx(dir_ref.y, rel=1e-8, abs=1e-14)
        assert dir.z == pytest.approx(dir_ref.z, rel=1e-8, abs=1e-14)
    assert nested_comp_cs2.parent_component.id == nested_comp.id

    # Let's check the representation of the coordinate system
    nested_comp_cs1_str = str(nested_comp_cs1)
    assert "ansys.geometry.core.designer.CoordinateSystem" in nested_comp_cs1_str
    assert "  Name                 : CompCS1" in nested_comp_cs1_str
    assert "  Exists               : True" in nested_comp_cs1_str
    assert "  Parent component     : NestedComponent" in nested_comp_cs1_str
    assert "  Frame origin         : [0.01,0.2,3.0] in meters" in nested_comp_cs1_str
    assert "  Frame X-direction    : " in nested_comp_cs1_str
    assert "  Frame Y-direction    : " in nested_comp_cs1_str
    assert "  Frame Z-direction    : " in nested_comp_cs1_str


def test_delete_body_component(modeler: Modeler):
    """Test for verifying the deletion of ``Component`` and ``Body`` objects.

    Notes
    -----
    Requires storing scdocx file and checking manually (for now).
    """
    # Create your design on the server side
    design = modeler.create_design("Deletion_Test")

    # Create a Sketch object and draw a circle (all client side)
    sketch = Sketch()
    sketch.circle(Point2D([-30, -30], UNITS.mm), Quantity(10, UNITS.mm))
    distance = Quantity(30, UNITS.mm)

    #  The following component hierarchy is made
    #
    #           |---> comp_1 ---|---> nested_1_comp_1 ---> nested_1_nested_1_comp_1
    #           |               |
    #           |               |---> nested_2_comp_1
    #           |
    # DESIGN ---|---> comp_2 -------> nested_1_comp_2
    #           |
    #           |
    #           |---> comp_3
    #
    #
    # Now, only "comp_3", "nested_2_comp_1" and "nested_1_nested_1_comp_1"
    # will have a body associated...
    #
    #

    # Create the components
    comp_1 = design.add_component("Component_1")
    comp_2 = design.add_component("Component_2")
    comp_3 = design.add_component("Component_3")
    nested_1_comp_1 = comp_1.add_component("Nested_1_Component_1")
    nested_1_nested_1_comp_1 = nested_1_comp_1.add_component("Nested_1_Nested_1_Component_1")
    nested_2_comp_1 = comp_1.add_component("Nested_2_Component_1")
    _ = comp_2.add_component("Nested_1_Component_2")

    # Create the bodies
    body_1 = comp_3.extrude_sketch(name="comp_3_circle", sketch=sketch, distance=distance)
    body_2 = nested_2_comp_1.extrude_sketch(
        name="nested_2_comp_1_circle", sketch=sketch, distance=distance
    )
    _ = nested_1_nested_1_comp_1.extrude_sketch(
        name="nested_1_nested_1_comp_1_circle", sketch=sketch, distance=distance
    )

    # Let's start by doing something impossible - trying to delete body_1 from comp_1
    comp_1.delete_body(body_1)

    # Check that all the underlying objects are still alive
    assert comp_1.is_alive
    assert comp_1.components[0].is_alive
    assert comp_1.components[0].components[0].is_alive
    assert comp_1.components[0].components[0].bodies[0].is_alive
    assert comp_1.components[1].is_alive
    assert comp_1.components[1].bodies[0].is_alive
    assert comp_2.is_alive
    assert comp_2.components[0].is_alive
    assert comp_3.is_alive
    assert comp_3.bodies[0].is_alive

    # Do the same checks but calling them from the design object
    assert design.is_alive
    assert design.components[0].is_alive
    assert design.components[0].components[0].is_alive
    assert design.components[0].components[0].components[0].is_alive
    assert design.components[0].components[0].components[0].bodies[0].is_alive
    assert design.components[0].components[1].is_alive
    assert design.components[0].components[1].bodies[0].is_alive
    assert design.components[1].is_alive
    assert design.components[1].components[0].is_alive
    assert design.components[2].is_alive
    assert design.components[2].bodies[0].is_alive

    # Let's do another impossible thing - trying to delete comp_3 from comp_1
    comp_1.delete_component(comp_3)

    # Check that all the underlying objects are still alive
    assert comp_1.is_alive
    assert comp_1.components[0].is_alive
    assert comp_1.components[0].components[0].is_alive
    assert comp_1.components[0].components[0].bodies[0].is_alive
    assert comp_1.components[1].is_alive
    assert comp_1.components[1].bodies[0].is_alive
    assert comp_2.is_alive
    assert comp_2.components[0].is_alive
    assert comp_3.is_alive
    assert comp_3.bodies[0].is_alive

    # Do the same checks but calling them from the design object
    assert design.is_alive
    assert design.components[0].is_alive
    assert design.components[0].components[0].is_alive
    assert design.components[0].components[0].components[0].is_alive
    assert design.components[0].components[0].components[0].bodies[0].is_alive
    assert design.components[0].components[1].is_alive
    assert design.components[0].components[1].bodies[0].is_alive
    assert design.components[1].is_alive
    assert design.components[1].components[0].is_alive
    assert design.components[2].is_alive
    assert design.components[2].bodies[0].is_alive

    # Let's delete now the entire comp_2 component
    comp_2.delete_component(comp_2)

    # Check that all the underlying objects are still alive except for comp_2
    assert comp_1.is_alive
    assert comp_1.components[0].is_alive
    assert comp_1.components[0].components[0].is_alive
    assert comp_1.components[0].components[0].bodies[0].is_alive
    assert comp_1.components[1].is_alive
    assert comp_1.components[1].bodies[0].is_alive
    assert not comp_2.is_alive
    assert not comp_2.components[0].is_alive
    assert comp_3.is_alive
    assert comp_3.bodies[0].is_alive

    # Do the same checks but calling them from the design object
    assert design.is_alive
    assert design.components[0].is_alive
    assert design.components[0].components[0].is_alive
    assert design.components[0].components[0].components[0].is_alive
    assert design.components[0].components[0].components[0].bodies[0].is_alive
    assert design.components[0].components[1].is_alive
    assert design.components[0].components[1].bodies[0].is_alive
    assert not design.components[1].is_alive
    assert not design.components[1].components[0].is_alive
    assert design.components[2].is_alive
    assert design.components[2].bodies[0].is_alive

    # Let's delete now the body_2 object
    design.delete_body(body_2)

    # Check that all the underlying objects are still alive except for comp_2 and body_2
    assert comp_1.is_alive
    assert comp_1.components[0].is_alive
    assert comp_1.components[0].components[0].is_alive
    assert comp_1.components[0].components[0].bodies[0].is_alive
    assert comp_1.components[1].is_alive
    assert not body_2.is_alive
    assert not comp_2.is_alive
    assert not comp_2.components[0].is_alive
    assert comp_3.is_alive

    # Do the same checks but calling them from the design object
    assert design.is_alive
    assert design.components[0].is_alive
    assert design.components[0].components[0].is_alive
    assert design.components[0].components[0].components[0].is_alive
    assert design.components[0].components[0].components[0].bodies[0].is_alive
    assert design.components[0].components[1].is_alive
    assert not design.components[1].is_alive
    assert not design.components[1].components[0].is_alive
    assert design.components[2].is_alive
    assert design.components[2].bodies[0].is_alive

    # Finally, let's delete the most complex one - comp_1
    design.delete_component(comp_1)

    # Check that all the underlying objects are still alive except for comp_2, body_2 and comp_1
    assert not comp_1.is_alive
    assert not comp_1.components[0].is_alive
    assert not comp_1.components[0].components[0].is_alive
    assert not comp_1.components[1].is_alive
    assert not comp_2.is_alive
    assert not comp_2.components[0].is_alive
    assert comp_3.is_alive
    assert comp_3.bodies[0].is_alive

    # Do the same checks but calling them from the design object
    assert design.is_alive
    assert not design.components[0].is_alive
    assert not design.components[0].components[0].is_alive
    assert not design.components[0].components[0].components[0].is_alive
    assert not design.components[0].components[1].is_alive
    assert not design.components[1].is_alive
    assert not design.components[1].components[0].is_alive
    assert design.components[2].is_alive
    assert design.components[2].bodies[0].is_alive

    # Finally, let's delete the entire design
    design.delete_component(comp_3)

    # Check everything is dead
    assert design.is_alive
    assert not design.components[0].is_alive
    assert not design.components[0].components[0].is_alive
    assert not design.components[0].components[0].components[0].is_alive
    assert not design.components[0].components[1].is_alive
    assert not design.components[1].is_alive
    assert not design.components[1].components[0].is_alive
    assert not design.components[2].is_alive

    # Try deleting the Design object itself - this is forbidden
    with pytest.raises(ValueError, match="The design itself cannot be deleted."):
        design.delete_component(design)

    # Let's try out the representation methods
    design_str = str(design)
    assert "ansys.geometry.core.designer.Design" in design_str
    assert "Name                 : Deletion_Test" in design_str
    assert "N Bodies             : 0" in design_str
    assert "N Components         : 0" in design_str
    assert "N Coordinate Systems : 0" in design_str
    assert "N Named Selections   : 0" in design_str
    assert "N Materials          : 0" in design_str
    assert "N Beam Profiles      : 0" in design_str
    assert "N Design Points      : 0" in design_str

    comp_1_str = str(comp_1)
    assert "ansys.geometry.core.designer.Component" in comp_1_str
    assert "Name                 : Component_1" in comp_1_str
    assert "Exists               : False" in comp_1_str
    assert "Parent component     : Deletion_Test" in comp_1_str
    assert "N Bodies             : 0" in comp_1_str
    assert "N Beams              : 0" in comp_1_str
    assert "N Components         : 0" in comp_1_str
    assert "N Design Points      : 0" in comp_1_str
    assert "N Coordinate Systems : 0" in comp_1_str

    body_1_str = str(body_1)
    assert "ansys.geometry.core.designer.Body" in body_1_str
    assert "Name                 : comp_3_circle" in body_1_str
    assert "Exists               : False" in body_1_str
    assert "Surface body         : False" in body_1_str
    assert "Parent component     : Component_3" in body_1_str
    assert "Color                : None" in body_1_str


def test_shared_topology(modeler: Modeler):
    """Test for checking the correct setting of shared topology on the server.

    Notes
    -----
    Requires storing scdocx file and checking manually (for now).
    """
    # Create your design on the server side
    design = modeler.create_design("SharedTopology_Test")

    # Create a Sketch object and draw a circle (all client side)
    sketch = Sketch()
    sketch.circle(Point2D([-30, -30], UNITS.mm), Quantity(10, UNITS.mm))
    distance = Quantity(30, UNITS.mm)

    # Create a component
    comp_1 = design.add_component("Component_1")
    comp_1.extrude_sketch(name="Body_1", sketch=sketch, distance=distance)

    # Now that the component is created, let's try to assign a SharedTopology
    assert comp_1.shared_topology is None

    # Set the shared topology
    comp_1.set_shared_topology(SharedTopologyType.SHARETYPE_SHARE)
    assert comp_1.shared_topology == SharedTopologyType.SHARETYPE_SHARE

    # Try to assign it to the entire design
    assert design.shared_topology is None
    with pytest.raises(ValueError, match="The design itself cannot have a shared topology."):
        design.set_shared_topology(SharedTopologyType.SHARETYPE_NONE)


def test_single_body_translation(modeler: Modeler):
    """Test for verifying the correct translation of a ``Body``.

    Notes
    -----
    Requires storing scdocx file and checking manually (for now).
    """
    # Create your design on the server side
    design = modeler.create_design("SingleBodyTranslation_Test")

    # Create 2 Sketch objects and draw a circle and a polygon (all client side)
    sketch_1 = Sketch()
    sketch_1.circle(Point2D([10, 10], UNITS.mm), Quantity(10, UNITS.mm))
    sketch_2 = Sketch()
    sketch_2.polygon(Point2D([-30, -30], UNITS.mm), Quantity(10, UNITS.mm), sides=5)

    # Build 2 independent components and bodies
    circle_comp = design.add_component("CircleComponent")
    body_circle_comp = circle_comp.extrude_sketch("Circle", sketch_1, Quantity(50, UNITS.mm))
    polygon_comp = design.add_component("PolygonComponent")
    body_polygon_comp = polygon_comp.extrude_sketch("Polygon", sketch_2, Quantity(30, UNITS.mm))

    body_circle_comp.translate(UnitVector3D([1, 0, 0]), Distance(50, UNITS.mm))
    body_polygon_comp.translate(UnitVector3D([-1, 1, -1]), Quantity(88, UNITS.mm))
    body_polygon_comp.translate(UnitVector3D([-1, 1, -1]), 101)


def test_bodies_translation(modeler: Modeler):
    """Test for verifying the correct translation of list of ``Body``.

    Notes
    -----
    Requires storing scdocx file and checking manually (for now).
    """
    # Create your design on the server side
    design = modeler.create_design("MultipleBodyTranslation_Test")

    # Create 2 Sketch objects and draw a circle and a polygon (all client side)
    sketch_1 = Sketch()
    sketch_1.circle(Point2D([10, 10], UNITS.mm), Quantity(10, UNITS.mm))
    sketch_2 = Sketch()
    sketch_2.polygon(Point2D([-30, -30], UNITS.mm), Quantity(10, UNITS.mm), sides=5)

    # Build 2 independent components and bodies
    circle_comp = design.add_component("CircleComponent")
    body_circle_comp = circle_comp.extrude_sketch("Circle", sketch_1, Quantity(50, UNITS.mm))
    polygon_comp = design.add_component("PolygonComponent")
    body_polygon_comp = polygon_comp.extrude_sketch("Polygon", sketch_2, Quantity(30, UNITS.mm))

    design.translate_bodies(
        [body_circle_comp, body_polygon_comp], UnitVector3D([1, 0, 0]), Distance(48, UNITS.mm)
    )
    design.translate_bodies(
        [body_circle_comp, body_polygon_comp], UnitVector3D([0, -1, 1]), Quantity(88, UNITS.mm)
    )
    design.translate_bodies([body_circle_comp, body_polygon_comp], UnitVector3D([0, -1, 1]), 101)

    # Try translating a body that does not belong to this component - no error thrown,
    # but no operation performed either.
    circle_comp.translate_bodies(
        [body_polygon_comp], UnitVector3D([0, -1, 1]), Quantity(88, UNITS.mm)
    )


def test_body_rotation(modeler: Modeler):
    """Test for verifying the correct rotation of a ``Body``."""
    # Create your design on the server side
    design = modeler.create_design("BodyRotation_Test")

    body = design.extrude_sketch("box", Sketch().box(Point2D([0, 0]), 1, 1), 1)

    original_vertices = []
    for edge in body.edges:
        original_vertices.extend([edge.shape.start, edge.shape.end])

    body.rotate(Point3D([0, 0, 0]), UnitVector3D([0, 0, 1]), np.pi / 4)

    new_vertices = []
    for edge in body.edges:
        new_vertices.extend([edge.shape.start, edge.shape.end])

    # Make sure no vertices are in the same position as in before rotation
    for old_vertex, new_vertex in zip(original_vertices, new_vertices):
        assert not np.allclose(old_vertex, new_vertex)


def test_download_file(modeler: Modeler, tmp_path_factory: pytest.TempPathFactory):
    """Test for downloading a design in multiple modes and verifying the
    correct download.
    """
    # Create your design on the server side
    design = modeler.create_design("MultipleBodyTranslation_Test")

    # Create a Sketch object and draw a circle
    sketch = Sketch()
    sketch.circle(Point2D([10, 10], UNITS.mm), Quantity(10, UNITS.mm))

    # Extrude the sketch
    design.extrude_sketch(name="MyCylinder", sketch=sketch, distance=Quantity(50, UNITS.mm))

    # Download the design
    file = tmp_path_factory.mktemp("scdoc_files_download") / "dummy_folder" / "cylinder.scdocx"
    design.download(file)

    # Check that the file exists
    assert file.exists()

    # Check that we can also save it (even if it is not accessible on the server)
    if modeler.client.backend_type == BackendType.LINUX_SERVICE:
        file_save = "/tmp/cylinder-temp.scdocx"
    else:
        file_save = tmp_path_factory.mktemp("scdoc_files_save") / "cylinder.scdocx"

    design.save(file_location=file_save)

    # Check for other exports - Windows backend...
    if modeler.client.backend_type != BackendType.LINUX_SERVICE:
        binary_parasolid_file = tmp_path_factory.mktemp("scdoc_files_download") / "cylinder.x_b"
        text_parasolid_file = tmp_path_factory.mktemp("scdoc_files_download") / "cylinder.x_t"

        # Windows-only HOOPS exports for now
        step_file = tmp_path_factory.mktemp("scdoc_files_download") / "cylinder.stp"
        design.download(step_file, format=DesignFileFormat.STEP)
        assert step_file.exists()

        iges_file = tmp_path_factory.mktemp("scdoc_files_download") / "cylinder.igs"
        design.download(iges_file, format=DesignFileFormat.IGES)
        assert iges_file.exists()

    # Linux backend...
    else:
        binary_parasolid_file = tmp_path_factory.mktemp("scdoc_files_download") / "cylinder.xmt_bin"
        text_parasolid_file = tmp_path_factory.mktemp("scdoc_files_download") / "cylinder.xmt_txt"

    # PMDB
    pmdb_file = tmp_path_factory.mktemp("scdoc_files_download") / "cylinder.pmdb"

    # FMD
    fmd_file = tmp_path_factory.mktemp("scdoc_files_download") / "cylinder.fmd"

    design.download(binary_parasolid_file, format=DesignFileFormat.PARASOLID_BIN)
    design.download(text_parasolid_file, format=DesignFileFormat.PARASOLID_TEXT)
    design.download(fmd_file, format=DesignFileFormat.FMD)
    design.download(pmdb_file, format=DesignFileFormat.PMDB)

    assert binary_parasolid_file.exists()
    assert text_parasolid_file.exists()
    assert fmd_file.exists()
    assert pmdb_file.exists()


def test_upload_file(modeler: Modeler, tmp_path_factory: pytest.TempPathFactory):
    """Test uploading a file to the server."""
    file = tmp_path_factory.mktemp("test_design") / "upload_example.scdocx"
    file_size = 1024

    # Write random bytes
    with file.open(mode="wb") as fout:
        fout.write(os.urandom(file_size))

    assert file.exists()

    # Upload file
    path_on_server = modeler._upload_file(file)
    assert path_on_server is not None


def test_slot_extrusion(modeler: Modeler):
    """Test the extrusion of a slot."""
    # Create your design on the server side
    design = modeler.create_design("ExtrudeSlot")

    # Create a Sketch object and draw a slot
    sketch = Sketch()
    sketch.slot(Point2D([10, 10], UNITS.mm), Quantity(10, UNITS.mm), Quantity(5, UNITS.mm))

    # Extrude the sketch
    body = design.extrude_sketch(name="MySlot", sketch=sketch, distance=Distance(50, UNITS.mm))

    # A slot has 6 faces and 12 edges
    assert len(body.faces) == 6
    assert len(body.edges) == 12


def test_project_and_imprint_curves(modeler: Modeler):
    """Test the projection of a set of curves on a body."""
    # Create your design on the server side
    design = modeler.create_design("ExtrudeSlot")
    comp = design.add_component("Comp1")

    # Create a Sketch object and draw a couple of slots
    imprint_sketch = Sketch()
    imprint_sketch.slot(Point2D([10, 10], UNITS.mm), Quantity(10, UNITS.mm), Quantity(5, UNITS.mm))
    imprint_sketch.slot(Point2D([50, 50], UNITS.mm), Quantity(10, UNITS.mm), Quantity(5, UNITS.mm))

    # Extrude the sketch
    sketch = Sketch()
    sketch.box(Point2D([0, 0], UNITS.mm), Quantity(150, UNITS.mm), Quantity(150, UNITS.mm))
    body = comp.extrude_sketch(name="MyBox", sketch=sketch, distance=Quantity(50, UNITS.mm))
    body_faces = body.faces

    body_copy = body.copy(design, "copy")

    # Project the curves on the box
    faces = body.project_curves(direction=UNITVECTOR3D_Z, sketch=imprint_sketch, closest_face=True)
    assert len(faces) == 1
    # With the previous dir, the curves will be imprinted on the
    # bottom face (closest one), i.e. the first one.
    assert faces[0].id == body_faces[0].id

    # If we now draw our curves on a higher plane, the upper face should be selected
    imprint_sketch_2 = Sketch(plane=Plane(Point3D([0, 0, 50], UNITS.mm)))
    imprint_sketch_2.slot(
        Point2D([10, 10], UNITS.mm), Quantity(10, UNITS.mm), Quantity(5, UNITS.mm)
    )
    imprint_sketch_2.slot(
        Point2D([50, 50], UNITS.mm), Quantity(10, UNITS.mm), Quantity(5, UNITS.mm)
    )
    faces = body.project_curves(
        direction=UNITVECTOR3D_Z, sketch=imprint_sketch_2, closest_face=True
    )
    assert len(faces) == 1
    # With the previous dir, the curves will be imprinted on the
    # top face (closest one), i.e. the first one.
    assert faces[0].id == body_faces[1].id

    # Now, let's try projecting only a single curve (i.e. one of the slots only)
    faces = body.project_curves(
        direction=UNITVECTOR3D_Z, sketch=imprint_sketch_2, closest_face=True, only_one_curve=True
    )
    assert len(faces) == 1
    # With the previous dir, the curves will be imprinted on the
    # top face (closest one), i.e. the first one.
    assert faces[0].id == body_faces[1].id

    # Verify that the surface and curve types are of the correct type - related to PR
    # https://github.com/ansys/pyansys-geometry/pull/1096
    assert isinstance(faces[0].surface_type, SurfaceType)

    # Now once the previous curves have been projected, let's try imprinting our sketch
    #
    # It should generate two additional faces to our box = 6 + 2
    new_edges, new_faces = body.imprint_curves(faces=faces, sketch=imprint_sketch_2)

    assert len(new_faces) == 2
    assert len(body.faces) == 8

    # Verify that the surface and curve types are of the correct type - related to PR
    # https://github.com/ansys/pyansys-geometry/pull/1096
    assert isinstance(new_faces[0].surface_type, SurfaceType)
    assert isinstance(new_edges[0].curve_type, CurveType)

    # Make sure we have occurrence faces, not master
    assert faces[0].id not in [face.id for face in body._template.faces]
    assert new_faces[0].id not in [face.id for face in body._template.faces]

    faces = body_copy.imprint_projected_curves(
        direction=UNITVECTOR3D_Z, sketch=imprint_sketch, closest_face=True
    )
    assert len(faces) == 2
    assert len(body_copy.faces) == 8


def test_copy_body(modeler: Modeler):
    """Test copying a body."""
    # Create your design on the server side
    design = modeler.create_design("Design")

    sketch_1 = Sketch().circle(Point2D([10, 10], UNITS.mm), Quantity(10, UNITS.mm))
    body = design.extrude_sketch("Original", sketch_1, Distance(1, UNITS.mm))

    # Copy body at same design level
    copy = body.copy(design, "Copy")
    assert len(design.bodies) == 2
    assert design.bodies[-1].id == copy.id

    # Bodies should be distinct
    assert body.id != copy.id
    assert body != copy

    # Copy body into sub-component
    comp1 = design.add_component("comp1")
    copy2 = body.copy(comp1, "Subcopy")
    assert len(comp1.bodies) == 1
    assert comp1.bodies[-1].id == copy2.id

    # Bodies should be distinct
    assert body.id != copy2.id
    assert body != copy2

    # Copy a copy
    comp2 = comp1.add_component("comp2")
    copy3 = copy2.copy(comp2, "Copy3")
    assert len(comp2.bodies) == 1
    assert comp2.bodies[-1].id == copy3.id

    # Bodies should be distinct
    assert copy2.id != copy3.id
    assert copy2 != copy3

    # Ensure deleting original doesn't affect the copies
    design.delete_body(body)
    assert not body.is_alive
    assert copy.is_alive


def test_beams(modeler: Modeler):
    """Test beam creation."""
    # Skip on Linux
    skip_if_linux(modeler, test_beams.__name__, "create_beam")

    # Create your design on the server side
    design = modeler.create_design("BeamCreation")

    circle_profile_1 = design.add_beam_circular_profile(
        "CircleProfile1", Quantity(10, UNITS.mm), Point3D([0, 0, 0]), UNITVECTOR3D_X, UNITVECTOR3D_Y
    )

    assert circle_profile_1.id is not None
    assert circle_profile_1.center == Point3D([0, 0, 0])
    assert circle_profile_1.radius.value.m_as(DEFAULT_UNITS.LENGTH) == 0.01
    assert circle_profile_1.direction_x == UNITVECTOR3D_X
    assert circle_profile_1.direction_y == UNITVECTOR3D_Y

    circle_profile_2 = design.add_beam_circular_profile(
        "CircleProfile2",
        Distance(20, UNITS.mm),
        Point3D([10, 20, 30], UNITS.mm),
        UnitVector3D([1, 1, 1]),
        UnitVector3D([0, -1, 1]),
    )

    assert circle_profile_2.id is not None
    assert circle_profile_2.id is not circle_profile_1.id

    with pytest.raises(ValueError, match="Radius must be a real positive value."):
        design.add_beam_circular_profile(
            "InvalidProfileRadius",
            Quantity(-10, UNITS.mm),
            Point3D([0, 0, 0]),
            UNITVECTOR3D_X,
            UNITVECTOR3D_Y,
        )

    with pytest.raises(ValueError, match="Direction X and direction Y must be perpendicular."):
        design.add_beam_circular_profile(
            "InvalidUnitVectorAlignment",
            Quantity(10, UNITS.mm),
            Point3D([0, 0, 0]),
            UNITVECTOR3D_X,
            UnitVector3D([-1, -1, -1]),
        )

    # Create a beam at the root component level
    beam_1 = design.create_beam(
        Point3D([9, 99, 999], UNITS.mm), Point3D([8, 88, 888], UNITS.mm), circle_profile_1
    )

    assert beam_1.id is not None
    assert beam_1.start == Point3D([9, 99, 999], UNITS.mm)
    assert beam_1.end == Point3D([8, 88, 888], UNITS.mm)
    assert beam_1.profile == circle_profile_1
    assert beam_1.parent_component.id == design.id
    assert beam_1.is_alive
    assert len(design.beams) == 1
    assert design.beams[0] == beam_1

    beam_1_str = str(beam_1)
    assert "ansys.geometry.core.designer.Beam" in beam_1_str
    assert "  Exists               : True" in beam_1_str
    assert "  Start                : [0.009" in beam_1_str
    assert "  End                  : [0.008" in beam_1_str
    assert "  Parent component     : BeamCreation" in beam_1_str
    assert "  Beam Profile info" in beam_1_str
    assert "  -----------------" in beam_1_str
    assert "ansys.geometry.core.designer.BeamCircularProfile " in beam_1_str
    assert "  Name                 : CircleProfile1" in beam_1_str
    assert "  Radius               : 10.0 millimeter" in beam_1_str
    assert "  Center               : [0.0,0.0,0.0] in meters" in beam_1_str
    assert "  Direction x          : [1.0,0.0,0.0]" in beam_1_str
    assert "  Direction y          : [0.0,1.0,0.0]" in beam_1_str

    # Now, let's create two beams at a nested component, with the same profile
    nested_component = design.add_component("NestedComponent")
    beam_2 = nested_component.create_beam(
        Point3D([7, 77, 777], UNITS.mm), Point3D([6, 66, 666], UNITS.mm), circle_profile_2
    )
    beam_3 = nested_component.create_beam(
        Point3D([8, 88, 888], UNITS.mm), Point3D([7, 77, 777], UNITS.mm), circle_profile_2
    )

    assert beam_2.id is not None
    assert beam_2.profile == circle_profile_2
    assert beam_2.parent_component.id == nested_component.id
    assert beam_2.is_alive
    assert beam_3.id is not None
    assert beam_3.profile == circle_profile_2
    assert beam_3.parent_component.id == nested_component.id
    assert beam_3.is_alive
    assert beam_2.id != beam_3.id
    assert len(nested_component.beams) == 2
    assert nested_component.beams[0] == beam_2
    assert nested_component.beams[1] == beam_3

    # Once the beams are created, let's try deleting it.
    # For example, we shouldn't be able to delete beam_1 from the nested component.
    nested_component.delete_beam(beam_1)

    assert beam_2.is_alive
    assert nested_component.beams[0].is_alive
    assert beam_3.is_alive
    assert nested_component.beams[1].is_alive
    assert beam_1.is_alive
    assert design.beams[0].is_alive

    # Let's try deleting one of the beams from the nested component
    nested_component.delete_beam(beam_2)
    assert not beam_2.is_alive
    assert not nested_component.beams[0].is_alive
    assert beam_3.is_alive
    assert nested_component.beams[1].is_alive
    assert beam_1.is_alive
    assert design.beams[0].is_alive

    # Now, let's try deleting it from the design directly - this should be possible
    design.delete_beam(beam_3)
    assert not beam_2.is_alive
    assert not nested_component.beams[0].is_alive
    assert not beam_3.is_alive
    assert not nested_component.beams[1].is_alive
    assert beam_1.is_alive
    assert design.beams[0].is_alive

    # Finally, let's delete the beam from the root component
    design.delete_beam(beam_1)
    assert not beam_2.is_alive
    assert not nested_component.beams[0].is_alive
    assert not beam_3.is_alive
    assert not nested_component.beams[1].is_alive
    assert not beam_1.is_alive
    assert not design.beams[0].is_alive

    # Now, let's try deleting the beam profiles!
    assert len(design.beam_profiles) == 2
    design.delete_beam_profile("MyInventedBeamProfile")
    assert len(design.beam_profiles) == 2
    design.delete_beam_profile(circle_profile_1)
    assert len(design.beam_profiles) == 1
    design.delete_beam_profile(circle_profile_2)
    assert len(design.beam_profiles) == 0


def test_midsurface_properties(modeler: Modeler):
    """Test mid-surface properties assignment."""
    # Create your design on the server side
    design = modeler.create_design("MidSurfaceProperties")

    # Create a Sketch object and draw a slot
    sketch = Sketch()
    sketch.slot(Point2D([10, 10], UNITS.mm), Quantity(10, UNITS.mm), Quantity(5, UNITS.mm))

    # Create an actual body from the slot, and translate it
    slot_body = design.extrude_sketch("MySlot", sketch, Quantity(10, UNITS.mm))
    slot_body.translate(UNITVECTOR3D_X, Quantity(40, UNITS.mm))

    # Create a surface body as well
    slot_surf = design.create_surface("MySlotSurface", sketch)

    surf_repr = str(slot_surf)
    assert "ansys.geometry.core.designer.Body" in surf_repr
    assert "Name                 : MySlotSurface" in surf_repr
    assert "Exists               : True" in surf_repr
    assert "Parent component     : MidSurfaceProperties" in surf_repr
    assert "Surface body         : True" in surf_repr
    assert "Surface thickness    : None" in surf_repr
    assert "Surface offset       : None" in surf_repr
    assert f"Color                : {Color.DEFAULT.value}" in surf_repr

    # Let's assign a thickness to both bodies
    design.add_midsurface_thickness(
        thickness=Quantity(10, UNITS.mm),
        bodies=[slot_body, slot_surf],
    )

    # Let's also assign a mid-surface offset to both bodies
    design.add_midsurface_offset(
        offset_type=MidSurfaceOffsetType.TOP, bodies=[slot_body, slot_surf]
    )

    # Let's check the values now
    assert slot_body.surface_thickness is None
    assert slot_body.surface_offset is None
    assert slot_surf.surface_thickness == Quantity(10, UNITS.mm)
    assert slot_surf.surface_offset == MidSurfaceOffsetType.TOP

    # Let's check that the design-stored values are also updated
    assert design.bodies[0].surface_thickness is None
    assert design.bodies[0].surface_offset is None
    assert design.bodies[1].surface_thickness == Quantity(10, UNITS.mm)
    assert design.bodies[1].surface_offset == MidSurfaceOffsetType.TOP

    surf_repr = str(slot_surf)
    assert "ansys.geometry.core.designer.Body" in surf_repr
    assert "Name                 : MySlotSurface" in surf_repr
    assert "Exists               : True" in surf_repr
    assert "Parent component     : MidSurfaceProperties" in surf_repr
    assert "Surface body         : True" in surf_repr
    assert "Surface thickness    : 10 millimeter" in surf_repr
    assert "Surface offset       : MidSurfaceOffsetType.TOP" in surf_repr
    assert f"Color                : {Color.DEFAULT.value}" in surf_repr

    # Let's try reassigning values directly to slot_body - this shouldn't do anything
    slot_body.add_midsurface_thickness(Quantity(10, UNITS.mm))
    slot_body.add_midsurface_offset(MidSurfaceOffsetType.TOP)

    body_repr = str(slot_body)
    assert "ansys.geometry.core.designer.Body" in body_repr
    assert "Name                 : MySlot" in body_repr
    assert "Exists               : True" in body_repr
    assert "Parent component     : MidSurfaceProperties" in body_repr
    assert "Surface body         : False" in body_repr
    assert f"Color                : {Color.DEFAULT.value}" in surf_repr
    assert slot_body.surface_thickness is None
    assert slot_body.surface_offset is None

    # Let's try reassigning values directly to slot_surf - this should work
    # TODO :  at the moment the server does not allow to reassign - put in try/catch block
    # https://github.com/ansys/pyansys-geometry/issues/1146
    try:
        slot_surf.add_midsurface_thickness(Quantity(30, UNITS.mm))
        slot_surf.add_midsurface_offset(MidSurfaceOffsetType.BOTTOM)

        surf_repr = str(slot_surf)
        assert "ansys.geometry.core.designer.Body" in surf_repr
        assert "Name                 : MySlotSurface" in surf_repr
        assert "Exists               : True" in surf_repr
        assert "Parent component     : MidSurfaceProperties" in surf_repr
        assert "Surface body         : True" in surf_repr
        assert "Surface thickness    : 30 millimeter" in surf_repr
        assert "Surface offset       : MidSurfaceOffsetType.BOTTOM" in surf_repr
        assert f"Color                : {Color.DEFAULT.value}" in surf_repr
    except GeometryExitedError:
        pass

    # Let's create a new surface body and assign them from body methods directly
    slot_surf2 = design.create_surface("MySlotSurface2", sketch)

    slot_surf2.add_midsurface_thickness(Quantity(30, UNITS.mm))
    slot_surf2.add_midsurface_offset(MidSurfaceOffsetType.BOTTOM)

    surf_repr = str(slot_surf2)
    assert "ansys.geometry.core.designer.Body" in surf_repr
    assert "Name                 : MySlotSurface2" in surf_repr
    assert "Exists               : True" in surf_repr
    assert "Parent component     : MidSurfaceProperties" in surf_repr
    assert "Surface body         : True" in surf_repr
    assert "Surface thickness    : 30 millimeter" in surf_repr
    assert "Surface offset       : MidSurfaceOffsetType.BOTTOM" in surf_repr
    assert f"Color                : {Color.DEFAULT.value}" in surf_repr


def test_design_points(modeler: Modeler):
    """Test for verifying the ``DesignPoints``"""
    # Create your design on the server side
    design = modeler.create_design("DesignPoints")
    point = Point3D([6, 66, 666], UNITS.mm)
    design_points_1 = design.add_design_point("FirstPointSet", point)

    # Check the design points
    assert len(design.design_points) == 1
    assert design_points_1.id is not None
    assert design_points_1.name == "FirstPointSet"
    assert design_points_1.value == point

    # Create another set of design points
    point_set_2 = [Point3D([10, 10, 10], UNITS.m), Point3D([20, 20, 20], UNITS.m)]
    design_points_2 = design.add_design_points("SecondPointSet", point_set_2)

    assert len(design.design_points) == 3

    nested_component = design.add_component("NestedComponent")
    design_point_3 = nested_component.add_design_point("Nested", Point3D([7, 77, 777], UNITS.mm))

    assert design_point_3.id is not None
    assert design_point_3.value == Point3D([7, 77, 777], UNITS.mm)
    assert design_point_3.parent_component.id == nested_component.id
    assert len(nested_component.design_points) == 1
    assert nested_component.design_points[0] == design_point_3

    design_point_1_str = str(design_points_1)
    assert "ansys.geometry.core.designer.DesignPoint" in design_point_1_str
    assert "  Name                 : FirstPointSet" in design_point_1_str
    assert "  Design Point         : [0.006 0.066 0.666]" in design_point_1_str

    design_point_2_str = str(design_points_2)
    assert "ansys.geometry.core.designer.DesignPoint" in design_point_2_str
    assert "  Name                 : SecondPointSet" in design_point_2_str
    assert "  Design Point         : [10. 10. 10.]" in design_point_2_str
    assert "ansys.geometry.core.designer.DesignPoint" in design_point_2_str
    assert "  Name                 : SecondPointSet" in design_point_2_str
    assert "  Design Point         : [20. 20. 20.]" in design_point_2_str

    # make sure it can create polydata
    pd = design_points_1._to_polydata()
    assert isinstance(pd, pv.PolyData)


def test_named_selections_beams(modeler: Modeler):
    """Test for verifying the correct creation of ``NamedSelection`` with
    beams.
    """
    # Skip on Linux
    skip_if_linux(modeler, test_named_selections_beams.__name__, "create_beam")

    # Create your design on the server side
    design = modeler.create_design("NamedSelectionBeams_Test")

    # Test creating a named selection out of beams
    circle_profile_1 = design.add_beam_circular_profile(
        "CircleProfile1", Quantity(10, UNITS.mm), Point3D([0, 0, 0]), UNITVECTOR3D_X, UNITVECTOR3D_Y
    )
    beam_1 = design.create_beam(
        Point3D([9, 99, 999], UNITS.mm), Point3D([8, 88, 888], UNITS.mm), circle_profile_1
    )
    ns_beams = design.create_named_selection("CircleProfile", beams=[beam_1])
    assert len(design.named_selections) == 1
    assert design.named_selections[0].name == "CircleProfile"

    # Try deleting this named selection
    design.delete_named_selection(ns_beams)
    assert len(design.named_selections) == 0


def test_named_selections_design_points(modeler: Modeler):
    """Test for verifying the correct creation of ``NamedSelection`` with
    design points.
    """
    # Create your design on the server side
    design = modeler.create_design("NamedSelectionBeams_Test")

    # Test creating a named selection out of design_points
    point_set_1 = Point3D([10, 10, 0], UNITS.m)
    design_points_1 = design.add_design_point("FirstPointSet", point_set_1)
    ns_despoint = design.create_named_selection("FirstPointSet", design_points=[design_points_1])
    assert len(design.named_selections) == 1
    assert design.named_selections[0].name == "FirstPointSet"

    # Try deleting this named selection
    design.delete_named_selection(ns_despoint)
    assert len(design.named_selections) == 0


def test_component_instances(modeler: Modeler):
    """Test creation of ``Component`` instances and the effects this has."""
    design_name = "ComponentInstance_Test"
    design = modeler.create_design(design_name)

    # Create a car
    car1 = design.add_component("Car1")
    comp1 = car1.add_component("A")
    comp2 = car1.add_component("B")
    wheel1 = comp2.add_component("Wheel1")

    # Create car base frame
    sketch = Sketch().box(Point2D([5, 10]), 10, 20)
    comp2.extrude_sketch("Base", sketch, 5)

    # Create first wheel
    sketch = Sketch(Plane(direction_x=Vector3D([0, 1, 0]), direction_y=Vector3D([0, 0, 1])))
    sketch.circle(Point2D([0, 0]), 5)
    wheel1.extrude_sketch("Wheel", sketch, -5)

    # Create 3 other wheels and move them into position
    rotation_origin = Point3D([0, 0, 0])
    rotation_direction = UnitVector3D([0, 0, 1])

    wheel2 = comp2.add_component("Wheel2", wheel1)
    wheel2.modify_placement(Vector3D([0, 20, 0]))

    wheel3 = comp2.add_component("Wheel3", wheel1)
    wheel3.modify_placement(Vector3D([10, 0, 0]), rotation_origin, rotation_direction, np.pi)

    wheel4 = comp2.add_component("Wheel4", wheel1)
    wheel4.modify_placement(Vector3D([10, 20, 0]), rotation_origin, rotation_direction, np.pi)

    # Assert all components have unique IDs
    comp_ids = [wheel1.id, wheel2.id, wheel3.id, wheel4.id]
    assert len(comp_ids) == len(set(comp_ids))

    # Assert all bodies have unique IDs
    body_ids = [wheel1.bodies[0].id, wheel2.bodies[0].id, wheel3.bodies[0].id, wheel4.bodies[0].id]
    assert len(body_ids) == len(set(body_ids))

    # Assert all instances have unique MasterComponents
    comp_templates = [wheel2._master_component, wheel3._master_component, wheel4._master_component]
    assert len(comp_templates) == len(set(comp_templates))

    # Assert all instances have the same Part
    comp_parts = [
        wheel2._master_component.part,
        wheel3._master_component.part,
        wheel4._master_component.part,
    ]
    assert len(set(comp_parts)) == 1

    assert wheel1.get_world_transform() == IDENTITY_MATRIX44
    assert wheel2.get_world_transform() != IDENTITY_MATRIX44

    # Create 2nd car
    car2 = design.add_component("Car2", car1)
    car2.modify_placement(Vector3D([30, 0, 0]))

    # Create top of car - applies to BOTH cars
    sketch = Sketch(Plane(Point3D([0, 5, 5]))).box(Point2D([5, 2.5]), 10, 5)
    comp1.extrude_sketch("Top", sketch, 5)

    # Show the body also got added to Car2, and they are distinct, but
    # not independent
    assert car1.components[0].bodies[0].id != car2.components[0].bodies[0].id

    # If monikers were formatted properly, you should be able to use them
    assert len(car2.components[1].components[1].bodies[0].faces) > 0


def test_boolean_body_operations(modeler: Modeler):
    """
    Test cases:

    1) master/master
        a) intersect
            i) normal
                x) identity
                y) transform
            ii) empty failure
        b) subtract
            i) normal
                x) identity
                y) transform
            ii) empty failure
            iii) disjoint
        c) unite
            i) normal
                x) identity
                y) transform
            ii) disjoint
    2) instance/instance
        a) intersect
            i) normal
                x) identity
                y) transform
            ii) empty failure
        b) subtract
            i) normal
                x) identity
                y) transform
            ii) empty failure
        c) unite
            i) normal
                x) identity
                y) transform
    """
    design = modeler.create_design("TestBooleanOperations")

    comp1 = design.add_component("Comp1")
    comp2 = design.add_component("Comp2")
    comp3 = design.add_component("Comp3")

    body1 = comp1.extrude_sketch("Body1", Sketch().box(Point2D([0, 0]), 1, 1), 1)
    body2 = comp2.extrude_sketch("Body2", Sketch().box(Point2D([0.5, 0]), 1, 1), 1)
    body3 = comp3.extrude_sketch("Body3", Sketch().box(Point2D([5, 0]), 1, 1), 1)

    # 1.a.i.x
    copy1 = body1.copy(comp1, "Copy1")
    copy2 = body2.copy(comp2, "Copy2")
    copy1.intersect(copy2)

    assert not copy2.is_alive
    assert body2.is_alive
    assert Accuracy.length_is_equal(copy1.volume.m, 0.5)

    # 1.a.i.y
    copy1 = body1.copy(comp1, "Copy1")
    copy2 = body2.copy(comp2, "Copy2")
    copy2.translate(UnitVector3D([1, 0, 0]), 0.25)
    copy1.intersect(copy2)

    assert not copy2.is_alive
    assert Accuracy.length_is_equal(copy1.volume.m, 0.25)

    # 1.a.ii
    copy1 = body1.copy(comp1, "Copy1")
    copy3 = body3.copy(comp3, "Copy3")
    with pytest.raises(ValueError, match="bodies do not intersect"):
        copy1.intersect(copy3)

    assert copy1.is_alive
    assert copy3.is_alive

    # 1.b.i.x
    copy1 = body1.copy(comp1, "Copy1")
    copy2 = body2.copy(comp2, "Copy2")
    copy1.subtract(copy2)

    assert not copy2.is_alive
    assert body2.is_alive
    assert Accuracy.length_is_equal(copy1.volume.m, 0.5)

    # 1.b.i.y
    copy1 = body1.copy(comp1, "Copy1")
    copy2 = body2.copy(comp2, "Copy2")
    copy2.translate(UnitVector3D([1, 0, 0]), 0.25)
    copy1.subtract(copy2)

    assert not copy2.is_alive
    assert Accuracy.length_is_equal(copy1.volume.m, 0.75)

    # 1.b.ii
    copy1 = body1.copy(comp1, "Copy1")
    copy1a = body1.copy(comp1, "Copy1a")
    with pytest.raises(ValueError):
        copy1.subtract(copy1a)

    assert copy1.is_alive
    assert copy1a.is_alive

    # 1.b.iii
    copy1 = body1.copy(comp1, "Copy1")
    copy3 = body3.copy(comp3, "Copy3")
    copy1.subtract(copy3)

    assert Accuracy.length_is_equal(copy1.volume.m, 1)
    assert copy1.volume
    assert not copy3.is_alive

    # 1.c.i.x
    copy1 = body1.copy(comp1, "Copy1")
    copy2 = body2.copy(comp2, "Copy2")
    copy1.unite(copy2)

    assert not copy2.is_alive
    assert body2.is_alive
    assert Accuracy.length_is_equal(copy1.volume.m, 1.5)

    # 1.c.i.y
    copy1 = body1.copy(comp1, "Copy1")
    copy2 = body2.copy(comp2, "Copy2")
    copy2.translate(UnitVector3D([1, 0, 0]), 0.25)
    copy1.unite(copy2)

    assert not copy2.is_alive
    assert Accuracy.length_is_equal(copy1.volume.m, 1.75)

    # 1.c.ii
    copy1 = body1.copy(comp1, "Copy1")
    copy3 = body3.copy(comp3, "Copy3")
    copy1.unite(copy3)

    assert not copy3.is_alive
    assert body3.is_alive
    assert Accuracy.length_is_equal(copy1.volume.m, 1)

    # Test instance/instance
    comp1_i = design.add_component("Comp1_i", comp1)
    comp2_i = design.add_component("Comp2_i", comp2)
    comp3_i = design.add_component("Comp3_i", comp3)

    comp1_i.modify_placement(
        Vector3D([52, 61, -43]), Point3D([-4, 26, 66]), UnitVector3D([-21, 20, 87]), np.pi / 4
    )
    comp2_i.modify_placement(
        Vector3D([52, 61, -43]), Point3D([-4, 26, 66]), UnitVector3D([-21, 20, 87]), np.pi / 4
    )
    comp3_i.modify_placement(
        Vector3D([52, 61, -43]), Point3D([-4, 26, 66]), UnitVector3D([-21, 20, 87]), np.pi / 4
    )

    body1 = comp1_i.bodies[0]
    body2 = comp2_i.bodies[0]
    body3 = comp3_i.bodies[0]

    # 2.a.i.x
    copy1 = body1.copy(comp1_i, "Copy1")
    copy2 = body2.copy(comp2_i, "Copy2")
    copy1.intersect(copy2)

    assert not copy2.is_alive
    assert body2.is_alive
    assert Accuracy.length_is_equal(copy1.volume.m, 0.5)

    # 2.a.i.y
    copy1 = body1.copy(comp1_i, "Copy1")
    copy2 = body2.copy(comp2_i, "Copy2")
    copy2.translate(UnitVector3D([1, 0, 0]), 0.25)
    copy1.intersect(copy2)

    assert not copy2.is_alive
    assert Accuracy.length_is_equal(copy1.volume.m, 0.25)

    # 2.a.ii
    copy1 = body1.copy(comp1_i, "Copy1")
    copy3 = body3.copy(comp3_i, "Copy3")
    with pytest.raises(ValueError, match="bodies do not intersect"):
        copy1.intersect(copy3)

    assert copy1.is_alive
    assert copy3.is_alive

    # 2.b.i.x
    copy1 = body1.copy(comp1_i, "Copy1")
    copy2 = body2.copy(comp2_i, "Copy2")
    copy1.subtract(copy2)

    assert not copy2.is_alive
    assert body2.is_alive
    assert Accuracy.length_is_equal(copy1.volume.m, 0.5)

    # 2.b.i.y
    copy1 = body1.copy(comp1_i, "Copy1")
    copy2 = body2.copy(comp2_i, "Copy2")
    copy2.translate(UnitVector3D([1, 0, 0]), 0.25)
    copy1.subtract(copy2)

    assert not copy2.is_alive
    assert Accuracy.length_is_equal(copy1.volume.m, 0.75)

    # 2.b.ii
    copy1 = body1.copy(comp1_i, "Copy1")
    copy1a = body1.copy(comp1_i, "Copy1a")
    with pytest.raises(ValueError):
        copy1.subtract(copy1a)

    assert copy1.is_alive
    assert copy1a.is_alive

    # 2.b.iii
    copy1 = body1.copy(comp1_i, "Copy1")
    copy3 = body3.copy(comp3_i, "Copy3")
    copy1.subtract(copy3)

    assert Accuracy.length_is_equal(copy1.volume.m, 1)
    assert copy1.volume
    assert not copy3.is_alive

    # 2.c.i.x
    copy1 = body1.copy(comp1_i, "Copy1")
    copy2 = body2.copy(comp2_i, "Copy2")
    copy1.unite(copy2)

    assert not copy2.is_alive
    assert body2.is_alive
    assert Accuracy.length_is_equal(copy1.volume.m, 1.5)

    # 2.c.i.y
    copy1 = body1.copy(comp1_i, "Copy1")
    copy2 = body2.copy(comp2_i, "Copy2")
    copy2.translate(UnitVector3D([1, 0, 0]), 0.25)
    copy1.unite(copy2)

    assert not copy2.is_alive
    assert Accuracy.length_is_equal(copy1.volume.m, 1.75)

    # 2.c.ii
    copy1 = body1.copy(comp1_i, "Copy1")
    copy3 = body3.copy(comp3_i, "Copy3")
    copy1.unite(copy3)

    assert not copy3.is_alive
    assert body3.is_alive
    assert Accuracy.length_is_equal(copy1.volume.m, 1)


def test_multiple_bodies_boolean_operations(modeler: Modeler):
    """Test boolean operations with multiple bodies."""
    design = modeler.create_design("TestBooleanOperationsMultipleBodies")

    comp1 = design.add_component("Comp1")
    comp2 = design.add_component("Comp2")
    comp3 = design.add_component("Comp3")

    body1 = comp1.extrude_sketch("Body1", Sketch().box(Point2D([0, 0]), 1, 1), 1)
    body2 = comp2.extrude_sketch("Body2", Sketch().box(Point2D([0.5, 0]), 1, 1), 1)
    body3 = comp3.extrude_sketch("Body3", Sketch().box(Point2D([5, 0]), 1, 1), 1)

    ################# Check subtract operation #################
    copy1_sub = body1.copy(comp1, "Copy1_subtract")
    copy2_sub = body2.copy(comp2, "Copy2_subtract")
    copy3_sub = body3.copy(comp3, "Copy3_subtract")
    copy1_sub.subtract([copy2_sub, copy3_sub])

    assert not copy2_sub.is_alive
    assert not copy3_sub.is_alive
    assert body2.is_alive
    assert body3.is_alive
    assert len(comp1.bodies) == 2
    assert len(comp2.bodies) == 1
    assert len(comp3.bodies) == 1

    # Cleanup previous subtest
    comp1.delete_body(copy1_sub)
    assert len(comp1.bodies) == 1

    ################# Check unite operation #################
    copy1_uni = body1.copy(comp1, "Copy1_unite")
    copy2_uni = body2.copy(comp2, "Copy2_unite")
    copy3_uni = body3.copy(comp3, "Copy3_unite")
    copy1_uni.unite([copy2_uni, copy3_uni])

    assert not copy2_uni.is_alive
    assert not copy3_uni.is_alive
    assert body2.is_alive
    assert body3.is_alive
    assert len(comp1.bodies) == 2
    assert len(comp2.bodies) == 1
    assert len(comp3.bodies) == 1

    # Cleanup previous subtest
    comp1.delete_body(copy1_uni)
    assert len(comp1.bodies) == 1

    ################# Check intersect operation #################
    copy1_int = body1.copy(comp1, "Copy1_intersect")
    copy2_int = body2.copy(comp2, "Copy2_intersect")
    copy3_int = body3.copy(comp3, "Copy3_intersect")  # Body 3 does not intersect them
    copy1_int.intersect([copy2_int])

    assert not copy2_int.is_alive
    assert copy3_int.is_alive
    assert body2.is_alive
    assert body3.is_alive
    assert len(comp1.bodies) == 2
    assert len(comp2.bodies) == 1
    assert len(comp3.bodies) == 2

    # Cleanup previous subtest
    comp1.delete_body(copy1_int)
    comp3.delete_body(copy3_int)
    assert len(comp1.bodies) == 1
    assert len(comp3.bodies) == 1


def test_bool_operations_with_keep_other(modeler: Modeler):
    """Test boolean operations with keep other option."""
    # Create the design and bodies
    design = modeler.create_design("TestBooleanOperationsWithKeepOther")

    comp1 = design.add_component("Comp1")
    comp2 = design.add_component("Comp2")
    comp3 = design.add_component("Comp3")

    body1 = comp1.extrude_sketch("Body1", Sketch().box(Point2D([0, 0]), 1, 1), 1)
    body2 = comp2.extrude_sketch("Body2", Sketch().box(Point2D([0.5, 0]), 1, 1), 1)
    body3 = comp3.extrude_sketch("Body3", Sketch().box(Point2D([5, 0]), 1, 1), 1)

    # ---- Verify subtract operation ----
    body1.subtract([body2, body3], keep_other=True)

    assert body2.is_alive
    assert body3.is_alive
    assert len(comp1.bodies) == 1
    assert len(comp2.bodies) == 1
    assert len(comp3.bodies) == 1

    # ---- Verify unite operation ----
    body1.unite([body2, body3], keep_other=True)

    assert body2.is_alive
    assert body3.is_alive
    assert len(comp1.bodies) == 1
    assert len(comp2.bodies) == 1
    assert len(comp3.bodies) == 1

    # ---- Verify intersect operation ----
    body1.intersect(body2, keep_other=True)

    assert body2.is_alive
    assert len(comp1.bodies) == 1
    assert len(comp2.bodies) == 1
    assert len(comp3.bodies) == 1


def test_child_component_instances(modeler: Modeler):
    """Test creation of child ``Component`` instances and check the data model
    reflects that.
    """
    design_name = "ChildComponentInstances_Test"
    design = modeler.create_design(design_name)
    # Create a base component
    base1 = design.add_component("Base1")
    comp1 = base1.add_component("A")
    comp2 = base1.add_component("B")

    # Create the solid body for the base
    sketch = Sketch().box(Point2D([5, 10]), 10, 20)
    comp2.extrude_sketch("Bottom", sketch, 5)

    # Create the 2nd base
    base2 = design.add_component("Base2", base1)
    base2.modify_placement(Vector3D([30, 0, 0]))

    # Create top part (applies to both Base1 and Base2)
    sketch = Sketch(Plane(Point3D([0, 5, 5]))).box(Point2D([5, 2.5]), 10, 5)
    comp1.extrude_sketch("Top", sketch, 5)

    # create the first child component
    comp1.add_component("Child1")
    comp1.extrude_sketch("Child1_body", Sketch(Plane([5, 7.5, 10])).box(Point2D([0, 0]), 1, 1), 1)

    assert len(comp1.components) == 1
    assert len(base2.components[0].components) == 1
    assert len(comp1.components) == len(base2.components[0].components)

    # create the second child component
    comp1.add_component("Child2")
    comp1.extrude_sketch("Child2_body", Sketch(Plane([5, 7.5, 10])).box(Point2D([0, 0]), 1, 1), -1)

    assert len(comp1.components) == 2
    assert len(base2.components[0].components) == 2
    assert len(comp1.components) == len(base2.components[0].components)


def test_multiple_designs(modeler: Modeler, tmp_path_factory: pytest.TempPathFactory):
    """Generate multiple designs, make sure they are all separate, and activate
    them when needed.
    """
    # Check backend first
    if modeler.client.backend_type in (
        BackendType.SPACECLAIM,
        BackendType.WINDOWS_SERVICE,
    ):
        pass
    else:
        # Test is only available for DMS and SpaceClaim
        pytest.skip("Test only available on DMS and SpaceClaim")

    # Create your design on the server side
    design1 = modeler.create_design("Design1")

    # Create a Sketch object and draw a slot
    sketch1 = Sketch()
    sketch1.slot(Point2D([10, 10], UNITS.mm), Quantity(10, UNITS.mm), Quantity(5, UNITS.mm))

    # Extrude the sketch to create a body
    design1.extrude_sketch("MySlot", sketch1, Quantity(10, UNITS.mm))

    # Create a second design
    design2 = modeler.create_design("Design2")

    # Create a Sketch object and draw a rectangle
    sketch2 = Sketch()
    sketch2.box(Point2D([-30, -30], UNITS.mm), 5 * UNITS.mm, 8 * UNITS.mm)

    # Extrude the sketch to create a body
    design2.extrude_sketch("MyRectangle", sketch2, Quantity(10, UNITS.mm))

    # Initiate expected output images
    scshot_dir = tmp_path_factory.mktemp("test_multiple_designs")
    scshot_1 = scshot_dir / "design1.png"
    scshot_2 = scshot_dir / "design2.png"

    # Request plotting and store images
    design2.plot(screenshot=scshot_1)
    design1.plot(screenshot=scshot_2)

    # Check that the images are different
    assert scshot_1.exists()
    assert scshot_2.exists()
    err = pv_compare_images(str(scshot_1), str(scshot_2))
    assert not err < 0.1

    # Check that design2 is not active
    assert not design2.is_active
    assert design1.is_active

    # Check the same thing inside the modeler
    assert not modeler.designs[design2.design_id].is_active
    assert modeler.designs[design1.design_id].is_active


def test_get_active_design(modeler: Modeler):
    """Return the active design from the designs dictionary of the modeler."""
    design1 = modeler.create_design("Design1")
    d1_id = design1.design_id
    active_design = modeler.get_active_design()
    assert active_design.design_id == d1_id


def test_get_collision(modeler: Modeler):
    """Test the collision state between two bodies."""
    skip_if_linux(modeler, test_get_collision.__name__, "get_collision")  # Skip test on Linux
    design = modeler.open_file(FILES_DIR / "MixingTank.scdocx")
    body1 = design.bodies[0]
    body2 = design.bodies[1]
    body3 = design.bodies[2]

    assert body1.get_collision(body2) == CollisionType.TOUCH
    assert body2.get_collision(body3) == CollisionType.NONE


def test_set_body_name(modeler: Modeler):
    """Test the setting the name of a body."""
    skip_if_linux(modeler, test_set_body_name.__name__, "set_name")  # Skip test on Linux

    design = modeler.create_design("simple_cube")
    unit = DEFAULT_UNITS.LENGTH
    plane = Plane(
        Point3D([1 / 2, 1 / 2, 0.0], unit=unit),
        UNITVECTOR3D_X,
        UNITVECTOR3D_Y,
    )
    box_plane = Sketch(plane)
    box_plane.box(Point2D([0.0, 0.0]), width=1 * unit, height=1 * unit)
    box = design.extrude_sketch("first_name", box_plane, 1 * unit)
    assert box.name == "first_name"
    box.set_name("updated_name")
    assert box.name == "updated_name"
    box.name = "updated_name2"
    assert box.name == "updated_name2"


def test_set_fill_style(modeler: Modeler):
    """Test the setting the fill style of a body."""
    skip_if_linux(modeler, test_set_fill_style.__name__, "set_fill_style")  # Skip test on Linux

    design = modeler.create_design("RVE")
    unit = DEFAULT_UNITS.LENGTH

    plane = Plane(
        Point3D([1 / 2, 1 / 2, 0.0], unit=unit),
        UNITVECTOR3D_X,
        UNITVECTOR3D_Y,
    )

    box_plane = Sketch(plane)
    box_plane.box(Point2D([0.0, 0.0]), width=1 * unit, height=1 * unit)
    box = design.extrude_sketch("Matrix", box_plane, 1 * unit)

    assert box.fill_style == FillStyle.DEFAULT
    box.set_fill_style(FillStyle.TRANSPARENT)
    assert box.fill_style == FillStyle.TRANSPARENT
    box.fill_style = FillStyle.OPAQUE
    assert box.fill_style == FillStyle.OPAQUE


def test_set_body_color(modeler: Modeler):
    """Test the getting and setting of body color."""

    design = modeler.create_design("RVE2")
    unit = DEFAULT_UNITS.LENGTH

    plane = Plane(
        Point3D([1 / 2, 1 / 2, 0.0], unit=unit),
        UNITVECTOR3D_X,
        UNITVECTOR3D_Y,
    )
    box_plane = Sketch(plane)
    box_plane.box(Point2D([0.0, 0.0]), width=1 * unit, height=1 * unit)
    box = design.extrude_sketch("Block", box_plane, 1 * unit)

    # Default body color is if it is not set on server side.
    assert box.color == Color.DEFAULT.value

    # Set the color of the body using hex code.
    box.color = "#0000ff"
    assert box.color == "#0000ff"

    box.color = "#ffc000"
    assert box.color == "#ffc000"

    # Set the color of the body using color name.
    box.set_color("green")
    box.color == "#008000"

    # Set the color of the body using RGB values between (0,1) as floats.
    box.set_color((1.0, 0.0, 0.0))
    box.color == "#ff0000"

    # Set the color of the body using RGB values between (0,255) as integers).
    box.set_color((0, 255, 0))
    box.color == "#00ff00"

    # Assigning color object directly
    blue_color = mcolors.to_rgba("#0000FF")
    box.color = blue_color
    assert box.color == "#0000ff"


def test_body_scale(modeler: Modeler):
    """Verify the correct scaling of a body."""
    design = modeler.create_design("BodyScale_Test")

    body = design.extrude_sketch("box", Sketch().box(Point2D([0, 0]), 1, 1), 1)
    assert Accuracy.length_is_equal(body.volume.m, 1)

    body.scale(2)
    assert Accuracy.length_is_equal(body.volume.m, 8)

    body.scale(0.25)
    assert Accuracy.length_is_equal(body.volume.m, 1 / 8)


def test_body_mapping(modeler: Modeler):
    """Verify the correct mapping of a body."""
    design = modeler.create_design("BodyMap_Test")

    # non-symmetric shape to allow determination of mirroring
    body = design.extrude_sketch(
        "box",
        Sketch()
        .segment(Point2D([1, 1]), Point2D([-1, 1]))
        .segment_to_point(Point2D([0, 0.5]))
        .segment_to_point(Point2D([-1, -1]))
        .segment_to_point(Point2D([1, -1]))
        .segment_to_point(Point2D([1, 1])),
        1,
    )

    # Test 1: identity mapping - everything should be the same
    copy = body.copy(body.parent_component, "copy")
    copy.map(Frame(Point3D([0, 0, 0]), UnitVector3D([1, 0, 0]), UnitVector3D([0, 1, 0])))

    vertices = []
    for edge in body.edges:
        vertices.extend([edge.shape.start, edge.shape.end])

    copy_vertices = []
    for edge in copy.edges:
        copy_vertices.extend([edge.shape.start, edge.shape.end])

    assert np.allclose(vertices, copy_vertices)

    # Test 2: mirror the body - flips only the x direction
    copy = body.copy(body.parent_component, "copy")
    copy.map(Frame(Point3D([-4, 0, 1]), UnitVector3D([-1, 0, 0]), UnitVector3D([0, 1, 0])))

    copy_vertices = []
    for edge in copy.edges:
        copy_vertices.extend([edge.shape.start, edge.shape.end])

    # expected vertices from confirmed mirror
    expected_vertices = [
        Point3D([-3.0, -1.0, 0.0]),
        Point3D([-5.0, -1.0, 0.0]),
        Point3D([-3.0, -1.0, 1.0]),
        Point3D([-3.0, -1.0, 0.0]),
        Point3D([-4.0, 0.5, 0.0]),
        Point3D([-3.0, -1.0, 0.0]),
        Point3D([-4.0, 0.5, 1.0]),
        Point3D([-4.0, 0.5, 0.0]),
        Point3D([-3.0, 1.0, 0.0]),
        Point3D([-4.0, 0.5, 0.0]),
        Point3D([-3.0, 1.0, 1.0]),
        Point3D([-3.0, 1.0, 0.0]),
        Point3D([-5.0, 1.0, 0.0]),
        Point3D([-3.0, 1.0, 0.0]),
        Point3D([-5.0, 1.0, 1.0]),
        Point3D([-5.0, 1.0, 0.0]),
        Point3D([-5.0, -1.0, 0.0]),
        Point3D([-5.0, 1.0, 0.0]),
        Point3D([-5.0, -1.0, 1.0]),
        Point3D([-5.0, -1.0, 0.0]),
        Point3D([-3.0, -1.0, 1.0]),
        Point3D([-5.0, -1.0, 1.0]),
        Point3D([-4.0, 0.5, 1.0]),
        Point3D([-3.0, -1.0, 1.0]),
        Point3D([-3.0, 1.0, 1.0]),
        Point3D([-4.0, 0.5, 1.0]),
        Point3D([-5.0, 1.0, 1.0]),
        Point3D([-3.0, 1.0, 1.0]),
        Point3D([-5.0, -1.0, 1.0]),
        Point3D([-5.0, 1.0, 1.0]),
    ]

    assert np.allclose(expected_vertices, copy_vertices)

    # Test 3: rotate body 180 degrees - flip x and y direction
    map_copy = body.copy(body.parent_component, "copy")
    map_copy.map(Frame(Point3D([0, 0, 0]), UnitVector3D([-1, 0, 0]), UnitVector3D([0, -1, 0])))

    rotate_copy = body.copy(body.parent_component, "copy")
    rotate_copy.rotate(Point3D([0, 0, 0]), UnitVector3D([0, 0, 1]), np.pi)

    map_vertices = []
    for edge in map_copy.edges:
        map_vertices.extend([edge.shape.start, edge.shape.end])

    rotate_vertices = []
    for edge in rotate_copy.edges:
        rotate_vertices.extend([edge.shape.start, edge.shape.end])

    assert np.allclose(map_vertices, rotate_vertices)


def test_sphere_creation(modeler: Modeler):
    """Test the creation of a sphere body with a given radius."""
    skip_if_linux(modeler, test_sphere_creation.__name__, "create_sphere")
    design = modeler.create_design("Spheretest")
    center_point = Point3D([10, 10, 10], UNITS.m)
    radius = Distance(1, UNITS.m)
    spherebody = design.create_sphere("testspherebody", center_point, radius)
    assert spherebody.name == "testspherebody"
    assert len(spherebody.faces) == 1
    assert round(spherebody.volume._magnitude, 3) == round(4.1887902, 3)


def test_body_mirror(modeler: Modeler):
    """Test the mirroring of a body."""
    skip_if_linux(modeler, test_body_mirror.__name__, "mirror")
    design = modeler.create_design("Design1")

    # Create shape with no lines of symmetry in any axis
    body = design.extrude_sketch(
        "box",
        Sketch()
        .segment(Point2D([1, 1]), Point2D([-1, 1]))
        .segment_to_point(Point2D([0, 0.5]))
        .segment_to_point(Point2D([-1, -1]))
        .segment_to_point(Point2D([1, -1]))
        .segment_to_point(Point2D([1, 1])),
        1,
    )
    top = design.extrude_sketch(
        "top", Sketch(Plane(Point3D([0, 0, 1]))).box(Point2D([0.5, 0.5]), 0.1, 0.1), 0.1
    )
    body.unite(top)

    # Mirror across YZ plane
    copy1 = body.copy(body.parent_component, "box2")
    copy1.mirror(Plane(Point3D([2, 0, 0]), UnitVector3D([0, 0, 1]), UnitVector3D([0, 1, 0])))

    # results from SpaceClaim
    expected_vertices = [
        Point3D([5.0, -1.0, 1.0]),
        Point3D([5.0, -1.0, 0.0]),
        Point3D([4.0, 0.5, 1.0]),
        Point3D([4.0, 0.5, 0.0]),
        Point3D([5.0, 1.0, 1.0]),
        Point3D([5.0, 1.0, 0.0]),
        Point3D([3.0, 1.0, 1.0]),
        Point3D([3.0, 1.0, 0.0]),
        Point3D([3.0, -1.0, 1.0]),
        Point3D([3.0, -1.0, 0.0]),
        Point3D([3.55, 0.45, 1.1]),
        Point3D([3.55, 0.45, 1.0]),
        Point3D([3.55, 0.55, 1.1]),
        Point3D([3.55, 0.55, 1.0]),
        Point3D([3.45, 0.55, 1.1]),
        Point3D([3.45, 0.55, 1.0]),
        Point3D([3.45, 0.45, 1.1]),
        Point3D([3.45, 0.45, 1.0]),
    ]

    copy_vertices = []
    for edge in copy1.edges:
        if edge.shape.start not in copy_vertices:
            copy_vertices.append(edge.shape.start)
    assert np.allclose(expected_vertices, copy_vertices)

    # Mirror across XY plane
    copy2 = body.copy(body.parent_component, "box3")
    copy2.mirror(Plane(Point3D([0, 0, -5]), UnitVector3D([1, 0, 0]), UnitVector3D([0, 1, 0])))

    # results from SpaceClaim
    expected_vertices = [
        Point3D([-1.0, -1.0, -11.0]),
        Point3D([-1.0, -1.0, -10.0]),
        Point3D([0.0, 0.5, -11.0]),
        Point3D([0.0, 0.5, -10.0]),
        Point3D([-1.0, 1.0, -11.0]),
        Point3D([-1.0, 1.0, -10.0]),
        Point3D([1.0, 1.0, -11.0]),
        Point3D([1.0, 1.0, -10.0]),
        Point3D([1.0, -1.0, -11.0]),
        Point3D([1.0, -1.0, -10.0]),
        Point3D([0.45, 0.45, -11.1]),
        Point3D([0.45, 0.45, -11.0]),
        Point3D([0.45, 0.55, -11.1]),
        Point3D([0.45, 0.55, -11.0]),
        Point3D([0.55, 0.55, -11.1]),
        Point3D([0.55, 0.55, -11.0]),
        Point3D([0.55, 0.45, -11.1]),
        Point3D([0.55, 0.45, -11.0]),
    ]

    copy_vertices = []
    for edge in copy2.edges:
        if edge.shape.start not in copy_vertices:
            copy_vertices.append(edge.shape.start)
    assert np.allclose(expected_vertices, copy_vertices)

    # Mirror across XZ plane
    copy3 = body.copy(body.parent_component, "box4")
    copy3.mirror(Plane(Point3D([0, 3, 0]), UnitVector3D([1, 0, 0]), UnitVector3D([0, 0, 1])))

    # results from SpaceClaim
    expected_vertices = [
        Point3D([-1.0, 7.0, 1.0]),
        Point3D([-1.0, 7.0, 0.0]),
        Point3D([0.0, 5.5, 1.0]),
        Point3D([0.0, 5.5, 0.0]),
        Point3D([-1.0, 5.0, 1.0]),
        Point3D([-1.0, 5.0, 0.0]),
        Point3D([1.0, 5.0, 1.0]),
        Point3D([1.0, 5.0, 0.0]),
        Point3D([1.0, 7.0, 1.0]),
        Point3D([1.0, 7.0, 0.0]),
        Point3D([0.45, 5.55, 1.1]),
        Point3D([0.45, 5.55, 1.0]),
        Point3D([0.45, 5.45, 1.1]),
        Point3D([0.45, 5.45, 1.0]),
        Point3D([0.55, 5.45, 1.1]),
        Point3D([0.55, 5.45, 1.0]),
        Point3D([0.55, 5.55, 1.1]),
        Point3D([0.55, 5.55, 1.0]),
    ]

    copy_vertices = []
    for edge in copy3.edges:
        if edge.shape.start not in copy_vertices:
            copy_vertices.append(edge.shape.start)
    assert np.allclose(expected_vertices, copy_vertices)


def test_sweep_sketch(modeler: Modeler):
    """Test revolving a circle profile around a circular axis to make a
    donut.
    """
    design_sketch = modeler.create_design("donut")

    path_radius = 5
    profile_radius = 2

    # create a circle on the XZ-plane centered at (5, 0, 0) with radius 2
    profile = Sketch(plane=Plane(direction_x=[1, 0, 0], direction_y=[0, 0, 1])).circle(
        Point2D([path_radius, 0]), profile_radius
    )

    # create a circle on the XY-plane centered at (0, 0, 0) with radius 5
    path = [Circle(Point3D([0, 0, 0]), path_radius).trim(Interval(0, 2 * np.pi))]

    body = design_sketch.sweep_sketch("donutsweep", profile, path)

    assert body.is_surface is False

    # check edges
    assert len(body.edges) == 0

    # check faces
    assert len(body.faces) == 1

    # check area of face
    # compute expected area (torus with r < R) where r2 is inner radius and r1 is outer radius
    r1 = path_radius + profile_radius
    r2 = path_radius - profile_radius
    expected_face_area = (np.pi**2) * (r1**2 - r2**2)
    assert body.faces[0].area.m == pytest.approx(expected_face_area)

    assert Accuracy.length_is_equal(body.volume.m, 394.7841760435743)


def test_sweep_chain(modeler: Modeler):
    """Test revolving a semi-elliptical profile around a circular axis to make
    a bowl.
    """
    design_chain = modeler.create_design("bowl")

    radius = 10

    # create quarter-ellipse profile with major radius = 10, minor radius = 5
    profile = [
        Ellipse(
            Point3D([0, 0, radius / 2]), radius, radius / 2, reference=[1, 0, 0], axis=[0, 1, 0]
        ).trim(Interval(0, np.pi / 2))
    ]

    # create circle on the plane parallel to the XY-plane but moved up by 5 units with radius 10
    path = [Circle(Point3D([0, 0, radius / 2]), radius).trim(Interval(0, 2 * np.pi))]

    # create the bowl body
    body = design_chain.sweep_chain("bowlsweep", path, profile)

    assert body.is_surface is True

    # check edges
    assert len(body.edges) == 1

    # check length of edge
    # compute expected circumference (circle with radius 10)
    expected_edge_cirumference = 2 * np.pi * 10
    assert body.edges[0].length.m == pytest.approx(expected_edge_cirumference)

    # check faces
    assert len(body.faces) == 1

    # check area of face
    # compute expected area (half a spheroid)
    minor_rad = radius / 2
    e_squared = 1 - (minor_rad**2 / radius**2)
    e = np.sqrt(e_squared)
    expected_face_area = (
        2 * np.pi * radius**2 + (minor_rad**2 / e) * np.pi * np.log((1 + e) / (1 - e))
    ) / 2
    assert body.faces[0].area.m == pytest.approx(expected_face_area)

    # check volume of body
    # expected is 0 since it's not a closed surface
    assert body.volume.m == 0


def test_create_body_from_loft_profile(modeler: Modeler):
    """Test the ``create_body_from_loft_profile()`` method to create a vase
    shape.
    """
    skip_if_linux(
        modeler, test_create_body_from_loft_profile.__name__, "'create_body_from_loft_profile'"
    )
    design_sketch = modeler.create_design("loftprofile")

    profile1 = Circle(origin=[0, 0, 0], radius=8).trim(Interval(0, 2 * np.pi))
    profile2 = Circle(origin=[0, 0, 10], radius=10).trim(Interval(0, 2 * np.pi))
    profile3 = Circle(origin=[0, 0, 20], radius=5).trim(Interval(0, 2 * np.pi))

    # Call the method
    result = design_sketch.create_body_from_loft_profile(
        "vase", [[profile1], [profile2], [profile3]], False, False
    )

    # Assert that the resulting body has only one face.
    assert len(result.faces) == 1

    # check volume of body
    # expected is 0 since it's not a closed surface
    assert result.volume.m == 0


def test_revolve_sketch(modeler: Modeler):
    """Test revolving a circular profile for a quarter donut."""
    # Initialize the donut sketch design
    design = modeler.create_design("quarter-donut")

    # Donut parameters
    path_radius = 5
    profile_radius = 2

    # Create the circular profile on the XZ plane centered at (5, 0, 0)
    # with a radius of 2
    plane_profile = Plane(
        origin=Point3D([path_radius, 0, 0]), direction_x=UNITVECTOR3D_X, direction_y=UNITVECTOR3D_Z
    )
    profile = Sketch(plane=plane_profile)
    profile.circle(Point2D([0, 0]), profile_radius)

    # Revolve the profile around the Z axis and center in the absolute origin
    # for an angle of 90 degrees
    body = design.revolve_sketch(
        "donut-body",
        sketch=profile,
        axis=UNITVECTOR3D_Z,
        angle=Angle(90, unit=UNITS.degrees),
        rotation_origin=Point3D([0, 0, 0]),
    )

    assert body.is_surface is False
    assert body.name == "donut-body"
    assert np.isclose(body.volume.m, np.pi**2 * 2 * 5, rtol=1e-3)  # quarter of a torus volume


def test_revolve_sketch_coincident_origins(modeler: Modeler):
    """Test demonstrating revolving a sketch when it is located
    in the same origin does not fail.
    """
    # Initialize a sphere sketch design given a semicircle profile
    design = modeler.create_design("revolve-coincident-origins")

    # Create an XZ plane centered at (0, 0, 0)
    plane_profile = Plane(
        origin=Point3D([0, 0, 0]), direction_x=UNITVECTOR3D_X, direction_y=UNITVECTOR3D_Z
    )
    profile = Sketch(plane=plane_profile)
    (
        profile.segment_to_point(Point2D([1, 0]))
        .arc_to_point(Point2D([-1, 0]), Point2D([0, 0]))
        .segment_to_point(Point2D([0, 0]))
    )

    # Try revolving the profile... coincident origins is not a problem anymore
    body = design.revolve_sketch(
        "cross-section-sphere",
        sketch=profile,
        axis=UNITVECTOR3D_X,
        angle=Angle(90, unit=UNITS.degrees),
        rotation_origin=Point3D([0, 0, 0]),
    )

    assert body.is_surface is False
    assert body.name == "cross-section-sphere"
    assert np.isclose(
        body.volume.m, np.pi / 3, rtol=1e-3
    )  # quarter of a sphere volume (4/3 * pi * r^3) / 4
    # 1/3 * pi * r^3 --> r = 1 --> 1/3 * pi


def test_revolve_sketch_fail_invalid_path(modeler: Modeler):
    """Test demonstrating the failure of revolving a sketch when an invalid path is provided."""
    # Initialize the donut sketch design
    design = modeler.create_design("revolve-fail")

    # Create an XZ plane centered at (0, 0, 0)
    plane_profile = Plane(
        origin=Point3D([0, 0, 0]), direction_x=UNITVECTOR3D_X, direction_y=UNITVECTOR3D_Z
    )
    profile = Sketch(plane=plane_profile)
    profile.circle(Point2D([0, 0]), 1)

    # Try revolving the profile...
    with pytest.raises(
        GeometryExitedError, match="The path is invalid, or it is unsuitable for the profile."
    ):
        design.revolve_sketch(
            "cross-section-sphere",
            sketch=profile,
            axis=UNITVECTOR3D_Z,
            angle=Angle(90, unit=UNITS.degrees),
            rotation_origin=Point3D([0, 0, 0]),
        )


def test_component_tree_print(modeler: Modeler):
    """Test for verifying the tree print for ``Component`` objects."""
    # Skip on Linux
    skip_if_linux(modeler, test_component_tree_print.__name__, "create_beam")

    def check_list_equality(lines, expected_lines):
        # By doing "a in b" rather than "a == b", we can check for substrings
        # which, in the case of beam ids, is necessary since they are unique
        # and will not be the same in different runs.
        return all([expected_line in line for line, expected_line in zip(lines, expected_lines)])

    # Create your design on the server side
    design = modeler.create_design("TreePrintComponent")

    # Create a Sketch object and draw a circle (all client side)
    sketch = Sketch()
    sketch.circle(Point2D([-30, -30], UNITS.mm), Quantity(10, UNITS.mm))
    distance = Quantity(30, UNITS.mm)
    #  The following component hierarchy is made
    #
    #           |---> comp_1 ---|---> nested_1_comp_1 ---> nested_1_nested_1_comp_1
    #           |               |
    #           |               |---> nested_2_comp_1
    #           |
    # DESIGN ---|---> comp_2 -------> nested_1_comp_2
    #           |
    #           |
    #           |---> comp_3
    #
    #
    # Now, only "comp_3", "nested_2_comp_1" and "nested_1_nested_1_comp_1"
    # will have a body associated.
    #

    # Create the components
    comp_1 = design.add_component("Component_1")
    comp_2 = design.add_component("Component_2")
    comp_3 = design.add_component("Component_3")
    nested_1_comp_1 = comp_1.add_component("Nested_1_Component_1")
    nested_1_nested_1_comp_1 = nested_1_comp_1.add_component("Nested_1_Nested_1_Component_1")
    nested_2_comp_1 = comp_1.add_component("Nested_2_Component_1")
    _ = comp_2.add_component("Nested_1_Component_2")

    # Create the bodies
    _ = comp_3.extrude_sketch(name="comp_3_circle", sketch=sketch, distance=distance)
    _ = nested_2_comp_1.extrude_sketch(
        name="nested_2_comp_1_circle", sketch=sketch, distance=distance
    )
    _ = nested_1_nested_1_comp_1.extrude_sketch(
        name="nested_1_nested_1_comp_1_circle", sketch=sketch, distance=distance
    )

    # Create beams (in design)
    circle_profile_1 = design.add_beam_circular_profile(
        "CircleProfile1", Quantity(10, UNITS.mm), Point3D([0, 0, 0]), UNITVECTOR3D_X, UNITVECTOR3D_Y
    )
    _ = design.create_beam(
        Point3D([9, 99, 999], UNITS.mm), Point3D([8, 88, 888], UNITS.mm), circle_profile_1
    )

    # Test the tree print - by default
    ##################################
    lines = design.tree_print(return_list=True)
    ref = [
        ">>> Tree print view of component 'TreePrintComponent'",
        "",
        "Location",
        "--------",
        "Root component (Design)",
        "",
        "Subtree",
        "-------",
        "(comp) TreePrintComponent",
        "|---(beam) 0:",
        "|---(comp) Component_1",
        ":   |---(comp) Nested_1_Component_1",
        ":   :   |---(comp) Nested_1_Nested_1_Component_1",
        ":   :       |---(body) nested_1_nested_1_comp_1_circle",
        ":   |---(comp) Nested_2_Component_1",
        ":       |---(body) nested_2_comp_1_circle",
        "|---(comp) Component_2",
        ":   |---(comp) Nested_1_Component_2",
        "|---(comp) Component_3",
        "    |---(body) comp_3_circle",
    ]
    assert check_list_equality(lines, ref) is True

    # Test - request depth 1, and show only components
    ##################################################
    lines = design.tree_print(
        return_list=True, depth=1, consider_bodies=False, consider_beams=False
    )
    ref = [
        ">>> Tree print view of component 'TreePrintComponent'",
        "",
        "Location",
        "--------",
        "Root component (Design)",
        "",
        "Subtree",
        "-------",
        "(comp) TreePrintComponent",
        "|---(comp) Component_1",
        "|---(comp) Component_2",
        "|---(comp) Component_3",
    ]
    assert check_list_equality(lines, ref) is True

    # Test - request depth 2, indent 1 (which will default to 2)
    # and sort the components alphabetically
    ############################################################
    lines = design.tree_print(return_list=True, depth=2, indent=1, sort_keys=True)
    ref = [
        ">>> Tree print view of component 'TreePrintComponent'",
        "",
        "Location",
        "--------",
        "Root component (Design)",
        "",
        "Subtree",
        "-------",
        "(comp) TreePrintComponent",
        "|-(beam) 0:",
        "|-(comp) Component_1",
        ": |-(comp) Nested_1_Component_1",
        ": |-(comp) Nested_2_Component_1",
        "|-(comp) Component_2",
        ": |-(comp) Nested_1_Component_2",
        "|-(comp) Component_3",
        "  |-(body) comp_3_circle",
    ]
    assert check_list_equality(lines, ref) is True

    # Test - request from Nested_1_Component_1
    ##########################################
    lines = nested_1_comp_1.tree_print(return_list=True)
    ref = [
        ">>> Tree print view of component 'Nested_1_Component_1'",
        "",
        "Location",
        "--------",
        "TreePrintComponent > Component_1 > Nested_1_Component_1",
        "",
        "Subtree",
        "-------",
        "(comp) Nested_1_Component_1",
        "|---(comp) Nested_1_Nested_1_Component_1",
        "    |---(body) nested_1_nested_1_comp_1_circle",
    ]
    assert check_list_equality(lines, ref) is True


<<<<<<< HEAD
def test_design_parameters(modeler: Modeler):
    """Test the design parameters functionality."""

    design = modeler.open_file(FILES_DIR / "blockswithparameters.dsco")
    test_parameters = design.get_all_parameters()

    # Verify the initial parameters
    assert len(test_parameters) == 2
    assert test_parameters[0].name == "p1"
    assert abs(test_parameters[0].dimension_value - 0.00010872999999999981) < 1e-8
    assert test_parameters[0].dimension_type == ParameterType.DIMENSIONTYPE_AREA

    assert test_parameters[1].name == "p2"
    assert abs(test_parameters[1].dimension_value - 0.0002552758322160813) < 1e-8
    assert test_parameters[1].dimension_type == ParameterType.DIMENSIONTYPE_AREA

    # Update the second parameter and verify the status
    test_parameters[1].dimension_value = 0.0006
    status = design.set_parameter(test_parameters[1])
    assert status == ParameterUpdateStatus.SUCCESS

    # Attempt to update the first parameter and expect a constrained status
    test_parameters[0].dimension_value = 0.0006
    status = design.set_parameter(test_parameters[0])
    assert status == ParameterUpdateStatus.CONSTRAINED_PARAMETERS
=======
def test_surface_body_creation(modeler: Modeler):
    """Test surface body creation from trimmed surfaces."""
    design = modeler.create_design("Design1")

    # half sphere
    surface = Sphere([0, 0, 0], 1)
    trimmed_surface = surface.trim(BoxUV(Interval(0, np.pi * 2), Interval(0, np.pi / 2)))
    body = design.create_body_from_surface("sphere", trimmed_surface)
    assert len(design.bodies) == 1
    assert body.is_surface
    assert body.faces[0].area.m == pytest.approx(np.pi * 2)

    # cylinder
    surface = Cylinder([0, 0, 0], 1)
    trimmed_surface = surface.trim(BoxUV(Interval(0, np.pi * 2), Interval(0, 1)))
    body = design.create_body_from_surface("cylinder", trimmed_surface)

    assert len(design.bodies) == 2
    assert body.is_surface
    assert body.faces[0].area.m == pytest.approx(np.pi * 2)

    # cone
    surface = Cone([0, 0, 0], 1, np.pi / 4)
    trimmed_surface = surface.trim(BoxUV(Interval(0, np.pi * 2), Interval(surface.apex.z.m, 0)))
    body = design.create_body_from_surface("cone", trimmed_surface)

    assert len(design.bodies) == 3
    assert body.is_surface
    assert body.faces[0].area.m == pytest.approx(4.44288293816)

    # half torus
    surface = Torus([0, 0, 0], 2, 1)
    trimmed_surface = surface.trim(BoxUV(Interval(0, np.pi), Interval(0, np.pi * 2)))
    body = design.create_body_from_surface("torus", trimmed_surface)

    assert len(design.bodies) == 4
    assert body.is_surface
    assert body.faces[0].area.m == pytest.approx(39.4784176044)

    # SOLID BODIES

    # sphere
    surface = Sphere([0, 0, 0], 1)
    trimmed_surface = surface.trim(BoxUV(Interval(0, np.pi * 2), Interval(-np.pi / 2, np.pi / 2)))
    body = design.create_body_from_surface("sphere_solid", trimmed_surface)
    assert len(design.bodies) == 5
    assert not body.is_surface
    assert body.faces[0].area.m == pytest.approx(np.pi * 4)

    # torus
    surface = Torus([0, 0, 0], 2, 1)
    trimmed_surface = surface.trim(BoxUV(Interval(0, np.pi * 2), Interval(0, np.pi * 2)))
    body = design.create_body_from_surface("torus_solid", trimmed_surface)

    assert len(design.bodies) == 6
    assert not body.is_surface
    assert body.faces[0].area.m == pytest.approx(39.4784176044 * 2)
>>>>>>> b70e431b
<|MERGE_RESOLUTION|>--- conflicted
+++ resolved
@@ -56,22 +56,13 @@
     Vector3D,
 )
 from ansys.geometry.core.misc import DEFAULT_UNITS, UNITS, Accuracy, Angle, Distance
-<<<<<<< HEAD
 from ansys.geometry.core.parameters.parameter import ParameterType, ParameterUpdateStatus
-from ansys.geometry.core.shapes import Circle, Ellipse, Interval, ParamUV
-=======
 from ansys.geometry.core.shapes import (
     Circle,
-    Cone,
-    Cylinder,
     Ellipse,
     Interval,
     ParamUV,
-    Sphere,
-    Torus,
 )
-from ansys.geometry.core.shapes.box_uv import BoxUV
->>>>>>> b70e431b
 from ansys.geometry.core.sketch import Sketch
 from ansys.tools.visualization_interface.utils.color import Color
 
@@ -2686,7 +2677,6 @@
     assert check_list_equality(lines, ref) is True
 
 
-<<<<<<< HEAD
 def test_design_parameters(modeler: Modeler):
     """Test the design parameters functionality."""
 
@@ -2711,63 +2701,4 @@
     # Attempt to update the first parameter and expect a constrained status
     test_parameters[0].dimension_value = 0.0006
     status = design.set_parameter(test_parameters[0])
-    assert status == ParameterUpdateStatus.CONSTRAINED_PARAMETERS
-=======
-def test_surface_body_creation(modeler: Modeler):
-    """Test surface body creation from trimmed surfaces."""
-    design = modeler.create_design("Design1")
-
-    # half sphere
-    surface = Sphere([0, 0, 0], 1)
-    trimmed_surface = surface.trim(BoxUV(Interval(0, np.pi * 2), Interval(0, np.pi / 2)))
-    body = design.create_body_from_surface("sphere", trimmed_surface)
-    assert len(design.bodies) == 1
-    assert body.is_surface
-    assert body.faces[0].area.m == pytest.approx(np.pi * 2)
-
-    # cylinder
-    surface = Cylinder([0, 0, 0], 1)
-    trimmed_surface = surface.trim(BoxUV(Interval(0, np.pi * 2), Interval(0, 1)))
-    body = design.create_body_from_surface("cylinder", trimmed_surface)
-
-    assert len(design.bodies) == 2
-    assert body.is_surface
-    assert body.faces[0].area.m == pytest.approx(np.pi * 2)
-
-    # cone
-    surface = Cone([0, 0, 0], 1, np.pi / 4)
-    trimmed_surface = surface.trim(BoxUV(Interval(0, np.pi * 2), Interval(surface.apex.z.m, 0)))
-    body = design.create_body_from_surface("cone", trimmed_surface)
-
-    assert len(design.bodies) == 3
-    assert body.is_surface
-    assert body.faces[0].area.m == pytest.approx(4.44288293816)
-
-    # half torus
-    surface = Torus([0, 0, 0], 2, 1)
-    trimmed_surface = surface.trim(BoxUV(Interval(0, np.pi), Interval(0, np.pi * 2)))
-    body = design.create_body_from_surface("torus", trimmed_surface)
-
-    assert len(design.bodies) == 4
-    assert body.is_surface
-    assert body.faces[0].area.m == pytest.approx(39.4784176044)
-
-    # SOLID BODIES
-
-    # sphere
-    surface = Sphere([0, 0, 0], 1)
-    trimmed_surface = surface.trim(BoxUV(Interval(0, np.pi * 2), Interval(-np.pi / 2, np.pi / 2)))
-    body = design.create_body_from_surface("sphere_solid", trimmed_surface)
-    assert len(design.bodies) == 5
-    assert not body.is_surface
-    assert body.faces[0].area.m == pytest.approx(np.pi * 4)
-
-    # torus
-    surface = Torus([0, 0, 0], 2, 1)
-    trimmed_surface = surface.trim(BoxUV(Interval(0, np.pi * 2), Interval(0, np.pi * 2)))
-    body = design.create_body_from_surface("torus_solid", trimmed_surface)
-
-    assert len(design.bodies) == 6
-    assert not body.is_surface
-    assert body.faces[0].area.m == pytest.approx(39.4784176044 * 2)
->>>>>>> b70e431b
+    assert status == ParameterUpdateStatus.CONSTRAINED_PARAMETERS