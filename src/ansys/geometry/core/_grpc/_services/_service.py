# Copyright (C) 2023 - 2025 ANSYS, Inc. and/or its affiliates.
# SPDX-License-Identifier: MIT
#
#
# Permission is hereby granted, free of charge, to any person obtaining a copy
# of this software and associated documentation files (the "Software"), to deal
# in the Software without restriction, including without limitation the rights
# to use, copy, modify, merge, publish, distribute, sublicense, and/or sell
# copies of the Software, and to permit persons to whom the Software is
# furnished to do so, subject to the following conditions:
#
# The above copyright notice and this permission notice shall be included in all
# copies or substantial portions of the Software.
#
# THE SOFTWARE IS PROVIDED "AS IS", WITHOUT WARRANTY OF ANY KIND, EXPRESS OR
# IMPLIED, INCLUDING BUT NOT LIMITED TO THE WARRANTIES OF MERCHANTABILITY,
# FITNESS FOR A PARTICULAR PURPOSE AND NONINFRINGEMENT. IN NO EVENT SHALL THE
# AUTHORS OR COPYRIGHT HOLDERS BE LIABLE FOR ANY CLAIM, DAMAGES OR OTHER
# LIABILITY, WHETHER IN AN ACTION OF CONTRACT, TORT OR OTHERWISE, ARISING FROM,
# OUT OF OR IN CONNECTION WITH THE SOFTWARE OR THE USE OR OTHER DEALINGS IN THE
# SOFTWARE.

import grpc

from .._version import GeometryApiProtos, set_proto_version
from .base.admin import GRPCAdminService
from .base.bodies import GRPCBodyService
from .base.dbuapplication import GRPCDbuApplicationService
from .base.measurement_tools import GRPCMeasurementToolsService
from .base.named_selection import GRPCNamedSelectionService
from .base.prepare_tools import GRPCPrepareToolsService


class _GRPCServices:
    """
    Placeholder for the gRPC services (i.e. stubs).

    Notes
    -----
    This class provides a unified interface to access the different
    gRPC services available in the Geometry API. It allows for easy
    switching between different versions of the API by using the
    `version` parameter in the constructor. The services are lazy-loaded
    to avoid unnecessary imports and to improve performance.

    Parameters
    ----------
    channel : grpc.Channel
        The gRPC channel to the server.
    version : GeometryApiProtos | str | None
        The version of the gRPC API protocol to use. If None, the latest
        version is used.
    """

    def __init__(self, channel: grpc.Channel, version: GeometryApiProtos | str | None = None):
        """
        Initialize the GRPCServices class.

        Parameters
        ----------
        channel : grpc.Channel
            The gRPC channel to the server.
        version : GeometryApiProtos | str | None
            The version of the gRPC API protocol to use. If None, the latest
            version is used.
        """
        # Set the proto version to be used
        self.version = set_proto_version(channel, version)
        self.channel = channel

        # Lazy load all the services
        self._admin = None
        self._bodies = None
        self._dbu_application = None
        self._named_selection = None
<<<<<<< HEAD
        self._prepare_tools = None
=======
        self._measurement_tools = None
>>>>>>> fb526ecb

    @property
    def bodies(self) -> GRPCBodyService:
        """
        Get the body service for the specified version.

        Returns
        -------
        BodyServiceBase
            The body service for the specified version.
        """
        if not self._bodies:
            # Import the appropriate body service based on the version
            from .v0.bodies import GRPCBodyServiceV0
            from .v1.bodies import GRPCBodyServiceV1

            if self.version == GeometryApiProtos.V0:
                self._bodies = GRPCBodyServiceV0(self.channel)
            elif self.version == GeometryApiProtos.V1:  # pragma: no cover
                # V1 is not implemented yet
                self._bodies = GRPCBodyServiceV1(self.channel)
            else:  # pragma: no cover
                # This should never happen as the version is set in the constructor
                raise ValueError(f"Unsupported version: {self.version}")

        return self._bodies

    @property
    def admin(self) -> GRPCAdminService:
        """
        Get the admin service for the specified version.

        Returns
        -------
        AdminServiceBase
            The admin service for the specified version.
        """
        if not self._admin:
            # Import the appropriate admin service based on the version
            from .v0.admin import GRPCAdminServiceV0
            from .v1.admin import GRPCAdminServiceV1

            if self.version == GeometryApiProtos.V0:
                self._admin = GRPCAdminServiceV0(self.channel)
            elif self.version == GeometryApiProtos.V1:  # pragma: no cover
                # V1 is not implemented yet
                self._admin = GRPCAdminServiceV1(self.channel)
            else:  # pragma: no cover
                # This should never happen as the version is set in the constructor
                raise ValueError(f"Unsupported version: {self.version}")

        return self._admin

    @property
    def dbu_application(self) -> GRPCDbuApplicationService:
        """
        Get the DBU application service for the specified version.

        Returns
        -------
        DbuApplicationServiceBase
            The DBU application service for the specified version.
        """
        if not self._dbu_application:
            # Import the appropriate DBU application service based on the version
            from .v0.dbuapplication import GRPCDbuApplicationServiceV0
            from .v1.dbuapplication import GRPCDbuApplicationServiceV1

            if self.version == GeometryApiProtos.V0:
                self._dbu_application = GRPCDbuApplicationServiceV0(self.channel)
            elif self.version == GeometryApiProtos.V1:  # pragma: no cover
                # V1 is not implemented yet
                self._dbu_application = GRPCDbuApplicationServiceV1(self.channel)
            else:  # pragma: no cover
                # This should never happen as the version is set in the constructor
                raise ValueError(f"Unsupported version: {self.version}")

        return self._dbu_application

    @property
    def named_selection(self) -> GRPCNamedSelectionService:
        """
        Get the named selection service for the specified version.

        Returns
        -------
        NamedSelectionServiceBase
            The named selection service for the specified version.
        """
        if not self._named_selection:
            # Import the appropriate named selection service based on the version
            from .v0.named_selection import GRPCNamedSelectionServiceV0
            from .v1.named_selection import GRPCNamedSelectionServiceV1

            if self.version == GeometryApiProtos.V0:
                self._named_selection = GRPCNamedSelectionServiceV0(self.channel)
            elif self.version == GeometryApiProtos.V1:  # pragma: no cover
                # V1 is not implemented yet
                self._named_selection = GRPCNamedSelectionServiceV1(self.channel)
            else:  # pragma: no cover
                # This should never happen as the version is set in the constructor
                raise ValueError(f"Unsupported version: {self.version}")

        return self._named_selection

    @property
<<<<<<< HEAD
    def prepare_tools(self) -> GRPCPrepareToolsService:
        """
        Get the prepare tools service for the specified version.

        Returns
        -------
        NamedSelectionServiceBase
            The prepare tools service for the specified version.
        """
        if not self._prepare_tools:
            # Import the appropriate prepare tools service based on the version
            from .v0.prepare_tools import GRPCPrepareToolsServiceV0
            from .v1.prepare_tools import GRPCPrepareToolsServiceV1

            if self.version == GeometryApiProtos.V0:
                self._prepare_tools = GRPCPrepareToolsServiceV0(self.channel)
            elif self.version == GeometryApiProtos.V1:  # pragma: no cover
                # V1 is not implemented yet
                self._prepare_tools = GRPCPrepareToolsServiceV1(self.channel)
=======
    def measurement_tools(self) -> GRPCMeasurementToolsService:
        """
        Get the measurement tools service for the specified version.

        Returns
        -------
        MeasurementToolsServiceBase
            The measurement tools service for the specified version.
        """
        if not self._measurement_tools:
            # Import the appropriate measurement tools service based on the version
            from .v0.measurement_tools import GRPCMeasurementToolsServiceV0
            from .v1.measurement_tools import GRPCMeasurementToolsServiceV1

            if self.version == GeometryApiProtos.V0:
                self._measurement_tools = GRPCMeasurementToolsServiceV0(self.channel)
            elif self.version == GeometryApiProtos.V1:  # pragma: no cover
                # V1 is not implemented yet
                self._measurement_tools = GRPCMeasurementToolsServiceV1(self.channel)
>>>>>>> fb526ecb
            else:  # pragma: no cover
                # This should never happen as the version is set in the constructor
                raise ValueError(f"Unsupported version: {self.version}")

<<<<<<< HEAD
        return self._prepare_tools
=======
        return self._measurement_tools
>>>>>>> fb526ecb
<|MERGE_RESOLUTION|>--- conflicted
+++ resolved
@@ -73,11 +73,8 @@
         self._bodies = None
         self._dbu_application = None
         self._named_selection = None
-<<<<<<< HEAD
-        self._prepare_tools = None
-=======
         self._measurement_tools = None
->>>>>>> fb526ecb
+		self._prepare_tools = None
 
     @property
     def bodies(self) -> GRPCBodyService:
@@ -183,8 +180,33 @@
 
         return self._named_selection
 
-    @property
-<<<<<<< HEAD
+	@property
+    def measurement_tools(self) -> GRPCMeasurementToolsService:
+        """
+        Get the measurement tools service for the specified version.
+
+        Returns
+        -------
+        MeasurementToolsServiceBase
+            The measurement tools service for the specified version.
+        """
+        if not self._measurement_tools:
+            # Import the appropriate measurement tools service based on the version
+            from .v0.measurement_tools import GRPCMeasurementToolsServiceV0
+            from .v1.measurement_tools import GRPCMeasurementToolsServiceV1
+
+            if self.version == GeometryApiProtos.V0:
+                self._measurement_tools = GRPCMeasurementToolsServiceV0(self.channel)
+            elif self.version == GeometryApiProtos.V1:  # pragma: no cover
+                # V1 is not implemented yet
+                self._measurement_tools = GRPCMeasurementToolsServiceV1(self.channel)
+            else:  # pragma: no cover
+                # This should never happen as the version is set in the constructor
+                raise ValueError(f"Unsupported version: {self.version}")
+
+        return self._measurement_tools
+        
+	@property
     def prepare_tools(self) -> GRPCPrepareToolsService:
         """
         Get the prepare tools service for the specified version.
@@ -204,33 +226,8 @@
             elif self.version == GeometryApiProtos.V1:  # pragma: no cover
                 # V1 is not implemented yet
                 self._prepare_tools = GRPCPrepareToolsServiceV1(self.channel)
-=======
-    def measurement_tools(self) -> GRPCMeasurementToolsService:
-        """
-        Get the measurement tools service for the specified version.
-
-        Returns
-        -------
-        MeasurementToolsServiceBase
-            The measurement tools service for the specified version.
-        """
-        if not self._measurement_tools:
-            # Import the appropriate measurement tools service based on the version
-            from .v0.measurement_tools import GRPCMeasurementToolsServiceV0
-            from .v1.measurement_tools import GRPCMeasurementToolsServiceV1
-
-            if self.version == GeometryApiProtos.V0:
-                self._measurement_tools = GRPCMeasurementToolsServiceV0(self.channel)
-            elif self.version == GeometryApiProtos.V1:  # pragma: no cover
-                # V1 is not implemented yet
-                self._measurement_tools = GRPCMeasurementToolsServiceV1(self.channel)
->>>>>>> fb526ecb
-            else:  # pragma: no cover
-                # This should never happen as the version is set in the constructor
-                raise ValueError(f"Unsupported version: {self.version}")
-
-<<<<<<< HEAD
-        return self._prepare_tools
-=======
-        return self._measurement_tools
->>>>>>> fb526ecb
+            else:  # pragma: no cover
+                # This should never happen as the version is set in the constructor
+                raise ValueError(f"Unsupported version: {self.version}")
+
+        return self._prepare_tools