--- conflicted
+++ resolved
@@ -94,13 +94,8 @@
     "numpy==2.2.0",
     "panel==1.5.4",
     "Pint==0.24.4",
-<<<<<<< HEAD
     "protobuf==5.29.1",
-    "pyvista[jupyter]==0.44.1",
-=======
-    "protobuf==5.28.3",
     "pyvista[jupyter]==0.44.2",
->>>>>>> 56aa23b1
     "requests==2.32.3",
     "scipy==1.14.1",
     "semver==3.0.2",
