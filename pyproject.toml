[build-system]
requires = ["poetry-core>=1.0.0"]
build-backend = "poetry.core.masonry.api"

[tool.poetry]
# Check https://python-poetry.org/docs/pyproject/ for all available sections
name = "ansys-geometry-core"
version = "0.1.dev0"
description = "A python wrapper for Ansys Geometry Service"
license = "MIT"
authors = ["ANSYS, Inc. <ansys.support@ansys.com>"]
maintainers = ["PyAnsys developers <pyansys.maintainers@ansys.com>"]
readme = "README.rst"
repository = "https://github.com/pyansys/pygeometry"
classifiers = [
    "Development Status :: 4 - Beta",
    "Programming Language :: Python :: 3.7",
    "Programming Language :: Python :: 3.8",
    "Programming Language :: Python :: 3.9",
    "Programming Language :: Python :: 3.10",
    "License :: OSI Approved :: MIT License",
    "Operating System :: OS Independent",
]
packages = [
    { include = "ansys", from = "src" },
]

[tool.poetry.dependencies]
python = ">=3.7,<4.0"
importlib-metadata = {version = "^4.0", python = "<3.8"}
numpy = ">=1.20.3"
Pint = ">=0.18"
<<<<<<< HEAD
grpcio = ">=1.35.0"
protobuf = "<=3.20.0"
googleapis-common-protos = ">=1.52.0"
google-api-python-client = ">=1.7.11"
=======
scipy = ">=1.7.3"
>>>>>>> 03c36d09

# Optional dependencies
ansys-sphinx-theme = {version = "==0.5.2", optional = true}
numpydoc = {version = "==1.4.0", optional = true}
pytest = {version = "==7.1.3", optional = true}
pytest-cov = {version = "==3.0.0", optional = true}
Sphinx = {version = "==5.1.1", optional = true}
sphinx-autoapi = {version = "==1.9.0", optional = true}
sphinx-copybutton = {version = "==0.5", optional = true}

[tool.poetry.dev-dependencies]
numpy = {version = "==1.23.2", python = ">3.8"}
Pint = {version = "==0.19.2", python = ">3.8"}

[tool.poetry.extras]
test = ["pytest","pytest-cov"]
docs = ["ansys-sphinx-theme", "numpydoc", "Sphinx", "sphinx-autoapi", "sphinx-copybutton"]

[tool.black]
line-length = 100

[tool.isort]
profile = "black"
force_sort_within_sections = true
line_length = 100
default_section = "THIRDPARTY"
src_paths = ["doc", "src", "tests"]
skip = ["src/ansys/geometry/connection/temporary_stubs"]

[tool.coverage.run]
source = ["ansys.geometry"]

[tool.coverage.report]
show_missing = true

[tool.pytest.ini_options]
minversion = "7.1"
addopts = "-ra --cov=ansys.geometry --cov-report html:.cov/html --cov-report xml:.cov/xml --cov-report term -vv"
testpaths = [
    "tests",
]<|MERGE_RESOLUTION|>--- conflicted
+++ resolved
@@ -30,14 +30,11 @@
 importlib-metadata = {version = "^4.0", python = "<3.8"}
 numpy = ">=1.20.3"
 Pint = ">=0.18"
-<<<<<<< HEAD
 grpcio = ">=1.35.0"
 protobuf = "<=3.20.0"
 googleapis-common-protos = ">=1.52.0"
 google-api-python-client = ">=1.7.11"
-=======
 scipy = ">=1.7.3"
->>>>>>> 03c36d09
 
 # Optional dependencies
 ansys-sphinx-theme = {version = "==0.5.2", optional = true}
