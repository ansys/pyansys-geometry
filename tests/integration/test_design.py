# Copyright (C) 2023 - 2025 ANSYS, Inc. and/or its affiliates.
# SPDX-License-Identifier: MIT
#
#
# Permission is hereby granted, free of charge, to any person obtaining a copy
# of this software and associated documentation files (the "Software"), to deal
# in the Software without restriction, including without limitation the rights
# to use, copy, modify, merge, publish, distribute, sublicense, and/or sell
# copies of the Software, and to permit persons to whom the Software is
# furnished to do so, subject to the following conditions:
#
# The above copyright notice and this permission notice shall be included in all
# copies or substantial portions of the Software.
#
# THE SOFTWARE IS PROVIDED "AS IS", WITHOUT WARRANTY OF ANY KIND, EXPRESS OR
# IMPLIED, INCLUDING BUT NOT LIMITED TO THE WARRANTIES OF MERCHANTABILITY,
# FITNESS FOR A PARTICULAR PURPOSE AND NONINFRINGEMENT. IN NO EVENT SHALL THE
# AUTHORS OR COPYRIGHT HOLDERS BE LIABLE FOR ANY CLAIM, DAMAGES OR OTHER
# LIABILITY, WHETHER IN AN ACTION OF CONTRACT, TORT OR OTHERWISE, ARISING FROM,
# OUT OF OR IN CONNECTION WITH THE SOFTWARE OR THE USE OR OTHER DEALINGS IN THE
# SOFTWARE.
"""Test design interaction."""

import os
from pathlib import Path
import zipfile

import matplotlib.colors as mcolors
import numpy as np
from pint import Quantity
import pytest

from ansys.geometry.core import Modeler
from ansys.geometry.core.connection import BackendType
import ansys.geometry.core.connection.defaults as pygeom_defaults
from ansys.geometry.core.designer import (
    Component,
    CurveType,
    DesignFileFormat,
    MidSurfaceOffsetType,
    SharedTopologyType,
    SurfaceType,
)
from ansys.geometry.core.designer.body import CollisionType, FillStyle, MasterBody
from ansys.geometry.core.designer.component import SweepWithGuideData
from ansys.geometry.core.designer.face import FaceLoopType
from ansys.geometry.core.designer.part import MasterComponent, Part
from ansys.geometry.core.errors import GeometryExitedError, GeometryRuntimeError
from ansys.geometry.core.materials import Material, MaterialProperty, MaterialPropertyType
from ansys.geometry.core.math import (
    IDENTITY_MATRIX44,
    UNITVECTOR3D_X,
    UNITVECTOR3D_Y,
    UNITVECTOR3D_Z,
    Frame,
    Plane,
    Point2D,
    Point3D,
    UnitVector3D,
    Vector3D,
)
from ansys.geometry.core.misc import DEFAULT_UNITS, UNITS, Accuracy, Angle, Distance, checks
from ansys.geometry.core.misc.auxiliary import DEFAULT_COLOR
from ansys.geometry.core.parameters.parameter import ParameterType, ParameterUpdateStatus
from ansys.geometry.core.shapes import (
    Circle,
    Cone,
    Cylinder,
    Ellipse,
    Line,
    ParamUV,
    Sphere,
    Torus,
)
from ansys.geometry.core.shapes.box_uv import BoxUV
from ansys.geometry.core.shapes.curves.nurbs import NURBSCurve
from ansys.geometry.core.shapes.parameterization import (
    Interval,
)
from ansys.geometry.core.shapes.surfaces.nurbs import NURBSSurface
from ansys.geometry.core.sketch import Sketch

from ..conftest import are_graphics_available
from .conftest import FILES_DIR, IMPORT_FILES_DIR


def test_error_opening_file(modeler: Modeler, tmp_path_factory: pytest.TempPathFactory):
    """Validating error messages when opening up files"""
    fake_file_path = Path("C:\\Users\\FakeUser\\Documents\\FakeProject\\FakeFile.scdocx")
    with pytest.raises(ValueError, match="Could not find file:"):
        modeler._upload_file(fake_file_path)
    file = tmp_path_factory.mktemp("test_design")
    with pytest.raises(ValueError, match="File path must lead to a file, not a directory"):
        modeler._upload_file(file)
    fake_file_path = Path("C:\\Users\\FakeUser\\Documents\\FakeProject\\FakeFile.scdocx")
    with pytest.raises(ValueError, match="Could not find file:"):
        modeler._upload_file_stream(fake_file_path)
    file = tmp_path_factory.mktemp("test_design")
    with pytest.raises(ValueError, match="File path must lead to a file, not a directory"):
        modeler._upload_file_stream(file)


def test_modeler_open_files(modeler: Modeler):
    """Test the modeler open files for assembly files and for too small of files."""
    catiafile = Path(IMPORT_FILES_DIR, "CAT5/Top_Down_Assembly_SC_CATv5.CATProduct")
    design = modeler.open_file(catiafile)
    design.close()
    old_value = pygeom_defaults.MAX_MESSAGE_LENGTH
    try:
        pygeom_defaults.MAX_MESSAGE_LENGTH = 1024  # 0.5 MB
        with pytest.raises(
            GeometryExitedError,
            match="Geometry service connection terminated: Exception iterating requests!",
        ):
            design = modeler.open_file(catiafile)
        pygeom_defaults.MAX_MESSAGE_LENGTH = 10  # 0.5 MB
        with pytest.raises(
            GeometryExitedError,
            match="Geometry service connection terminated: Exception iterating requests!",
        ):
            design = modeler.open_file(Path(FILES_DIR, "InspectAndRepair01.scdocx"))
    finally:
        pygeom_defaults.MAX_MESSAGE_LENGTH = old_value


def test_disable_active_design_check(modeler: Modeler, disable_active_design_check_true: None):
    """Validating test for disabling active design check."""
    sketch = Sketch()
    sketch.box(Point2D([0, 0]), 10, 10)
    design = modeler.create_design("Box")
    design.extrude_sketch("Box", sketch, 2)
    checks.ensure_design_is_active(design.bodies[0].edges)


def test_design_is_close(modeler: Modeler):
    # Testing to see if design is closed and whether more operations can be performed on it
    sketch = Sketch()
    sketch.box(Point2D([0, 0]), 10, 10)
    design = modeler.create_design("Box")
    design.extrude_sketch("Box", sketch, 2)
    design.close()
    with pytest.raises(
        GeometryRuntimeError,
        match="The design has been closed on the backend. Cannot perform any operations on it.",
    ):
        checks.ensure_design_is_active(design.bodies[0].edges)


def test_design_selection(modeler: Modeler):
    """Test to validate the designer selection for edges and __repr__ method."""
    sketch = Sketch()
    sketch.box(Point2D([0, 0]), 10, 10)
    design = modeler.create_design("Box")
    body = design.extrude_sketch("Box", sketch, Quantity(2, UNITS.m))
    ns_edge = design.create_named_selection("The Edges", body.edges[0:2])
    assert ns_edge.edges[0].start == Point3D([-5, -5, 2])
    assert ns_edge.edges[0].end == Point3D([5, -5, 2])
    assert ns_edge.edges[1].start == Point3D([-5, -5, 0])
    assert ns_edge.edges[1].end == Point3D([-5, -5, 2])
    assert ns_edge.__repr__()[0:54] == "ansys.geometry.core.designer.selection.NamedSelection "


def test_design_part(modeler: Modeler):
    """Test to validate the designer part id, name, and setter for components and bodies."""
    body1 = MasterBody(id="body1", name="First Only Body", grpc_client=modeler.client)
    body2 = MasterBody(id="body2", name="Second Body in Component", grpc_client=modeler.client)
    bodies = [body1]
    part = Part(id="IDPart", name="NamePart", components=[], bodies=bodies)
    masterpart = MasterComponent(id="PartMaster", name="Part Master", part=part)
    assert masterpart.id == "PartMaster"
    assert masterpart.name == "Part Master"
    assert masterpart.__repr__()[0:50] == "MasterComponent(id=PartMaster, name=Part Master, t"
    assert part.id == "IDPart"
    assert part.name == "NamePart"
    part.components = [body2]
    assert part.components[0].name == "Second Body in Component"
    part.bodies = body1
    assert part.bodies.name == "First Only Body"


def test_design_extrusion_and_material_assignment(modeler: Modeler):
    """Test to validate the extrusion of a simple circle as a cylinder and the
    assignment of materials to it.
    """
    # Create a Sketch and draw a circle (all client side)
    sketch = Sketch()
    sketch.circle(Point2D([10, 10], UNITS.mm), Quantity(10, UNITS.mm))

    # Create your design on the server side
    design_name = "ExtrudeProfile"
    design = modeler.create_design(design_name)
    assert design.name == design_name
    assert design.design_id is not None
    assert design.id is not None
    assert design.parent_component is None
    assert len(design.components) == 0
    assert len(design.bodies) == 0
    assert len(design.materials) == 0
    assert len(design.named_selections) == 0

    # Add a material to your design
    density = Quantity(125, 1000 * UNITS.kg / (UNITS.m * UNITS.m * UNITS.m))
    poisson_ratio = Quantity(0.33, UNITS.dimensionless)
    tensile_strength = Quantity(45)
    material = Material(
        "steel",
        density,
        [MaterialProperty(MaterialPropertyType.POISSON_RATIO, "myPoisson", poisson_ratio)],
    )
    material.add_property(MaterialPropertyType.TENSILE_STRENGTH, "myTensile", Quantity(45))
    design.add_material(material)

    assert len(design.materials) == 1
    assert len(design.materials[0].properties) == 3
    assert (
        design.materials[0].properties[MaterialPropertyType.DENSITY].type
        == MaterialPropertyType.DENSITY
    )
    assert design.materials[0].name == "steel"
    assert design.materials[0].properties[MaterialPropertyType.DENSITY].name == "Density"
    assert design.materials[0].properties[MaterialPropertyType.DENSITY].quantity == density
    assert (
        design.materials[0].properties[MaterialPropertyType.POISSON_RATIO].type
        == MaterialPropertyType.POISSON_RATIO
    )
    assert design.materials[0].properties[MaterialPropertyType.POISSON_RATIO].name == "myPoisson"
    assert (
        design.materials[0].properties[MaterialPropertyType.POISSON_RATIO].quantity == poisson_ratio
    )
    assert (
        design.materials[0].properties[MaterialPropertyType.TENSILE_STRENGTH].type
        == MaterialPropertyType.TENSILE_STRENGTH
    )
    assert design.materials[0].properties[MaterialPropertyType.TENSILE_STRENGTH].name == "myTensile"
    assert (
        design.materials[0].properties[MaterialPropertyType.TENSILE_STRENGTH].quantity
        == tensile_strength
    )

    # Extrude the sketch to create a Body
    body = design.extrude_sketch("JustACircle", sketch, Quantity(10, UNITS.mm))
    assert len(design.components) == 0
    assert len(design.bodies) == 1

    # Assign a material to a Body
    body.assign_material(material)

    # Not possible to save to file from a container (CI/CD)
    # Use download approach when available.
    #
    # design.save(r"C:\temp\shared_volume\MyFile2.scdocx")


def test_assigning_and_getting_material(modeler: Modeler):
    """Test the assignment and retrieval of materials from a design."""
    # Create a Sketch and draw a circle (all client side)
    sketch = Sketch()
    sketch.circle(Point2D([10, 10], UNITS.mm), Quantity(10, UNITS.mm))

    # Create your design on the server side
    design_name = "ExtrudeProfile"
    design = modeler.create_design(design_name)

    # Add a material to body
    density = Quantity(125, 1000 * UNITS.kg / (UNITS.m**3))
    poisson_ratio = Quantity(0.33, UNITS.dimensionless)
    tensile_strength = Quantity(45.0, UNITS.pascal)
    material = Material(
        "steel",
        density,
        [MaterialProperty(MaterialPropertyType.POISSON_RATIO, "myPoisson", poisson_ratio)],
    )
    material.add_property(MaterialPropertyType.TENSILE_STRENGTH, "myTensile", Quantity(45))
    design.add_material(material)

    # Extrude the sketch to create a Body
    body = design.extrude_sketch("JustACircle", sketch, Quantity(10, UNITS.mm))

    # Assign a material to a Body
    body.material = material
    mat_service = body.material

    # Test material and property retrieval
    assert mat_service.name == "steel"
    assert len(mat_service.properties) == 3
    assert mat_service.properties[MaterialPropertyType.DENSITY].type == MaterialPropertyType.DENSITY
    assert mat_service.properties[MaterialPropertyType.DENSITY].name == "Density"
    assert mat_service.properties[MaterialPropertyType.DENSITY].quantity == density
    assert (
        mat_service.properties[MaterialPropertyType.POISSON_RATIO].type
        == MaterialPropertyType.POISSON_RATIO
    )
    assert mat_service.properties[MaterialPropertyType.POISSON_RATIO].name == "myPoisson"
    assert mat_service.properties[MaterialPropertyType.POISSON_RATIO].quantity == poisson_ratio
    assert (
        mat_service.properties[MaterialPropertyType.TENSILE_STRENGTH].type
        == MaterialPropertyType.TENSILE_STRENGTH
    )
    assert mat_service.properties[MaterialPropertyType.TENSILE_STRENGTH].name == "myTensile"
    assert (
        mat_service.properties[MaterialPropertyType.TENSILE_STRENGTH].quantity == tensile_strength
    )


def test_get_empty_material(modeler: Modeler):
    """Check that the material service returns an empty material."""
    # Create a Sketch and draw a circle (all client side)
    sketch = Sketch()
    sketch.circle(Point2D([10, 10], UNITS.mm), Quantity(10, UNITS.mm))

    # Create your design on the server side
    design_name = "ExtrudeProfile"
    design = modeler.create_design(design_name)

    # Extrude the sketch to create a Body
    body = design.extrude_sketch("JustACircle", sketch, Quantity(10, UNITS.mm))

    # Assign a material to a Body
    mat_service = body.material
    assert mat_service.name == ""
    assert mat_service.properties[MaterialPropertyType.DENSITY].quantity == Quantity(
        0, UNITS.kg / (UNITS.m**3)
    )
    assert len(mat_service.properties) == 1


def test_remove_material_from_body(modeler: Modeler):
    """Test removing a material from a body."""
    # Create a design and a sketch
    design = modeler.create_design("RemoveMaterialTest")
    sketch = Sketch()
    sketch.circle(Point2D([0, 0], UNITS.mm), Quantity(10, UNITS.mm))

    # Extrude the sketch to create a body
    body = design.extrude_sketch("CircleBody", sketch, Quantity(10, UNITS.mm))

    # Create and assign a material
    density = Quantity(7850, UNITS.kg / (UNITS.m**3))
    material = Material(
        "Steel",
        density,
        [MaterialProperty(MaterialPropertyType.POISSON_RATIO, "Poisson", Quantity(0.3))],
    )
    design.add_material(material)
    body.assign_material(material)
    assert body.material.name == "Steel"

    # Remove the material from the body
    body.remove_assigned_material()

    # Check that the body no longer has a material assigned
    assert body.material.name == ""
    assert len(body.material.properties) == 1
    assert body.material.properties[MaterialPropertyType.DENSITY].quantity == Quantity(
        0, UNITS.kg / (UNITS.m**3)
    )


def test_face_to_body_creation(modeler: Modeler):
    """Test in charge of validating the extrusion of an existing face."""
    # Create a Sketch and draw a circle (all client side)
    sketch = Sketch()
    sketch.box(Point2D([10, 10], UNITS.mm), Quantity(10, UNITS.mm), Quantity(10, UNITS.mm))

    # Create your design on the server side
    design_name = "BoxExtrusions"
    design = modeler.create_design(design_name)

    # Extrude the sketch to create a Body
    box_body = design.extrude_sketch("JustABox", sketch, Quantity(10, UNITS.mm))

    assert len(design.components) == 0
    assert len(design.bodies) == 1

    longer_body = design.extrude_face(
        "LongerBoxFromFace", box_body.faces[0], Quantity(20, UNITS.mm)
    )

    assert len(design.components) == 0
    assert len(design.bodies) == 2
    assert longer_body.volume.m == pytest.approx(Quantity(2e-6, UNITS.m**3).m, rel=1e-6, abs=1e-8)

    longest_body = design.extrude_face(
        "LongestBoxFromFace", box_body.faces[0], Distance(30, UNITS.mm)
    )

    assert len(design.components) == 0
    assert len(design.bodies) == 3
    assert longest_body.volume.m == pytest.approx(Quantity(3e-6, UNITS.m**3).m, rel=1e-6, abs=1e-8)

    nested_component = design.add_component("NestedComponent")
    surface_body = nested_component.create_surface_from_face(
        "SurfaceFromFace", longer_body.faces[2]
    )

    assert len(design.components) == 1
    assert len(design.bodies) == 3
    assert len(nested_component.components) == 0
    assert len(nested_component.bodies) == 1
    assert surface_body.volume.m == Quantity(0, UNITS.m**3).m
    assert surface_body.faces[0].area.m == pytest.approx(
        Quantity(2e-4, UNITS.m**2).m, rel=1e-6, abs=1e-8
    )


def test_extrude_negative_sketch(modeler: Modeler):
    """Test to check the extrusion of a sketch in the negative direction."""
    # Create a sketch of a rectangle
    sk = Sketch()
    sk.box(Point2D([0, 0]), 10, 20)

    # Create a design
    design = modeler.create_design("mydes")

    # Create a positive extrusion and a negative one
    pos = design.extrude_sketch("positive", sk, 10)
    neg = design.extrude_sketch("negative", sk, 10, direction="-")

    # Verify that the negative extrusion is in the negative direction
    assert neg.faces[0].normal() != pos.faces[0].normal()
    assert np.isclose(neg.faces[0].normal().dot(pos.faces[0].normal()), -1.0)

    # If an invalid direction is given, it should default to the positive direction
    invalid_neg = design.extrude_sketch("invalid", sk, 10, direction="z")
    assert invalid_neg.faces[0].normal() == pos.faces[0].normal()
    assert np.isclose(invalid_neg.faces[0].normal().dot(pos.faces[0].normal()), 1.0)


def test_extrude_negative_sketch_face(modeler: Modeler):
    """Test to check the extrusion of a face in the negative direction."""
    # Create a sketch of a rectangle
    sk = Sketch()
    sk.box(Point2D([0, 0]), 10, 20)

    # Create a design
    design = modeler.create_design("mydes")

    # Create a positive extrusion and a negative one
    body = design.extrude_sketch("positive", sk, 10)
    pos = design.extrude_face("positive_face", body.faces[0], 10)
    neg = design.extrude_face("negative_face", body.faces[0], 10, direction="-")

    # Verify that the negative extrusion is in the negative direction
    assert neg.faces[0].normal() != pos.faces[0].normal()
    assert np.isclose(neg.faces[0].normal().dot(pos.faces[0].normal()), -1.0)

    # If an invalid direction is given, it should default to the positive direction
    invalid_neg = design.extrude_face("invalid_negative_face", body.faces[0], 10, direction="z")
    assert invalid_neg.faces[0].normal() == pos.faces[0].normal()
    assert np.isclose(invalid_neg.faces[0].normal().dot(pos.faces[0].normal()), 1.0)


def test_modeler(modeler: Modeler):
    """Test the ``Modeler`` methods."""
    # Get the modeler's string representation and check it
    repr = str(modeler)
    assert "Ansys Geometry Modeler (" in repr
    assert "Target:" in repr
    assert "Connection:" in repr
    assert "Backend info:" in repr

    design = modeler.create_design("MyNewDesign")
    assert design is not None


def test_component_body(modeler: Modeler):
    """Test the different ``Component`` and ``Body`` creation methods."""
    # Create your design on the server side
    design_name = "ComponentBody_Test"
    design = modeler.create_design(design_name)
    assert design.name == design_name
    assert design.design_id is not None
    assert design.id is not None
    assert design.parent_component is None
    assert len(design.components) == 0
    assert len(design.bodies) == 0
    assert len(design.materials) == 0
    assert len(design.named_selections) == 0
    assert len(design.coordinate_systems) == 0

    # Create a simple sketch of a Polygon (specifically a Pentagon)
    sketch = Sketch()
    sketch.polygon(Point2D([10, 10], UNITS.mm), Quantity(10, UNITS.mm), sides=5)

    # In the "root/base" Component (i.e. Design object) let's extrude the sketch
    name_extruded_body = "ExtrudedPolygon"
    distance_extruded_body = Quantity(50, UNITS.mm)
    body = design.extrude_sketch(
        name=name_extruded_body, sketch=sketch, distance=distance_extruded_body
    )

    assert body.name == name_extruded_body
    assert body.id is not None
    assert body.is_surface is False
    assert len(body.faces) == 7  # 5 sides + top + bottom
    expected_vol = sketch.faces[0].area.m * distance_extruded_body.m * 1e-9  # In mm -factor to m**3
    assert body.volume.m == pytest.approx(expected_vol)
    assert len(design.components) == 0
    assert len(design.bodies) == 1
    assert len(body.edges) == 15  # 5 top + 5 bottom + 5 sides
    assert len(body.vertices) == 10  # 5 top + 5 bottom

    # We have created this body on the base component. Let's add a new component
    # and add a planar surface to it
    planar_component_name = "PlanarBody_Component"
    planar_component = design.add_component(planar_component_name)
    assert planar_component.id is not None
    assert planar_component.name == planar_component_name

    planar_sketch = Sketch()
    planar_sketch.ellipse(
        Point2D([50, 50], UNITS.mm), Quantity(30, UNITS.mm), Quantity(10, UNITS.mm)
    )
    planar_component_surface_name = "PlanarBody_Component_Surface"
    planar_body = planar_component.create_surface(planar_component_surface_name, planar_sketch)

    assert planar_body.name == planar_component_surface_name
    assert planar_body.id is not None
    assert planar_body.is_surface is True
    assert len(planar_body.faces) == 1  # top + bottom merged into a single face
    assert planar_body.volume == 0.0
    assert len(planar_component.components) == 0
    assert len(planar_component.bodies) == 1
    assert len(design.components) == 1
    assert len(design.bodies) == 1
    assert (
        len(planar_body.edges) == 1
    )  # top + bottom merged into a single face + ellipse is a single curve

    # Check that the planar component belongs to the design
    assert planar_component.parent_component.id == design.id

    # Let's test the repr method for a component
    comp_str = repr(planar_component)
    assert "ansys.geometry.core.designer.Component" in comp_str
    assert "Exists               : True" in comp_str
    assert "N Bodies             : 1" in comp_str
    assert "N Components         : 0" in comp_str
    assert "N Coordinate Systems : 0" in comp_str


def test_named_selections(modeler: Modeler):
    """Test for verifying the correct creation of ``NamedSelection``."""
    # Create your design on the server side
    design = modeler.create_design("NamedSelection_Test")

    # Create 2 Sketch objects and draw a circle and a polygon (all client side)
    sketch_1 = Sketch()
    sketch_1.circle(Point2D([10, 10], UNITS.mm), Quantity(10, UNITS.mm))
    sketch_2 = Sketch()
    sketch_2.polygon(Point2D([-30, -30], UNITS.mm), Quantity(10, UNITS.mm), sides=5)

    # Build 2 independent components and bodies
    circle_comp = design.add_component("CircleComponent")
    body_circle_comp = circle_comp.extrude_sketch("Circle", sketch_1, Quantity(50, UNITS.mm))
    polygon_comp = design.add_component("PolygonComponent")
    body_polygon_comp = polygon_comp.extrude_sketch("Polygon", sketch_2, Quantity(30, UNITS.mm))

    # Create the NamedSelection
    design.create_named_selection("OnlyCircle", bodies=[body_circle_comp])
    design.create_named_selection("OnlyPolygon", bodies=[body_polygon_comp])
    design.create_named_selection("CircleAndPolygon", bodies=[body_circle_comp, body_polygon_comp])
    dupl_named_selection = design.create_named_selection(
        "CircleAndPolygon_2", bodies=[body_circle_comp, body_polygon_comp]
    )

    # Check that the named selections are available
    assert len(design.named_selections) == 4
    assert all(entry.id is not None for entry in design.named_selections)
    assert design.named_selections[0].name == "OnlyCircle"
    assert design.named_selections[1].name == "OnlyPolygon"
    assert design.named_selections[2].name == "CircleAndPolygon"
    assert design.named_selections[3].name == "CircleAndPolygon_2"

    # Try deleting a non-existing named selection
    design.delete_named_selection("MyInventedNamedSelection")
    assert len(design.named_selections) == 4

    # Now, let's delete the duplicated entry CircleAndPolygon_2
    design.delete_named_selection(dupl_named_selection)
    assert len(design.named_selections) == 3
    assert design.named_selections[0].name == "OnlyCircle"
    assert design.named_selections[1].name == "OnlyPolygon"
    assert design.named_selections[2].name == "CircleAndPolygon"

    # Test also that you can create a named selection out of faces only
    design.create_named_selection("OnlyPolygonFaces", faces=body_polygon_comp.faces)
    assert len(design.named_selections) == 4
    assert design.named_selections[0].name == "OnlyCircle"
    assert design.named_selections[1].name == "OnlyPolygon"
    assert design.named_selections[2].name == "CircleAndPolygon"
    assert design.named_selections[3].name == "OnlyPolygonFaces"

    # Try deleting a named selection by name
    design.delete_named_selection("OnlyCircle")
    assert len(design.named_selections) == 3


def test_rename_named_selection(modeler: Modeler):
    """Test for renaming and verifying a ``NamedSelection``."""
    # Create your design on the server side
    design = modeler.create_design("NamedSelection_Test")

    # Create 2 Sketch objects and draw a circle and a polygon (all client side)
    sketch_1 = Sketch()
    sketch_1.circle(Point2D([10, 10], UNITS.mm), Quantity(10, UNITS.mm))
    sketch_2 = Sketch()
    sketch_2.polygon(Point2D([-30, -30], UNITS.mm), Quantity(10, UNITS.mm), sides=5)

    # Build 2 independent components and bodies
    circle_comp = design.add_component("CircleComponent")
    body_circle_comp = circle_comp.extrude_sketch("Circle", sketch_1, Quantity(50, UNITS.mm))
    polygon_comp = design.add_component("PolygonComponent")
    body_polygon_comp = polygon_comp.extrude_sketch("Polygon", sketch_2, Quantity(30, UNITS.mm))

    # Create the NamedSelection
    only_circle = design.create_named_selection("OnlyCircle", bodies=[body_circle_comp])
    design.create_named_selection("OnlyPolygon", bodies=[body_polygon_comp])
    design.create_named_selection("CircleAndPolygon", bodies=[body_circle_comp, body_polygon_comp])

    # Check that the named selections are available
    assert len(design.named_selections) == 3

    # Rename the only circle NS
    only_circle.name = "JustCircle"
    assert only_circle.name == "JustCircle"
    assert design.named_selections[0].name == "JustCircle"
    assert design.named_selections[1].name == "OnlyPolygon"
    assert design.named_selections[2].name == "CircleAndPolygon"


def test_old_backend_version(modeler: Modeler, use_grpc_client_old_backend: Modeler):
    # Try to vefify name selection using earlier backend version
    design = modeler.open_file(Path(FILES_DIR, "25R1BasicBoxNameSelection.scdocx"))
    hello = design.named_selections
    assert hello[0].faces == []


def test_empty_named_selection(modeler: Modeler):
    """Test for verifying the creation of an empty ``NamedSelection``."""
    # Create your design on the server side
    design = modeler.create_design("EmptyNamedSelection_Test")

    # Attempting to create an empty NamedSelection raises an error
    with pytest.raises(ValueError, match="At least one of the following must be provided:"):
        design.create_named_selection("EmptyNS")

    # Make sure that passing empty lists also raises an error
    with pytest.raises(ValueError, match="At least one of the following must be provided:"):
        design.create_named_selection(
            "EmptyNS2", bodies=[], faces=[], edges=[], beams=[], design_points=[]
        )


def test_named_selection_contents(modeler: Modeler):
    """Test for verifying the correct contents of a ``NamedSelection``."""
    # Create your design on the server side
    design = modeler.create_design("NamedSelection_Test")

    # Create objects to add to the named selection
    box = design.extrude_sketch("box", Sketch().box(Point2D([0, 0]), 1, 1), 1)
    box_2 = design.extrude_sketch("box_2", Sketch().box(Point2D([0, 0]), 5, 5), 5)
    face = box_2.faces[2]
    edge = box_2.edges[0]

    circle_profile_1 = design.add_beam_circular_profile(
        "CircleProfile1", Quantity(10, UNITS.mm), Point3D([0, 0, 0]), UNITVECTOR3D_X, UNITVECTOR3D_Y
    )
    beam = design.create_beam(
        Point3D([9, 99, 999], UNITS.mm), Point3D([8, 88, 888], UNITS.mm), circle_profile_1
    )

    # Pick vertices from the box to add to the named selection
    vertices = box.vertices[0:2]

    # Create the NamedSelection
    ns = design.create_named_selection(
        "MyNamedSelection",
        bodies=[box, box_2],
        faces=[face],
        edges=[edge],
        beams=[beam],
        vertices=vertices,
    )

    # Check that the named selection has everything
    assert len(ns.bodies) == 2
    assert np.isin([box.id, box_2.id], [body.id for body in ns.bodies]).all()

    assert len(ns.faces) == 1
    assert ns.faces[0].id == face.id

    assert len(ns.edges) == 1
    assert ns.edges[0].id == edge.id

    assert len(ns.beams) == 1
    assert ns.beams[0].id == beam.id

    assert len(ns.design_points) == 0

    assert len(ns.vertices) == 2
    assert (ns.vertices[0].id == vertices[0].id) and (ns.vertices[1].id == vertices[1].id)


def test_add_component_with_instance_name(modeler: Modeler):
    design = modeler.create_design("DesignHierarchyExample")
    circle_sketch = Sketch()
    circle_sketch.circle(Point2D([10, 10], UNITS.mm), Distance(10, UNITS.mm))

    slot_sketch = Sketch()
    slot_sketch.slot(Point2D([40, 10], UNITS.mm), Distance(20, UNITS.mm), Distance(10, UNITS.mm))

    nested_component = design.add_component("NestedComponent")
    nested_component2 = design.add_component("NestedComponent2", instance_name="first instance")

    assert nested_component.name == "NestedComponent"
    assert nested_component.instance_name == ""

    assert nested_component2.name == "NestedComponent2"
    assert nested_component2.instance_name == "first instance"


def test_faces_edges(modeler: Modeler):
    """Test for verifying the correct creation and usage of ``Face`` and
    ``Edge`` objects.
    """
    # Create your design on the server side
    design = modeler.create_design("FacesEdges_Test")

    # Create a Sketch object and draw a polygon (all client side)
    sketch = Sketch()
    sketch.polygon(Point2D([-30, -30], UNITS.mm), Quantity(10, UNITS.mm), sides=5)

    # Build independent components and bodies
    polygon_comp = design.add_component("PolygonComponent")
    body_polygon_comp = polygon_comp.extrude_sketch("Polygon", sketch, Quantity(30, UNITS.mm))

    # Get all its faces
    faces = body_polygon_comp.faces
    assert len(faces) == 7  # top + bottom + sides
    assert all(face.id is not None for face in faces)
    assert all(face.surface_type == SurfaceType.SURFACETYPE_PLANE for face in faces)
    assert all(face.area > 0.0 for face in faces)
    assert abs(faces[0].area.to_base_units().m - sketch.faces[0].area.to_base_units().m) <= 1e-15
    assert all(face.body.id == body_polygon_comp.id for face in faces)

    # Get the normal to some of the faces
    assert faces[0].normal() == UnitVector3D(-UNITVECTOR3D_Z)  # Bottom
    assert faces[1].normal() == UNITVECTOR3D_Z  # Top

    # Get the central point of some of the surfaces
    assert faces[0].point(0.4472135954999579, 0.5) == Point3D([-30, -30, 0], UNITS.mm)
    u, v = faces[1].shape.get_proportional_parameters(ParamUV(-0.03, -0.03))
    assert faces[1].point(u, v) == Point3D([-30, -30, 30], UNITS.mm)

    loops = faces[0].loops
    assert len(loops) == 1
    assert loops[0].type == FaceLoopType.OUTER_LOOP
    assert loops[0].length is not None
    assert loops[0].min_bbox is not None
    assert loops[0].max_bbox is not None
    assert len(loops[0].edges) == 5

    # Now, from one of the lids (i.e. 0 - bottom) get all edges
    edges = faces[0].edges
    assert len(edges) == 5  # pentagon
    assert all(edge.id is not None for edge in edges)
    assert all(edge.curve_type == CurveType.CURVETYPE_LINE for edge in edges)
    assert all(edge.length > 0.0 for edge in edges)
    assert (
        abs(edges[0].length.to_base_units().m - sketch.faces[0].length.to_base_units().m) <= 1e-15
    )

    # Get the faces to which the edge belongs
    faces_of_edge = edges[0].faces
    assert len(faces_of_edge) == 2
    assert any(
        [face.id == faces[0].id for face in faces_of_edge]
    )  # The bottom face must be one of them


def test_faces_vertices(modeler: Modeler):
    """Test for getting the vertices of a face."""
    # Create your design on the server side
    design = modeler.create_design("FacesVertices_Test")

    # Create a Sketch object and draw a polygon (all client side)
    sketch = Sketch()
    sketch.polygon(Point2D([-30, -30], UNITS.mm), Quantity(10, UNITS.mm), sides=5)

    # Extrude the sketch to create a Body
    polygon_comp = design.add_component("PolygonComponent")
    body_polygon_comp = polygon_comp.extrude_sketch("Polygon", sketch, Quantity(30, UNITS.mm))

    # Get all its faces
    faces = body_polygon_comp.faces
    assert len(faces) == 7  # top + bottom + sides

    # Get the vertices of one of the faces
    vertices = faces[0].vertices
    assert len(vertices) == 5  # pentagon


def test_coordinate_system_creation(modeler: Modeler):
    """Test for verifying the correct creation of ``CoordinateSystem``."""
    # Create your design on the server side
    design = modeler.create_design("CoordinateSystem_Test")

    # Build independent component
    nested_comp = design.add_component("NestedComponent")

    frame1 = Frame(
        Point3D([10, 200, 3000], UNITS.mm), UnitVector3D([1, 1, 0]), UnitVector3D([1, -1, 0])
    )
    frame2 = Frame(
        Point3D([40, 80, 120], UNITS.mm), UnitVector3D([0, -1, 1]), UnitVector3D([0, 1, 1])
    )

    # Create the CoordinateSystem
    design.create_coordinate_system("DesignCS1", frame1)
    nested_comp.create_coordinate_system("CompCS1", frame1)
    nested_comp.create_coordinate_system("CompCS2", frame2)

    # Check that the named selections are available
    assert len(design.coordinate_systems) == 1
    assert all(entry.id is not None for entry in design.coordinate_systems)
    design_cs = design.coordinate_systems[0]
    assert design_cs.name == "DesignCS1"
    assert design_cs.frame.origin == frame1.origin
    for dir, dir_ref in zip(
        [design_cs.frame.direction_x, design_cs.frame.direction_y, design_cs.frame.direction_z],
        [frame1.direction_x, frame1.direction_y, frame1.direction_z],
    ):
        assert dir.x == pytest.approx(dir_ref.x, rel=1e-8, abs=1e-14)
        assert dir.y == pytest.approx(dir_ref.y, rel=1e-8, abs=1e-14)
        assert dir.z == pytest.approx(dir_ref.z, rel=1e-8, abs=1e-14)
    assert design_cs.parent_component.id == design.id

    assert len(nested_comp.coordinate_systems) == 2
    assert all(entry.id is not None for entry in nested_comp.coordinate_systems)
    nested_comp_cs1 = nested_comp.coordinate_systems[0]
    nested_comp_cs2 = nested_comp.coordinate_systems[1]
    assert nested_comp_cs1.name == "CompCS1"
    for dir, dir_ref in zip(
        [
            nested_comp_cs1.frame.direction_x,
            nested_comp_cs1.frame.direction_y,
            nested_comp_cs1.frame.direction_z,
        ],
        [frame1.direction_x, frame1.direction_y, frame1.direction_z],
    ):
        assert dir.x == pytest.approx(dir_ref.x, rel=1e-8, abs=1e-14)
        assert dir.y == pytest.approx(dir_ref.y, rel=1e-8, abs=1e-14)
        assert dir.z == pytest.approx(dir_ref.z, rel=1e-8, abs=1e-14)
    assert nested_comp_cs1.parent_component.id == nested_comp.id

    assert nested_comp_cs2.name == "CompCS2"
    for dir, dir_ref in zip(
        [
            nested_comp_cs2.frame.direction_x,
            nested_comp_cs2.frame.direction_y,
            nested_comp_cs2.frame.direction_z,
        ],
        [frame2.direction_x, frame2.direction_y, frame2.direction_z],
    ):
        assert dir.x == pytest.approx(dir_ref.x, rel=1e-8, abs=1e-14)
        assert dir.y == pytest.approx(dir_ref.y, rel=1e-8, abs=1e-14)
        assert dir.z == pytest.approx(dir_ref.z, rel=1e-8, abs=1e-14)
    assert nested_comp_cs2.parent_component.id == nested_comp.id

    # Let's check the representation of the coordinate system
    nested_comp_cs1_str = str(nested_comp_cs1)
    assert "ansys.geometry.core.designer.CoordinateSystem" in nested_comp_cs1_str
    assert "  Name                 : CompCS1" in nested_comp_cs1_str
    assert "  Exists               : True" in nested_comp_cs1_str
    assert "  Parent component     : NestedComponent" in nested_comp_cs1_str
    assert "  Frame origin         : [0.01,0.2,3.0] in meters" in nested_comp_cs1_str
    assert "  Frame X-direction    : " in nested_comp_cs1_str
    assert "  Frame Y-direction    : " in nested_comp_cs1_str
    assert "  Frame Z-direction    : " in nested_comp_cs1_str


def test_delete_body_component(modeler: Modeler):
    """Test for verifying the deletion of ``Component`` and ``Body`` objects.

    Notes
    -----
    Requires storing scdocx file and checking manually (for now).
    """
    # Create your design on the server side
    design = modeler.create_design("Deletion_Test")

    # Create a Sketch object and draw a circle (all client side)
    sketch = Sketch()
    sketch.circle(Point2D([-30, -30], UNITS.mm), Quantity(10, UNITS.mm))
    distance = Quantity(30, UNITS.mm)

    #  The following component hierarchy is made
    #
    #           |---> comp_1 ---|---> nested_1_comp_1 ---> nested_1_nested_1_comp_1
    #           |               |
    #           |               |---> nested_2_comp_1
    #           |
    # DESIGN ---|---> comp_2 -------> nested_1_comp_2
    #           |
    #           |
    #           |---> comp_3
    #
    #
    # Now, only "comp_3", "nested_2_comp_1" and "nested_1_nested_1_comp_1"
    # will have a body associated...
    #
    #

    # Create the components
    comp_1 = design.add_component("Component_1")
    comp_2 = design.add_component("Component_2")
    comp_3 = design.add_component("Component_3")
    nested_1_comp_1 = comp_1.add_component("Nested_1_Component_1")
    nested_1_nested_1_comp_1 = nested_1_comp_1.add_component("Nested_1_Nested_1_Component_1")
    nested_2_comp_1 = comp_1.add_component("Nested_2_Component_1")
    _ = comp_2.add_component("Nested_1_Component_2")

    # Create the bodies
    body_1 = comp_3.extrude_sketch(name="comp_3_circle", sketch=sketch, distance=distance)
    body_2 = nested_2_comp_1.extrude_sketch(
        name="nested_2_comp_1_circle", sketch=sketch, distance=distance
    )
    _ = nested_1_nested_1_comp_1.extrude_sketch(
        name="nested_1_nested_1_comp_1_circle", sketch=sketch, distance=distance
    )

    # Let's start by doing something impossible - trying to delete body_1 from comp_1
    comp_1.delete_body(body_1)

    # Check that all the underlying objects are still alive
    assert comp_1.is_alive
    assert comp_1.components[0].is_alive
    assert comp_1.components[0].components[0].is_alive
    assert comp_1.components[0].components[0].bodies[0].is_alive
    assert comp_1.components[1].is_alive
    assert comp_1.components[1].bodies[0].is_alive
    assert comp_2.is_alive
    assert comp_2.components[0].is_alive
    assert comp_3.is_alive
    assert comp_3.bodies[0].is_alive

    # Do the same checks but calling them from the design object
    assert design.is_alive
    assert design.components[0].is_alive
    assert design.components[0].components[0].is_alive
    assert design.components[0].components[0].components[0].is_alive
    assert design.components[0].components[0].components[0].bodies[0].is_alive
    assert design.components[0].components[1].is_alive
    assert design.components[0].components[1].bodies[0].is_alive
    assert design.components[1].is_alive
    assert design.components[1].components[0].is_alive
    assert design.components[2].is_alive
    assert design.components[2].bodies[0].is_alive

    # Let's do another impossible thing - trying to delete comp_3 from comp_1
    comp_1.delete_component(comp_3)

    # Check that all the underlying objects are still alive
    assert comp_1.is_alive
    assert comp_1.components[0].is_alive
    assert comp_1.components[0].components[0].is_alive
    assert comp_1.components[0].components[0].bodies[0].is_alive
    assert comp_1.components[1].is_alive
    assert comp_1.components[1].bodies[0].is_alive
    assert comp_2.is_alive
    assert comp_2.components[0].is_alive
    assert comp_3.is_alive
    assert comp_3.bodies[0].is_alive

    # Do the same checks but calling them from the design object
    assert design.is_alive
    assert design.components[0].is_alive
    assert design.components[0].components[0].is_alive
    assert design.components[0].components[0].components[0].is_alive
    assert design.components[0].components[0].components[0].bodies[0].is_alive
    assert design.components[0].components[1].is_alive
    assert design.components[0].components[1].bodies[0].is_alive
    assert design.components[1].is_alive
    assert design.components[1].components[0].is_alive
    assert design.components[2].is_alive
    assert design.components[2].bodies[0].is_alive

    # Let's delete now the entire comp_2 component
    comp_2.delete_component(comp_2)

    # Check that all the underlying objects are still alive except for comp_2
    assert comp_1.is_alive
    assert comp_1.components[0].is_alive
    assert comp_1.components[0].components[0].is_alive
    assert comp_1.components[0].components[0].bodies[0].is_alive
    assert comp_1.components[1].is_alive
    assert comp_1.components[1].bodies[0].is_alive
    assert not comp_2.is_alive
    assert not comp_2.components[0].is_alive
    assert comp_3.is_alive
    assert comp_3.bodies[0].is_alive

    # Do the same checks but calling them from the design object
    assert design.is_alive
    assert design.components[0].is_alive
    assert design.components[0].components[0].is_alive
    assert design.components[0].components[0].components[0].is_alive
    assert design.components[0].components[0].components[0].bodies[0].is_alive
    assert design.components[0].components[1].is_alive
    assert design.components[0].components[1].bodies[0].is_alive
    assert not design.components[1].is_alive
    assert not design.components[1].components[0].is_alive
    assert design.components[2].is_alive
    assert design.components[2].bodies[0].is_alive

    # Let's delete now the body_2 object
    design.delete_body(body_2)

    # Check that all the underlying objects are still alive except for comp_2 and body_2
    assert comp_1.is_alive
    assert comp_1.components[0].is_alive
    assert comp_1.components[0].components[0].is_alive
    assert comp_1.components[0].components[0].bodies[0].is_alive
    assert comp_1.components[1].is_alive
    assert not body_2.is_alive
    assert not comp_2.is_alive
    assert not comp_2.components[0].is_alive
    assert comp_3.is_alive

    # Do the same checks but calling them from the design object
    assert design.is_alive
    assert design.components[0].is_alive
    assert design.components[0].components[0].is_alive
    assert design.components[0].components[0].components[0].is_alive
    assert design.components[0].components[0].components[0].bodies[0].is_alive
    assert design.components[0].components[1].is_alive
    assert not design.components[1].is_alive
    assert not design.components[1].components[0].is_alive
    assert design.components[2].is_alive
    assert design.components[2].bodies[0].is_alive

    # Finally, let's delete the most complex one - comp_1
    design.delete_component(comp_1)

    # Check that all the underlying objects are still alive except for comp_2, body_2 and comp_1
    assert not comp_1.is_alive
    assert not comp_1.components[0].is_alive
    assert not comp_1.components[0].components[0].is_alive
    assert not comp_1.components[1].is_alive
    assert not comp_2.is_alive
    assert not comp_2.components[0].is_alive
    assert comp_3.is_alive
    assert comp_3.bodies[0].is_alive

    # Do the same checks but calling them from the design object
    assert design.is_alive
    assert not design.components[0].is_alive
    assert not design.components[0].components[0].is_alive
    assert not design.components[0].components[0].components[0].is_alive
    assert not design.components[0].components[1].is_alive
    assert not design.components[1].is_alive
    assert not design.components[1].components[0].is_alive
    assert design.components[2].is_alive
    assert design.components[2].bodies[0].is_alive

    # Finally, let's delete the entire design
    design.delete_component(comp_3)

    # Check everything is dead
    assert design.is_alive
    assert not design.components[0].is_alive
    assert not design.components[0].components[0].is_alive
    assert not design.components[0].components[0].components[0].is_alive
    assert not design.components[0].components[1].is_alive
    assert not design.components[1].is_alive
    assert not design.components[1].components[0].is_alive
    assert not design.components[2].is_alive

    # Try deleting the Design object itself - this is forbidden
    with pytest.raises(ValueError, match="The design itself cannot be deleted."):
        design.delete_component(design)

    # Let's try out the representation methods
    design_str = str(design)
    assert "ansys.geometry.core.designer.Design" in design_str
    assert "Name                 : Deletion_Test" in design_str
    assert "N Bodies             : 0" in design_str
    assert "N Components         : 0" in design_str
    assert "N Coordinate Systems : 0" in design_str
    assert "N Named Selections   : 0" in design_str
    assert "N Materials          : 0" in design_str
    assert "N Beam Profiles      : 0" in design_str
    assert "N Design Points      : 0" in design_str

    comp_1_str = str(comp_1)
    assert "ansys.geometry.core.designer.Component" in comp_1_str
    assert "Name                 : Component_1" in comp_1_str
    assert "Exists               : False" in comp_1_str
    assert "Parent component     : Deletion_Test" in comp_1_str
    assert "N Bodies             : 0" in comp_1_str
    assert "N Beams              : 0" in comp_1_str
    assert "N Components         : 0" in comp_1_str
    assert "N Design Points      : 0" in comp_1_str
    assert "N Coordinate Systems : 0" in comp_1_str

    body_1_str = str(body_1)
    assert "ansys.geometry.core.designer.Body" in body_1_str
    assert "Name                 : comp_3_circle" in body_1_str
    assert "Exists               : False" in body_1_str
    assert "Surface body         : False" in body_1_str
    assert "Parent component     : Component_3" in body_1_str
    assert "Color                : None" in body_1_str


def test_shared_topology(modeler: Modeler):
    """Test for checking the correct setting of shared topology on the server.

    Notes
    -----
    Requires storing scdocx file and checking manually (for now).
    """
    # Create your design on the server side
    design = modeler.create_design("SharedTopology_Test")

    # Create a Sketch object and draw a circle (all client side)
    sketch = Sketch()
    sketch.circle(Point2D([-30, -30], UNITS.mm), Quantity(10, UNITS.mm))
    distance = Quantity(30, UNITS.mm)

    # Create a component
    comp_1 = design.add_component("Component_1")
    comp_1.extrude_sketch(name="Body_1", sketch=sketch, distance=distance)

    # Now that the component is created, let's try to assign a SharedTopology
    assert comp_1.shared_topology is None

    # Set the shared topology
    comp_1.set_shared_topology(SharedTopologyType.SHARETYPE_SHARE)
    assert comp_1.shared_topology == SharedTopologyType.SHARETYPE_SHARE

    # Try to assign it to the entire design
    assert design.shared_topology is None
    with pytest.raises(ValueError, match="The design itself cannot have a shared topology."):
        design.set_shared_topology(SharedTopologyType.SHARETYPE_NONE)


def test_single_body_translation(modeler: Modeler):
    """Test for verifying the correct translation of a ``Body``.

    Notes
    -----
    Requires storing scdocx file and checking manually (for now).
    """
    # Create your design on the server side
    design = modeler.create_design("SingleBodyTranslation_Test")

    # Create 2 Sketch objects and draw a circle and a polygon (all client side)
    sketch_1 = Sketch()
    sketch_1.circle(Point2D([10, 10], UNITS.mm), Quantity(10, UNITS.mm))
    sketch_2 = Sketch()
    sketch_2.polygon(Point2D([-30, -30], UNITS.mm), Quantity(10, UNITS.mm), sides=5)

    # Build 2 independent components and bodies
    circle_comp = design.add_component("CircleComponent")
    body_circle_comp = circle_comp.extrude_sketch("Circle", sketch_1, Quantity(50, UNITS.mm))
    polygon_comp = design.add_component("PolygonComponent")
    body_polygon_comp = polygon_comp.extrude_sketch("Polygon", sketch_2, Quantity(30, UNITS.mm))

    body_circle_comp.translate(UnitVector3D([1, 0, 0]), Distance(50, UNITS.mm))
    body_polygon_comp.translate(UnitVector3D([-1, 1, -1]), Quantity(88, UNITS.mm))
    body_polygon_comp.translate(UnitVector3D([-1, 1, -1]), 101)


def test_bodies_translation(modeler: Modeler):
    """Test for verifying the correct translation of list of ``Body``.

    Notes
    -----
    Requires storing scdocx file and checking manually (for now).
    """
    # Create your design on the server side
    design = modeler.create_design("MultipleBodyTranslation_Test")

    # Create 2 Sketch objects and draw a circle and a polygon (all client side)
    sketch_1 = Sketch()
    sketch_1.circle(Point2D([10, 10], UNITS.mm), Quantity(10, UNITS.mm))
    sketch_2 = Sketch()
    sketch_2.polygon(Point2D([-30, -30], UNITS.mm), Quantity(10, UNITS.mm), sides=5)

    # Build 2 independent components and bodies
    circle_comp = design.add_component("CircleComponent")
    body_circle_comp = circle_comp.extrude_sketch("Circle", sketch_1, Quantity(50, UNITS.mm))
    polygon_comp = design.add_component("PolygonComponent")
    body_polygon_comp = polygon_comp.extrude_sketch("Polygon", sketch_2, Quantity(30, UNITS.mm))

    design.translate_bodies(
        [body_circle_comp, body_polygon_comp], UnitVector3D([1, 0, 0]), Distance(48, UNITS.mm)
    )
    design.translate_bodies(
        [body_circle_comp, body_polygon_comp], UnitVector3D([0, -1, 1]), Quantity(88, UNITS.mm)
    )
    design.translate_bodies([body_circle_comp, body_polygon_comp], UnitVector3D([0, -1, 1]), 101)

    # Try translating a body that does not belong to this component - no error thrown,
    # but no operation performed either.
    circle_comp.translate_bodies(
        [body_polygon_comp], UnitVector3D([0, -1, 1]), Quantity(88, UNITS.mm)
    )


def test_body_rotation(modeler: Modeler):
    """Test for verifying the correct rotation of a ``Body``."""
    # Create your design on the server side
    design = modeler.create_design("BodyRotation_Test")

    body = design.extrude_sketch("box", Sketch().box(Point2D([0, 0]), 1, 1), 1)

    original_vertices = []
    for edge in body.edges:
        original_vertices.extend([edge.shape.start, edge.shape.end])

    body.rotate(Point3D([0, 0, 0]), UnitVector3D([0, 0, 1]), np.pi / 4)

    new_vertices = []
    for edge in body.edges:
        new_vertices.extend([edge.shape.start, edge.shape.end])

    # Make sure no vertices are in the same position as in before rotation
    for old_vertex, new_vertex in zip(original_vertices, new_vertices):
        assert not np.allclose(old_vertex, new_vertex)


def test_download_file(modeler: Modeler, tmp_path_factory: pytest.TempPathFactory):
    """Test for downloading a design in multiple modes and verifying the
    correct download.
    """
    # Create your design on the server side
    design = modeler.create_design("MultipleBodyTranslation_Test")

    # Create a Sketch object and draw a circle
    sketch = Sketch()
    sketch.circle(Point2D([10, 10], UNITS.mm), Quantity(10, UNITS.mm))

    # Extrude the sketch
    design.extrude_sketch(name="MyCylinder", sketch=sketch, distance=Quantity(50, UNITS.mm))

    # Download the design
    file = tmp_path_factory.mktemp("scdoc_files_download") / "dummy_folder" / "cylinder.scdocx"
    design.download(file)

    # Check that the file exists
    assert file.exists()

    # Check that we can also save it (even if it is not accessible on the server)
    if BackendType.is_linux_service(modeler.client.backend_type):
        file_save = "/tmp/cylinder-temp.scdocx"
    else:
        file_save = tmp_path_factory.mktemp("scdoc_files_save") / "cylinder.scdocx"

    design.save(file_location=file_save)

    # Check for other exports - Windows backend...
    if not BackendType.is_core_service(modeler.client.backend_type):
        binary_parasolid_file = tmp_path_factory.mktemp("scdoc_files_download") / "cylinder.x_b"
        text_parasolid_file = tmp_path_factory.mktemp("scdoc_files_download") / "cylinder.x_t"

        # Windows-only HOOPS exports for now
        step_file = tmp_path_factory.mktemp("scdoc_files_download") / "cylinder.stp"
        design.download(step_file, format=DesignFileFormat.STEP)
        assert step_file.exists()

        iges_file = tmp_path_factory.mktemp("scdoc_files_download") / "cylinder.igs"
        design.download(iges_file, format=DesignFileFormat.IGES)
        assert iges_file.exists()

    # Linux backend...
    else:
        binary_parasolid_file = tmp_path_factory.mktemp("scdoc_files_download") / "cylinder.xmt_bin"
        text_parasolid_file = tmp_path_factory.mktemp("scdoc_files_download") / "cylinder.xmt_txt"

    # FMD
    fmd_file = tmp_path_factory.mktemp("scdoc_files_download") / "cylinder.fmd"
    design.download(fmd_file, format=DesignFileFormat.FMD)
    assert fmd_file.exists()

    # PMDB
    pmdb_file = tmp_path_factory.mktemp("scdoc_files_download") / "cylinder.pmdb"

    design.download(binary_parasolid_file, format=DesignFileFormat.PARASOLID_BIN)
    design.download(text_parasolid_file, format=DesignFileFormat.PARASOLID_TEXT)
    design.download(pmdb_file, format=DesignFileFormat.PMDB)

    assert binary_parasolid_file.exists()
    assert text_parasolid_file.exists()
    assert pmdb_file.exists()


def test_upload_file(modeler: Modeler, tmp_path_factory: pytest.TempPathFactory):
    """Test uploading a file to the server."""
    file = tmp_path_factory.mktemp("test_design") / "upload_example.scdocx"
    file_size = 1024

    # Write random bytes
    with file.open(mode="wb") as fout:
        fout.write(os.urandom(file_size))

    assert file.exists()

    # Upload file
    path_on_server = modeler._upload_file(file)
    assert path_on_server is not None


def test_stream_upload_file(tmp_path_factory: pytest.TempPathFactory):
    """Test uploading a file to the server."""
    # Define a new maximum message length
    import ansys.geometry.core.connection.defaults as pygeom_defaults

    old_value = pygeom_defaults.MAX_MESSAGE_LENGTH
    try:
        # Set the new maximum message length
        pygeom_defaults.MAX_MESSAGE_LENGTH = 1024**2  # 1 MB

        file = tmp_path_factory.mktemp("test_design") / "upload_stream_example.scdocx"
        file_size = 5 * 1024**2  # stream five messages

        # Write random bytes
        with file.open(mode="wb") as fout:
            fout.write(os.urandom(file_size))
        assert file.exists()

        # Upload file - necessary to import the Modeler class and create an instance
        from ansys.geometry.core import Modeler

        modeler = Modeler()
        path_on_server = modeler._upload_file_stream(file)
        assert path_on_server is not None
    finally:
        pygeom_defaults.MAX_MESSAGE_LENGTH = old_value


def test_slot_extrusion(modeler: Modeler):
    """Test the extrusion of a slot."""
    # Create your design on the server side
    design = modeler.create_design("ExtrudeSlot")

    # Create a Sketch object and draw a slot
    sketch = Sketch()
    sketch.slot(Point2D([10, 10], UNITS.mm), Quantity(10, UNITS.mm), Quantity(5, UNITS.mm))

    # Extrude the sketch
    body = design.extrude_sketch(name="MySlot", sketch=sketch, distance=Distance(50, UNITS.mm))

    # A slot has 6 faces and 12 edges
    assert len(body.faces) == 6
    assert len(body.edges) == 12


def test_project_and_imprint_curves(modeler: Modeler):
    """Test the projection of a set of curves on a body."""
    # Create your design on the server side
    design = modeler.create_design("ExtrudeSlot")
    comp = design.add_component("Comp1")

    # Create a Sketch object and draw a couple of slots
    imprint_sketch = Sketch()
    imprint_sketch.slot(Point2D([10, 10], UNITS.mm), Quantity(10, UNITS.mm), Quantity(5, UNITS.mm))
    imprint_sketch.slot(Point2D([50, 50], UNITS.mm), Quantity(10, UNITS.mm), Quantity(5, UNITS.mm))

    # Extrude the sketch
    sketch = Sketch()
    sketch.box(Point2D([0, 0], UNITS.mm), Quantity(150, UNITS.mm), Quantity(150, UNITS.mm))
    body = comp.extrude_sketch(name="MyBox", sketch=sketch, distance=Quantity(50, UNITS.mm))
    body_faces = body.faces

    body_copy = body.copy(design, "copy")

    # Project the curves on the box
    faces = body.project_curves(direction=UNITVECTOR3D_Z, sketch=imprint_sketch, closest_face=True)
    assert len(faces) == 1
    # With the previous dir, the curves will be imprinted on the
    # bottom face (closest one), i.e. the first one.
    assert faces[0].id == body_faces[0].id

    # If we now draw our curves on a higher plane, the upper face should be selected
    imprint_sketch_2 = Sketch(plane=Plane(Point3D([0, 0, 50], UNITS.mm)))
    imprint_sketch_2.slot(
        Point2D([10, 10], UNITS.mm), Quantity(10, UNITS.mm), Quantity(5, UNITS.mm)
    )
    imprint_sketch_2.slot(
        Point2D([50, 50], UNITS.mm), Quantity(10, UNITS.mm), Quantity(5, UNITS.mm)
    )
    faces = body.project_curves(
        direction=UNITVECTOR3D_Z, sketch=imprint_sketch_2, closest_face=True
    )
    assert len(faces) == 1
    # With the previous dir, the curves will be imprinted on the
    # top face (closest one), i.e. the first one.
    assert faces[0].id == body_faces[1].id

    # Now, let's try projecting only a single curve (i.e. one of the slots only)
    faces = body.project_curves(
        direction=UNITVECTOR3D_Z, sketch=imprint_sketch_2, closest_face=True, only_one_curve=True
    )
    assert len(faces) == 1
    # With the previous dir, the curves will be imprinted on the
    # top face (closest one), i.e. the first one.
    assert faces[0].id == body_faces[1].id

    # Verify that the surface and curve types are of the correct type - related to PR
    # https://github.com/ansys/pyansys-geometry/pull/1096
    assert isinstance(faces[0].surface_type, SurfaceType)

    # Now once the previous curves have been projected, let's try imprinting our sketch
    #
    # It should generate two additional faces to our box = 6 + 2
    new_edges, new_faces = body.imprint_curves(faces=faces, sketch=imprint_sketch_2)

    assert len(new_faces) == 2
    assert len(body.faces) == 8

    # Verify that the surface and curve types are of the correct type - related to PR
    # https://github.com/ansys/pyansys-geometry/pull/1096
    assert isinstance(new_faces[0].surface_type, SurfaceType)
    assert isinstance(new_edges[0].curve_type, CurveType)

    # Make sure we have occurrence faces, not master
    assert faces[0].id not in [face.id for face in body._template.faces]
    assert new_faces[0].id not in [face.id for face in body._template.faces]

    faces = body_copy.imprint_projected_curves(
        direction=UNITVECTOR3D_Z, sketch=imprint_sketch, closest_face=True
    )
    assert len(faces) == 2
    assert len(body_copy.faces) == 8


def test_imprint_trimmed_curves(modeler: Modeler):
    """
    Test the imprinting of trimmed curves onto a specified face of a body.
    """
    unit = DEFAULT_UNITS.LENGTH

    wx = 1
    wy = 1
    wz = 1
    design = modeler.create_design("test imprint")

    # create box
    start_at = Point3D([wx / 2, wy / 2, 0.0], unit=unit)

    plane = Plane(
        start_at,
        UNITVECTOR3D_X,
        UNITVECTOR3D_Y,
    )

    box_plane = Sketch(plane)
    box_plane.box(Point2D([0.0, 0.0], unit=unit), width=wx, height=wy)
    box = design.extrude_sketch("box", box_plane, wz)

    assert len(box.faces) == 6
    assert len(box.edges) == 12

    # create cylinder
    point = Point3D([0.5, 0.5, 0.5])
    ortho_1, ortho_2 = UNITVECTOR3D_X, UNITVECTOR3D_Y
    plane = Plane(point, ortho_1, ortho_2)
    sketch_cylinder = Sketch(plane)
    sketch_cylinder.circle(Point2D([0.0, 0.0], unit=unit), radius=0.1)
    cylinder = design.extrude_sketch("cylinder", sketch_cylinder, 0.5)

    edges = cylinder.faces[1].edges
    trimmed_curves = [edges[0].shape]
    new_edges, new_faces = box.imprint_curves(faces=[box.faces[1]], trimmed_curves=trimmed_curves)

    # the new edge is coming from the circular top edge of the cylinder.
    assert new_edges[0].start == new_edges[0].end
    # verify that there is one new edge coming from the circle.
    assert len(new_faces) == 1
    # verify that there is one new face coming from the circle.
    assert len(new_edges) == 1
    # verify that there are 7 faces in total.
    assert len(box.faces) == 7
    # verify that there are 14 edges in total.
    assert len(box.edges) == 13


def test_copy_body(modeler: Modeler):
    """Test copying a body."""
    # Create your design on the server side
    design = modeler.create_design("Design")

    sketch_1 = Sketch().circle(Point2D([10, 10], UNITS.mm), Quantity(10, UNITS.mm))
    body = design.extrude_sketch("Original", sketch_1, Distance(1, UNITS.mm))

    # Copy body at same design level
    copy = body.copy(design, "Copy")
    assert len(design.bodies) == 2
    assert design.bodies[-1].id == copy.id

    # Bodies should be distinct
    assert body.id != copy.id
    assert body != copy

    # Copy body into sub-component
    comp1 = design.add_component("comp1")
    copy2 = body.copy(comp1, "Subcopy")
    assert len(comp1.bodies) == 1
    assert comp1.bodies[-1].id == copy2.id

    # Bodies should be distinct
    assert body.id != copy2.id
    assert body != copy2

    # Copy a copy
    comp2 = comp1.add_component("comp2")
    copy3 = copy2.copy(comp2, "Copy3")
    assert len(comp2.bodies) == 1
    assert comp2.bodies[-1].id == copy3.id

    # Bodies should be distinct
    assert copy2.id != copy3.id
    assert copy2 != copy3

    # Ensure deleting original doesn't affect the copies
    design.delete_body(body)
    assert not body.is_alive
    assert copy.is_alive


def test_beams(modeler: Modeler):
    """Test beam creation."""
    # Create your design on the server side
    design = modeler.create_design("BeamCreation")

    circle_profile_1 = design.add_beam_circular_profile(
        "CircleProfile1", Quantity(10, UNITS.mm), Point3D([0, 0, 0]), UNITVECTOR3D_X, UNITVECTOR3D_Y
    )

    assert circle_profile_1.id is not None
    assert circle_profile_1.center == Point3D([0, 0, 0])
    assert circle_profile_1.radius.value.m_as(DEFAULT_UNITS.LENGTH) == 0.01
    assert circle_profile_1.direction_x == UNITVECTOR3D_X
    assert circle_profile_1.direction_y == UNITVECTOR3D_Y

    circle_profile_2 = design.add_beam_circular_profile(
        "CircleProfile2",
        Distance(20, UNITS.mm),
        Point3D([10, 20, 30], UNITS.mm),
        UnitVector3D([1, 1, 1]),
        UnitVector3D([0, -1, 1]),
    )

    assert circle_profile_2.id is not None
    assert circle_profile_2.id is not circle_profile_1.id

    with pytest.raises(ValueError, match="Radius must be a real positive value."):
        design.add_beam_circular_profile(
            "InvalidProfileRadius",
            Quantity(-10, UNITS.mm),
            Point3D([0, 0, 0]),
            UNITVECTOR3D_X,
            UNITVECTOR3D_Y,
        )

    with pytest.raises(ValueError, match="Direction X and direction Y must be perpendicular."):
        design.add_beam_circular_profile(
            "InvalidUnitVectorAlignment",
            Quantity(10, UNITS.mm),
            Point3D([0, 0, 0]),
            UNITVECTOR3D_X,
            UnitVector3D([-1, -1, -1]),
        )

    # Create a beam at the root component level
    beam_1 = design.create_beam(
        Point3D([9, 99, 999], UNITS.mm), Point3D([8, 88, 888], UNITS.mm), circle_profile_1
    )

    assert beam_1.id is not None
    assert beam_1.start == Point3D([9, 99, 999], UNITS.mm)
    assert beam_1.end == Point3D([8, 88, 888], UNITS.mm)
    assert beam_1.profile == circle_profile_1
    assert beam_1.parent_component.id == design.id
    assert beam_1.is_alive
    assert len(design.beams) == 1
    assert design.beams[0] == beam_1

    beam_1_str = str(beam_1)
    assert "ansys.geometry.core.designer.Beam" in beam_1_str
    assert "  Exists               : True" in beam_1_str
    assert "  Start                : [0.009" in beam_1_str
    assert "  End                  : [0.008" in beam_1_str
    assert "  Parent component     : BeamCreation" in beam_1_str
    assert "  Beam Profile info" in beam_1_str
    assert "  -----------------" in beam_1_str
    assert "ansys.geometry.core.designer.BeamCircularProfile " in beam_1_str
    assert "  Name                 : CircleProfile1" in beam_1_str
    assert "  Radius               : 10.0 millimeter" in beam_1_str
    assert "  Center               : [0.0,0.0,0.0] in meters" in beam_1_str
    assert "  Direction x          : [1.0,0.0,0.0]" in beam_1_str
    assert "  Direction y          : [0.0,1.0,0.0]" in beam_1_str

    # Now, let's create two beams at a nested component, with the same profile
    nested_component = design.add_component("NestedComponent")
    beam_2 = nested_component.create_beam(
        Point3D([7, 77, 777], UNITS.mm), Point3D([6, 66, 666], UNITS.mm), circle_profile_2
    )
    beam_3 = nested_component.create_beam(
        Point3D([8, 88, 888], UNITS.mm), Point3D([7, 77, 777], UNITS.mm), circle_profile_2
    )

    assert beam_2.id is not None
    assert beam_2.profile == circle_profile_2
    assert beam_2.parent_component.id == nested_component.id
    assert beam_2.is_alive
    assert beam_3.id is not None
    assert beam_3.profile == circle_profile_2
    assert beam_3.parent_component.id == nested_component.id
    assert beam_3.is_alive
    assert beam_2.id != beam_3.id
    assert len(nested_component.beams) == 2
    assert nested_component.beams[0] == beam_2
    assert nested_component.beams[1] == beam_3

    # Once the beams are created, let's try deleting it.
    # For example, we shouldn't be able to delete beam_1 from the nested component.
    nested_component.delete_beam(beam_1)

    assert beam_2.is_alive
    assert nested_component.beams[0].is_alive
    assert beam_3.is_alive
    assert nested_component.beams[1].is_alive
    assert beam_1.is_alive
    assert design.beams[0].is_alive

    # Let's try deleting one of the beams from the nested component
    nested_component.delete_beam(beam_2)
    assert not beam_2.is_alive
    assert not nested_component.beams[0].is_alive
    assert beam_3.is_alive
    assert nested_component.beams[1].is_alive
    assert beam_1.is_alive
    assert design.beams[0].is_alive

    # Now, let's try deleting it from the design directly - this should be possible
    design.delete_beam(beam_3)
    assert not beam_2.is_alive
    assert not nested_component.beams[0].is_alive
    assert not beam_3.is_alive
    assert not nested_component.beams[1].is_alive
    assert beam_1.is_alive
    assert design.beams[0].is_alive

    # Finally, let's delete the beam from the root component
    design.delete_beam(beam_1)
    assert not beam_2.is_alive
    assert not nested_component.beams[0].is_alive
    assert not beam_3.is_alive
    assert not nested_component.beams[1].is_alive
    assert not beam_1.is_alive
    assert not design.beams[0].is_alive

    # Now, let's try deleting the beam profiles!
    assert len(design.beam_profiles) == 2
    design.delete_beam_profile("MyInventedBeamProfile")
    assert len(design.beam_profiles) == 2
    design.delete_beam_profile(circle_profile_1)
    assert len(design.beam_profiles) == 1
    design.delete_beam_profile(circle_profile_2)
    assert len(design.beam_profiles) == 0


def test_midsurface_properties(modeler: Modeler):
    """Test mid-surface properties assignment."""
    # Create your design on the server side
    design = modeler.create_design("MidSurfaceProperties")

    # Create a Sketch object and draw a slot
    sketch = Sketch()
    sketch.slot(Point2D([10, 10], UNITS.mm), Quantity(10, UNITS.mm), Quantity(5, UNITS.mm))

    # Create an actual body from the slot, and translate it
    slot_body = design.extrude_sketch("MySlot", sketch, Quantity(10, UNITS.mm))
    slot_body.translate(UNITVECTOR3D_X, Quantity(40, UNITS.mm))

    # Create a surface body as well
    slot_surf = design.create_surface("MySlotSurface", sketch)

    surf_repr = str(slot_surf)
    assert "ansys.geometry.core.designer.Body" in surf_repr
    assert "Name                 : MySlotSurface" in surf_repr
    assert "Exists               : True" in surf_repr
    assert "Parent component     : MidSurfaceProperties" in surf_repr
    assert "Surface body         : True" in surf_repr
    assert "Surface thickness    : None" in surf_repr
    assert "Surface offset       : None" in surf_repr
    assert f"Color                : {DEFAULT_COLOR}" in surf_repr

    # Let's assign a thickness to both bodies
    design.add_midsurface_thickness(
        thickness=Quantity(10, UNITS.mm),
        bodies=[slot_body, slot_surf],
    )

    # Let's also assign a mid-surface offset to both bodies
    design.add_midsurface_offset(
        offset_type=MidSurfaceOffsetType.TOP, bodies=[slot_body, slot_surf]
    )

    # Let's check the values now
    assert slot_body.surface_thickness is None
    assert slot_body.surface_offset is None
    assert slot_surf.surface_thickness == Quantity(10, UNITS.mm)
    assert slot_surf.surface_offset == MidSurfaceOffsetType.TOP

    # Let's check that the design-stored values are also updated
    assert design.bodies[0].surface_thickness is None
    assert design.bodies[0].surface_offset is None
    assert design.bodies[1].surface_thickness == Quantity(10, UNITS.mm)
    assert design.bodies[1].surface_offset == MidSurfaceOffsetType.TOP

    surf_repr = str(slot_surf)
    assert "ansys.geometry.core.designer.Body" in surf_repr
    assert "Name                 : MySlotSurface" in surf_repr
    assert "Exists               : True" in surf_repr
    assert "Parent component     : MidSurfaceProperties" in surf_repr
    assert "Surface body         : True" in surf_repr
    assert "Surface thickness    : 10.0 millimeter" in surf_repr
    assert "Surface offset       : MidSurfaceOffsetType.TOP" in surf_repr
    assert f"Color                : {DEFAULT_COLOR}" in surf_repr

    # Let's try reassigning values directly to slot_body - this shouldn't do anything
    slot_body.add_midsurface_thickness(Quantity(10, UNITS.mm))
    slot_body.add_midsurface_offset(MidSurfaceOffsetType.TOP)

    body_repr = str(slot_body)
    assert "ansys.geometry.core.designer.Body" in body_repr
    assert "Name                 : MySlot" in body_repr
    assert "Exists               : True" in body_repr
    assert "Parent component     : MidSurfaceProperties" in body_repr
    assert "Surface body         : False" in body_repr
    assert f"Color                : {DEFAULT_COLOR}" in surf_repr
    assert slot_body.surface_thickness is None
    assert slot_body.surface_offset is None

    # Let's try reassigning values directly to slot_surf - this should work
    # TODO :  at the moment the server does not allow to reassign - put in try/catch block
    # https://github.com/ansys/pyansys-geometry/issues/1146
    try:
        slot_surf.add_midsurface_thickness(Quantity(30, UNITS.mm))
        slot_surf.add_midsurface_offset(MidSurfaceOffsetType.BOTTOM)

        surf_repr = str(slot_surf)
        assert "ansys.geometry.core.designer.Body" in surf_repr
        assert "Name                 : MySlotSurface" in surf_repr
        assert "Exists               : True" in surf_repr
        assert "Parent component     : MidSurfaceProperties" in surf_repr
        assert "Surface body         : True" in surf_repr
        assert "Surface thickness    : 30.0 millimeter" in surf_repr
        assert "Surface offset       : MidSurfaceOffsetType.BOTTOM" in surf_repr
        assert f"Color                : {DEFAULT_COLOR}" in surf_repr
    except GeometryExitedError:
        pass

    # Let's create a new surface body and assign them from body methods directly
    slot_surf2 = design.create_surface("MySlotSurface2", sketch)

    slot_surf2.add_midsurface_thickness(Quantity(30, UNITS.mm))
    slot_surf2.add_midsurface_offset(MidSurfaceOffsetType.BOTTOM)

    surf_repr = str(slot_surf2)
    assert "ansys.geometry.core.designer.Body" in surf_repr
    assert "Name                 : MySlotSurface2" in surf_repr
    assert "Exists               : True" in surf_repr
    assert "Parent component     : MidSurfaceProperties" in surf_repr
    assert "Surface body         : True" in surf_repr
    assert "Surface thickness    : 30.0 millimeter" in surf_repr
    assert "Surface offset       : MidSurfaceOffsetType.BOTTOM" in surf_repr
    assert f"Color                : {DEFAULT_COLOR}" in surf_repr


def test_design_points(modeler: Modeler):
    """Test for verifying the ``DesignPoints``"""
    # Create your design on the server side
    design = modeler.create_design("DesignPoints")
    point = Point3D([6, 66, 666], UNITS.mm)
    design_points_1 = design.add_design_point("FirstPointSet", point)

    # Check the design points
    assert len(design.design_points) == 1
    assert design_points_1.id is not None
    assert design_points_1.name == "FirstPointSet"
    assert design_points_1.value == point

    # Create another set of design points
    point_set_2 = [Point3D([10, 10, 10], UNITS.m), Point3D([20, 20, 20], UNITS.m)]
    design_points_2 = design.add_design_points("SecondPointSet", point_set_2)

    assert len(design.design_points) == 3

    nested_component = design.add_component("NestedComponent")
    design_point_3 = nested_component.add_design_point("Nested", Point3D([7, 77, 777], UNITS.mm))

    assert design_point_3.id is not None
    assert design_point_3.value == Point3D([7, 77, 777], UNITS.mm)
    assert design_point_3.parent_component.id == nested_component.id
    assert len(nested_component.design_points) == 1
    assert nested_component.design_points[0] == design_point_3

    design_point_1_str = str(design_points_1)
    assert "ansys.geometry.core.designer.DesignPoint" in design_point_1_str
    assert "  Name                 : FirstPointSet" in design_point_1_str
    assert "  Design Point         : [0.006 0.066 0.666]" in design_point_1_str

    design_point_2_str = str(design_points_2)
    assert "ansys.geometry.core.designer.DesignPoint" in design_point_2_str
    assert "  Name                 : SecondPointSet" in design_point_2_str
    assert "  Design Point         : [10. 10. 10.]" in design_point_2_str
    assert "ansys.geometry.core.designer.DesignPoint" in design_point_2_str
    assert "  Name                 : SecondPointSet" in design_point_2_str
    assert "  Design Point         : [20. 20. 20.]" in design_point_2_str

    # SKIPPING IF GRAPHICS REQUIRED
    if are_graphics_available():
        # make sure it can create polydata
        pd = design_points_1._to_polydata()

        import pyvista as pv

        assert isinstance(pd, pv.PolyData)


def test_named_selections_beams(modeler: Modeler):
    """Test for verifying the correct creation of ``NamedSelection`` with
    beams.
    """
    # Create your design on the server side
    design = modeler.create_design("NamedSelectionBeams_Test")

    # Test creating a named selection out of beams
    circle_profile_1 = design.add_beam_circular_profile(
        "CircleProfile1", Quantity(10, UNITS.mm), Point3D([0, 0, 0]), UNITVECTOR3D_X, UNITVECTOR3D_Y
    )
    beam_1 = design.create_beam(
        Point3D([9, 99, 999], UNITS.mm), Point3D([8, 88, 888], UNITS.mm), circle_profile_1
    )
    ns_beams = design.create_named_selection("CircleProfile", beams=[beam_1])
    assert len(design.named_selections) == 1
    assert design.named_selections[0].name == "CircleProfile"

    # Try deleting this named selection
    design.delete_named_selection(ns_beams)
    assert len(design.named_selections) == 0


def test_named_selections_design_points(modeler: Modeler):
    """Test for verifying the correct creation of ``NamedSelection`` with
    design points.
    """
    # Create your design on the server side
    design = modeler.create_design("NamedSelectionDesignPoints_Test")

    # Test creating a named selection out of design_points
    point_set_1 = Point3D([10, 10, 0], UNITS.m)
    design_points_1 = design.add_design_point("FirstPointSet", point_set_1)
    ns_despoint = design.create_named_selection("FirstPointSet", design_points=[design_points_1])
    assert len(design.named_selections) == 1
    assert design.named_selections[0].name == "FirstPointSet"

    # Try deleting this named selection
    design.delete_named_selection(ns_despoint)
    assert len(design.named_selections) == 0


def test_named_selections_components(modeler: Modeler):
    """Test for verifying the correct creation of ``NamedSelection`` with
    components.
    """
    # Create your design on the server side
    design = modeler.create_design("NamedSelectionComponents_Test")

    # Test creating a named selection out of components
    comp1 = design.add_component("Comp1")
    comp2 = design.add_component("Comp2")
    ns_components = design.create_named_selection("Components", components=[comp1, comp2])
    assert len(design.named_selections) == 1
    assert design.named_selections[0].name == "Components"

    # Fetch the component from the named selection
    assert ns_components.components[0].id == comp1.id
    assert ns_components.components[1].id == comp2.id

    # Try deleting this named selection
    design.delete_named_selection(ns_components)
    assert len(design.named_selections) == 0


def test_component_instances(modeler: Modeler):
    """Test creation of ``Component`` instances and the effects this has."""
    design_name = "ComponentInstance_Test"
    design = modeler.create_design(design_name)

    # Create a car
    car1 = design.add_component("Car1")
    comp1 = car1.add_component("A")
    comp2 = car1.add_component("B")
    wheel1 = comp2.add_component("Wheel1")

    # Create car base frame
    sketch = Sketch().box(Point2D([5, 10]), 10, 20)
    comp2.extrude_sketch("Base", sketch, 5)

    # Create first wheel
    sketch = Sketch(Plane(direction_x=Vector3D([0, 1, 0]), direction_y=Vector3D([0, 0, 1])))
    sketch.circle(Point2D([0, 0]), 5)
    wheel1.extrude_sketch("Wheel", sketch, -5)

    # Create 3 other wheels and move them into position
    rotation_origin = Point3D([0, 0, 0])
    rotation_direction = UnitVector3D([0, 0, 1])

    wheel2 = comp2.add_component("Wheel2", wheel1)
    wheel2.modify_placement(Vector3D([0, 20, 0]))

    wheel3 = comp2.add_component("Wheel3", wheel1)
    wheel3.modify_placement(Vector3D([10, 0, 0]), rotation_origin, rotation_direction, np.pi)

    wheel4 = comp2.add_component("Wheel4", wheel1)
    wheel4.modify_placement(Vector3D([10, 20, 0]), rotation_origin, rotation_direction, np.pi)

    # Assert all components have unique IDs
    comp_ids = [wheel1.id, wheel2.id, wheel3.id, wheel4.id]
    assert len(comp_ids) == len(set(comp_ids))

    # Assert all bodies have unique IDs
    body_ids = [wheel1.bodies[0].id, wheel2.bodies[0].id, wheel3.bodies[0].id, wheel4.bodies[0].id]
    assert len(body_ids) == len(set(body_ids))

    # Assert all instances have unique MasterComponents
    comp_templates = [wheel2._master_component, wheel3._master_component, wheel4._master_component]
    assert len(comp_templates) == len(set(comp_templates))

    # Assert all instances have the same Part
    comp_parts = [
        wheel2._master_component.part,
        wheel3._master_component.part,
        wheel4._master_component.part,
    ]
    assert len(set(comp_parts)) == 1

    assert wheel1.get_world_transform() == IDENTITY_MATRIX44
    assert wheel2.get_world_transform() != IDENTITY_MATRIX44

    # Create 2nd car
    car2 = design.add_component("Car2", car1)
    car2.modify_placement(Vector3D([30, 0, 0]))

    # Create top of car - applies to BOTH cars
    sketch = Sketch(Plane(Point3D([0, 5, 5]))).box(Point2D([5, 2.5]), 10, 5)
    comp1.extrude_sketch("Top", sketch, 5)

    # Show the body also got added to Car2, and they are distinct, but
    # not independent
    assert car1.components[0].bodies[0].id != car2.components[0].bodies[0].id

    # If monikers were formatted properly, you should be able to use them
    assert len(car2.components[1].components[1].bodies[0].faces) > 0


def test_boolean_body_operations(modeler: Modeler):
    """
    Test cases:

    1) master/master
        a) intersect
            i) normal
                x) identity
                y) transform
            ii) empty failure
        b) subtract
            i) normal
                x) identity
                y) transform
            ii) empty failure
            iii) disjoint
        c) unite
            i) normal
                x) identity
                y) transform
            ii) disjoint
    2) instance/instance
        a) intersect
            i) normal
                x) identity
                y) transform
            ii) empty failure
        b) subtract
            i) normal
                x) identity
                y) transform
            ii) empty failure
        c) unite
            i) normal
                x) identity
                y) transform
    """
    design = modeler.create_design("TestBooleanOperations")

    comp1 = design.add_component("Comp1")
    comp2 = design.add_component("Comp2")
    comp3 = design.add_component("Comp3")

    body1 = comp1.extrude_sketch("Body1", Sketch().box(Point2D([0, 0]), 1, 1), 1)
    body2 = comp2.extrude_sketch("Body2", Sketch().box(Point2D([0.5, 0]), 1, 1), 1)
    body3 = comp3.extrude_sketch("Body3", Sketch().box(Point2D([5, 0]), 1, 1), 1)

    # 1.a.i.x
    copy1 = body1.copy(comp1, "Copy1")
    copy2 = body2.copy(comp2, "Copy2")
    copy1.intersect(copy2)

    assert not copy2.is_alive
    assert body2.is_alive
    assert Accuracy.length_is_equal(copy1.volume.m, 0.5)

    # 1.a.i.y
    copy1 = body1.copy(comp1, "Copy1")
    copy2 = body2.copy(comp2, "Copy2")
    copy2.translate(UnitVector3D([1, 0, 0]), 0.25)
    copy1.intersect(copy2)

    assert not copy2.is_alive
    assert Accuracy.length_is_equal(copy1.volume.m, 0.25)

    # 1.a.ii
    copy1 = body1.copy(comp1, "Copy1")
    copy3 = body3.copy(comp3, "Copy3")
    with pytest.raises(ValueError, match="bodies do not intersect"):
        copy1.intersect(copy3)

    assert copy1.is_alive
    assert copy3.is_alive

    # 1.b.i.x
    copy1 = body1.copy(comp1, "Copy1")
    copy2 = body2.copy(comp2, "Copy2")
    copy1.subtract(copy2)

    assert not copy2.is_alive
    assert body2.is_alive
    assert Accuracy.length_is_equal(copy1.volume.m, 0.5)

    # 1.b.i.y
    copy1 = body1.copy(comp1, "Copy1")
    copy2 = body2.copy(comp2, "Copy2")
    copy2.translate(UnitVector3D([1, 0, 0]), 0.25)
    copy1.subtract(copy2)

    assert not copy2.is_alive
    assert Accuracy.length_is_equal(copy1.volume.m, 0.75)

    # 1.b.ii
    copy1 = body1.copy(comp1, "Copy1")
    copy1a = body1.copy(comp1, "Copy1a")
    with pytest.raises(ValueError):
        copy1.subtract(copy1a)

    assert copy1.is_alive
    assert copy1a.is_alive

    # 1.b.iii
    copy1 = body1.copy(comp1, "Copy1")
    copy3 = body3.copy(comp3, "Copy3")
    copy1.subtract(copy3)

    assert Accuracy.length_is_equal(copy1.volume.m, 1)
    assert copy1.volume
    assert not copy3.is_alive

    # 1.c.i.x
    copy1 = body1.copy(comp1, "Copy1")
    copy2 = body2.copy(comp2, "Copy2")
    copy1.unite(copy2)

    assert not copy2.is_alive
    assert body2.is_alive
    assert Accuracy.length_is_equal(copy1.volume.m, 1.5)

    # 1.c.i.y
    copy1 = body1.copy(comp1, "Copy1")
    copy2 = body2.copy(comp2, "Copy2")
    copy2.translate(UnitVector3D([1, 0, 0]), 0.25)
    copy1.unite(copy2)

    assert not copy2.is_alive
    assert Accuracy.length_is_equal(copy1.volume.m, 1.75)

    # 1.c.ii
    copy1 = body1.copy(comp1, "Copy1")
    copy3 = body3.copy(comp3, "Copy3")
    copy1.unite(copy3)

    assert not copy3.is_alive
    assert body3.is_alive
    assert Accuracy.length_is_equal(copy1.volume.m, 1)

    # Test instance/instance
    comp1_i = design.add_component("Comp1_i", comp1)
    comp2_i = design.add_component("Comp2_i", comp2)
    comp3_i = design.add_component("Comp3_i", comp3)

    comp1_i.modify_placement(
        Vector3D([52, 61, -43]), Point3D([-4, 26, 66]), UnitVector3D([-21, 20, 87]), np.pi / 4
    )
    comp2_i.modify_placement(
        Vector3D([52, 61, -43]), Point3D([-4, 26, 66]), UnitVector3D([-21, 20, 87]), np.pi / 4
    )
    comp3_i.modify_placement(
        Vector3D([52, 61, -43]), Point3D([-4, 26, 66]), UnitVector3D([-21, 20, 87]), np.pi / 4
    )

    body1 = comp1_i.bodies[0]
    body2 = comp2_i.bodies[0]
    body3 = comp3_i.bodies[0]

    # 2.a.i.x
    copy1 = body1.copy(comp1_i, "Copy1")
    copy2 = body2.copy(comp2_i, "Copy2")
    copy1.intersect(copy2)

    assert not copy2.is_alive
    assert body2.is_alive
    assert Accuracy.length_is_equal(copy1.volume.m, 0.5)

    # 2.a.i.y
    copy1 = body1.copy(comp1_i, "Copy1")
    copy2 = body2.copy(comp2_i, "Copy2")
    copy2.translate(UnitVector3D([1, 0, 0]), 0.25)
    copy1.intersect(copy2)

    assert not copy2.is_alive
    assert Accuracy.length_is_equal(copy1.volume.m, 0.25)

    # 2.a.ii
    copy1 = body1.copy(comp1_i, "Copy1")
    copy3 = body3.copy(comp3_i, "Copy3")
    with pytest.raises(ValueError, match="bodies do not intersect"):
        copy1.intersect(copy3)

    assert copy1.is_alive
    assert copy3.is_alive

    # 2.b.i.x
    copy1 = body1.copy(comp1_i, "Copy1")
    copy2 = body2.copy(comp2_i, "Copy2")
    copy1.subtract(copy2)

    assert not copy2.is_alive
    assert body2.is_alive
    assert Accuracy.length_is_equal(copy1.volume.m, 0.5)

    # 2.b.i.y
    copy1 = body1.copy(comp1_i, "Copy1")
    copy2 = body2.copy(comp2_i, "Copy2")
    copy2.translate(UnitVector3D([1, 0, 0]), 0.25)
    copy1.subtract(copy2)

    assert not copy2.is_alive
    assert Accuracy.length_is_equal(copy1.volume.m, 0.75)

    # 2.b.ii
    copy1 = body1.copy(comp1_i, "Copy1")
    copy1a = body1.copy(comp1_i, "Copy1a")
    with pytest.raises(ValueError):
        copy1.subtract(copy1a)

    assert copy1.is_alive
    assert copy1a.is_alive

    # 2.b.iii
    copy1 = body1.copy(comp1_i, "Copy1")
    copy3 = body3.copy(comp3_i, "Copy3")
    copy1.subtract(copy3)

    assert Accuracy.length_is_equal(copy1.volume.m, 1)
    assert copy1.volume
    assert not copy3.is_alive

    # 2.c.i.x
    copy1 = body1.copy(comp1_i, "Copy1")
    copy2 = body2.copy(comp2_i, "Copy2")
    copy1.unite(copy2)

    assert not copy2.is_alive
    assert body2.is_alive
    assert Accuracy.length_is_equal(copy1.volume.m, 1.5)

    # 2.c.i.y
    copy1 = body1.copy(comp1_i, "Copy1")
    copy2 = body2.copy(comp2_i, "Copy2")
    copy2.translate(UnitVector3D([1, 0, 0]), 0.25)
    copy1.unite(copy2)

    assert not copy2.is_alive
    assert Accuracy.length_is_equal(copy1.volume.m, 1.75)

    # 2.c.ii
    copy1 = body1.copy(comp1_i, "Copy1")
    copy3 = body3.copy(comp3_i, "Copy3")
    copy1.unite(copy3)

    assert not copy3.is_alive
    assert body3.is_alive
    assert Accuracy.length_is_equal(copy1.volume.m, 1)


def test_multiple_bodies_boolean_operations(modeler: Modeler):
    """Test boolean operations with multiple bodies."""
    design = modeler.create_design("TestBooleanOperationsMultipleBodies")

    comp1 = design.add_component("Comp1")
    comp2 = design.add_component("Comp2")
    comp3 = design.add_component("Comp3")

    body1 = comp1.extrude_sketch("Body1", Sketch().box(Point2D([0, 0]), 1, 1), 1)
    body2 = comp2.extrude_sketch("Body2", Sketch().box(Point2D([0.5, 0]), 1, 1), 1)
    body3 = comp3.extrude_sketch("Body3", Sketch().box(Point2D([5, 0]), 1, 1), 1)

    ################# Check subtract operation #################
    copy1_sub = body1.copy(comp1, "Copy1_subtract")
    copy2_sub = body2.copy(comp2, "Copy2_subtract")
    copy3_sub = body3.copy(comp3, "Copy3_subtract")
    copy1_sub.subtract([copy2_sub, copy3_sub])

    assert not copy2_sub.is_alive
    assert not copy3_sub.is_alive
    assert body2.is_alive
    assert body3.is_alive
    assert len(comp1.bodies) == 2
    assert len(comp2.bodies) == 1
    assert len(comp3.bodies) == 1

    # Cleanup previous subtest
    comp1.delete_body(copy1_sub)
    assert len(comp1.bodies) == 1

    ################# Check unite operation #################
    copy1_uni = body1.copy(comp1, "Copy1_unite")
    copy2_uni = body2.copy(comp2, "Copy2_unite")
    copy3_uni = body3.copy(comp3, "Copy3_unite")
    copy1_uni.unite([copy2_uni, copy3_uni])

    assert not copy2_uni.is_alive
    assert not copy3_uni.is_alive
    assert body2.is_alive
    assert body3.is_alive
    assert len(comp1.bodies) == 2
    assert len(comp2.bodies) == 1
    assert len(comp3.bodies) == 1

    # Cleanup previous subtest
    comp1.delete_body(copy1_uni)
    assert len(comp1.bodies) == 1

    ################# Check intersect operation #################
    copy1_int = body1.copy(comp1, "Copy1_intersect")
    copy2_int = body2.copy(comp2, "Copy2_intersect")
    copy3_int = body3.copy(comp3, "Copy3_intersect")  # Body 3 does not intersect them
    copy1_int.intersect([copy2_int])

    assert not copy2_int.is_alive
    assert copy3_int.is_alive
    assert body2.is_alive
    assert body3.is_alive
    assert len(comp1.bodies) == 2
    assert len(comp2.bodies) == 1
    assert len(comp3.bodies) == 2

    # Cleanup previous subtest
    comp1.delete_body(copy1_int)
    comp3.delete_body(copy3_int)
    assert len(comp1.bodies) == 1
    assert len(comp3.bodies) == 1


def test_bool_operations_with_keep_other(modeler: Modeler):
    """Test boolean operations with keep other option."""
    # Create the design and bodies
    design = modeler.create_design("TestBooleanOperationsWithKeepOther")

    comp1 = design.add_component("Comp1")
    comp2 = design.add_component("Comp2")
    comp3 = design.add_component("Comp3")

    body1 = comp1.extrude_sketch("Body1", Sketch().box(Point2D([0, 0]), 1, 1), 1)
    body2 = comp2.extrude_sketch("Body2", Sketch().box(Point2D([0.5, 0]), 1, 1), 1)
    body3 = comp3.extrude_sketch("Body3", Sketch().box(Point2D([5, 0]), 1, 1), 1)

    # ---- Verify subtract operation ----
    body1.subtract([body2, body3], keep_other=True)

    assert body2.is_alive
    assert body3.is_alive
    assert len(comp1.bodies) == 1
    assert len(comp2.bodies) == 1
    assert len(comp3.bodies) == 1

    # ---- Verify unite operation ----
    body1.unite([body2, body3], keep_other=True)

    assert body2.is_alive
    assert body3.is_alive
    assert len(comp1.bodies) == 1
    assert len(comp2.bodies) == 1
    assert len(comp3.bodies) == 1

    # ---- Verify intersect operation ----
    body1.intersect(body2, keep_other=True)

    assert body1.is_alive
    assert body2.is_alive
    assert body3.is_alive
    assert len(comp1.bodies) == 1
    assert len(comp2.bodies) == 1
    assert len(comp3.bodies) == 1


def test_child_component_instances(modeler: Modeler):
    """Test creation of child ``Component`` instances and check the data model
    reflects that.
    """
    design_name = "ChildComponentInstances_Test"
    design = modeler.create_design(design_name)
    # Create a base component
    base1 = design.add_component("Base1")
    comp1 = base1.add_component("A")
    comp2 = base1.add_component("B")

    # Create the solid body for the base
    sketch = Sketch().box(Point2D([5, 10]), 10, 20)
    comp2.extrude_sketch("Bottom", sketch, 5)

    # Create the 2nd base
    base2 = design.add_component("Base2", base1)
    base2.modify_placement(Vector3D([30, 0, 0]))

    # Create top part (applies to both Base1 and Base2)
    sketch = Sketch(Plane(Point3D([0, 5, 5]))).box(Point2D([5, 2.5]), 10, 5)
    comp1.extrude_sketch("Top", sketch, 5)

    # create the first child component
    comp1.add_component("Child1")
    comp1.extrude_sketch("Child1_body", Sketch(Plane([5, 7.5, 10])).box(Point2D([0, 0]), 1, 1), 1)

    assert len(comp1.components) == 1
    assert len(base2.components[0].components) == 1
    assert len(comp1.components) == len(base2.components[0].components)

    # create the second child component
    comp1.add_component("Child2")
    comp1.extrude_sketch("Child2_body", Sketch(Plane([5, 7.5, 10])).box(Point2D([0, 0]), 1, 1), -1)

    assert len(comp1.components) == 2
    assert len(base2.components[0].components) == 2
    assert len(comp1.components) == len(base2.components[0].components)


def test_multiple_designs(modeler: Modeler, tmp_path_factory: pytest.TempPathFactory):
    """Generate multiple designs, make sure they are all separate, and once
    a design is deactivated, the next one is activated.
    """
    # Initiate expected output images
    scshot_dir = tmp_path_factory.mktemp("test_multiple_designs")
    scshot_1 = scshot_dir / "design1.png"
    scshot_2 = scshot_dir / "design2.png"

    # Create your design on the server side
    design1 = modeler.create_design("Design1")

    # Create a Sketch object and draw a slot
    sketch1 = Sketch()
    sketch1.slot(Point2D([10, 10], UNITS.mm), Quantity(10, UNITS.mm), Quantity(5, UNITS.mm))

    # Extrude the sketch to create a body
    design1.extrude_sketch("MySlot", sketch1, Quantity(10, UNITS.mm))

    # SKIPPING IF GRAPHICS REQUIRED
    if are_graphics_available():
        # Request plotting and store images
        design1.plot(screenshot=scshot_1)

    # Create a second design
    design2 = modeler.create_design("Design2")

    # Create a Sketch object and draw a rectangle
    sketch2 = Sketch()
    sketch2.box(Point2D([-30, -30], UNITS.mm), 5 * UNITS.mm, 8 * UNITS.mm)

    # Extrude the sketch to create a body
    design2.extrude_sketch("MyRectangle", sketch2, Quantity(10, UNITS.mm))

    # SKIPPING IF GRAPHICS REQUIRED
    if are_graphics_available():
        # Request plotting and store images
        design2.plot(screenshot=scshot_2)

        # Check that the images are different
        assert scshot_1.exists()
        assert scshot_2.exists()

        from pyvista.plotting.utilities.regression import compare_images as pv_compare_images

        err = pv_compare_images(str(scshot_1), str(scshot_2))
        assert not err < 0.1

    # Check that design1 is not active and design2 is active
    assert not design1.is_active
    assert design2.is_active


def test_get_active_design(modeler: Modeler):
    """Return the active design from the designs dictionary of the modeler."""
    design1 = modeler.create_design("Design1")
    d1_id = design1.design_id
    active_design = modeler.get_active_design()
    assert active_design.design_id == d1_id


def test_get_collision(modeler: Modeler):
    """Test the collision state between two bodies."""
    design = modeler.open_file(FILES_DIR / "MixingTank.scdocx")
    body1 = design.bodies[0]
    body2 = design.bodies[1]
    body3 = design.bodies[2]

    assert body1.get_collision(body2) == CollisionType.TOUCH
    assert body2.get_collision(body3) == CollisionType.NONE


def test_set_body_name(modeler: Modeler):
    """Test the setting the name of a body."""
    design = modeler.create_design("simple_cube")
    unit = DEFAULT_UNITS.LENGTH
    plane = Plane(
        Point3D([1 / 2, 1 / 2, 0.0], unit=unit),
        UNITVECTOR3D_X,
        UNITVECTOR3D_Y,
    )
    box_plane = Sketch(plane)
    box_plane.box(Point2D([0.0, 0.0]), width=1 * unit, height=1 * unit)
    box = design.extrude_sketch("first_name", box_plane, 1 * unit)
    assert box.name == "first_name"
    box.set_name("updated_name")
    assert box.name == "updated_name"
    box.name = "updated_name2"
    assert box.name == "updated_name2"


def test_set_fill_style(modeler: Modeler):
    """Test the setting the fill style of a body."""
    design = modeler.create_design("RVE")
    unit = DEFAULT_UNITS.LENGTH

    plane = Plane(
        Point3D([1 / 2, 1 / 2, 0.0], unit=unit),
        UNITVECTOR3D_X,
        UNITVECTOR3D_Y,
    )

    box_plane = Sketch(plane)
    box_plane.box(Point2D([0.0, 0.0]), width=1 * unit, height=1 * unit)
    box = design.extrude_sketch("Matrix", box_plane, 1 * unit)

    assert box.fill_style == FillStyle.DEFAULT
    box.set_fill_style(FillStyle.TRANSPARENT)
    assert box.fill_style == FillStyle.TRANSPARENT
    box.fill_style = FillStyle.OPAQUE
    assert box.fill_style == FillStyle.OPAQUE


def test_body_suppression(modeler: Modeler):
    """Test the suppression of a body."""

    design = modeler.create_design("RVE")
    unit = DEFAULT_UNITS.LENGTH

    plane = Plane(
        Point3D([1 / 2, 1 / 2, 0.0], unit=unit),
        UNITVECTOR3D_X,
        UNITVECTOR3D_Y,
    )

    box_plane = Sketch(plane)
    box_plane.box(Point2D([0.0, 0.0]), width=1 * unit, height=1 * unit)
    box = design.extrude_sketch("Matrix", box_plane, 1 * unit)

    assert box.is_suppressed is False
    box.set_suppressed(True)
    assert box.is_suppressed is True
    box.is_suppressed = False
    assert box.is_suppressed is False


def test_set_body_color(modeler: Modeler):
    """Test the getting and setting of body color."""

    design = modeler.create_design("RVE2")
    unit = DEFAULT_UNITS.LENGTH

    plane = Plane(
        Point3D([1 / 2, 1 / 2, 0.0], unit=unit),
        UNITVECTOR3D_X,
        UNITVECTOR3D_Y,
    )
    box_plane = Sketch(plane)
    box_plane.box(Point2D([0.0, 0.0]), width=1 * unit, height=1 * unit)
    box = design.extrude_sketch("Block", box_plane, 1 * unit)

    # Default body color is if it is not set on server side.
    assert box.color == DEFAULT_COLOR

    # Set the color of the body using hex code.
    box.color = "#0000ff"
    assert box.color[0:7] == "#0000ff"

    box.color = "#ffc000"
    assert box.color[0:7] == "#ffc000"

    # Set the color of the body using color name.
    box.set_color("green")
    box.color[0:7] == "#008000"

    # Set the color of the body using RGB values between (0,1) as floats.
    box.set_color((1.0, 0.0, 0.0))
    box.color[0:7] == "#ff0000"

    # Set the color of the body using RGB values between (0,255) as integers).
    box.set_color((0, 255, 0))
    box.color[0:7] == "#00ff00"

    # Assigning color object directly
    blue_color = mcolors.to_rgba("#0000FF")
    box.color = blue_color
    assert box.color[0:7] == "#0000ff"

    # Test an RGBA color
    box.color = "#ff00003c"
    assert box.color == "#ff00003c"

    # Test setting the opacity separately
    box.opacity = 0.8
    assert box.color == "#ff0000cc"

    # Try setting the opacity to an invalid value
    with pytest.raises(
        ValueError, match="Invalid color value: Opacity value must be between 0 and 1."
    ):
        box.opacity = 255


def test_body_scale(modeler: Modeler):
    """Verify the correct scaling of a body."""
    design = modeler.create_design("BodyScale_Test")

    body = design.extrude_sketch("box", Sketch().box(Point2D([0, 0]), 1, 1), 1)
    assert Accuracy.length_is_equal(body.volume.m, 1)

    body.scale(2)
    assert Accuracy.length_is_equal(body.volume.m, 8)

    body.scale(0.25)
    assert Accuracy.length_is_equal(body.volume.m, 1 / 8)


def test_body_mapping(modeler: Modeler):
    """Verify the correct mapping of a body."""
    design = modeler.create_design("BodyMap_Test")

    # non-symmetric shape to allow determination of mirroring
    body = design.extrude_sketch(
        "box",
        Sketch()
        .segment(Point2D([1, 1]), Point2D([-1, 1]))
        .segment_to_point(Point2D([0, 0.5]))
        .segment_to_point(Point2D([-1, -1]))
        .segment_to_point(Point2D([1, -1]))
        .segment_to_point(Point2D([1, 1])),
        1,
    )

    # Test 1: identity mapping - everything should be the same
    copy = body.copy(body.parent_component, "copy")
    copy.map(Frame(Point3D([0, 0, 0]), UnitVector3D([1, 0, 0]), UnitVector3D([0, 1, 0])))

    vertices = []
    for edge in body.edges:
        vertices.extend([edge.shape.start, edge.shape.end])

    copy_vertices = []
    for edge in copy.edges:
        copy_vertices.extend([edge.shape.start, edge.shape.end])

    assert np.allclose(vertices, copy_vertices)

    # Test 2: mirror the body - flips only the x direction
    copy = body.copy(body.parent_component, "copy")
    copy.map(Frame(Point3D([-4, 0, 1]), UnitVector3D([-1, 0, 0]), UnitVector3D([0, 1, 0])))

    copy_vertices = []
    for edge in copy.edges:
        copy_vertices.extend([edge.shape.start, edge.shape.end])

    # expected vertices from confirmed mirror
    expected_vertices = [
        Point3D([-3.0, -1.0, 0.0]),
        Point3D([-5.0, -1.0, 0.0]),
        Point3D([-3.0, -1.0, 1.0]),
        Point3D([-3.0, -1.0, 0.0]),
        Point3D([-4.0, 0.5, 0.0]),
        Point3D([-3.0, -1.0, 0.0]),
        Point3D([-4.0, 0.5, 1.0]),
        Point3D([-4.0, 0.5, 0.0]),
        Point3D([-3.0, 1.0, 0.0]),
        Point3D([-4.0, 0.5, 0.0]),
        Point3D([-3.0, 1.0, 1.0]),
        Point3D([-3.0, 1.0, 0.0]),
        Point3D([-5.0, 1.0, 0.0]),
        Point3D([-3.0, 1.0, 0.0]),
        Point3D([-5.0, 1.0, 1.0]),
        Point3D([-5.0, 1.0, 0.0]),
        Point3D([-5.0, -1.0, 0.0]),
        Point3D([-5.0, 1.0, 0.0]),
        Point3D([-5.0, -1.0, 1.0]),
        Point3D([-5.0, -1.0, 0.0]),
        Point3D([-3.0, -1.0, 1.0]),
        Point3D([-5.0, -1.0, 1.0]),
        Point3D([-4.0, 0.5, 1.0]),
        Point3D([-3.0, -1.0, 1.0]),
        Point3D([-3.0, 1.0, 1.0]),
        Point3D([-4.0, 0.5, 1.0]),
        Point3D([-5.0, 1.0, 1.0]),
        Point3D([-3.0, 1.0, 1.0]),
        Point3D([-5.0, -1.0, 1.0]),
        Point3D([-5.0, 1.0, 1.0]),
    ]

    assert np.allclose(expected_vertices, copy_vertices)

    # Test 3: rotate body 180 degrees - flip x and y direction
    map_copy = body.copy(body.parent_component, "copy")
    map_copy.map(Frame(Point3D([0, 0, 0]), UnitVector3D([-1, 0, 0]), UnitVector3D([0, -1, 0])))

    rotate_copy = body.copy(body.parent_component, "copy")
    rotate_copy.rotate(Point3D([0, 0, 0]), UnitVector3D([0, 0, 1]), np.pi)

    map_vertices = []
    for edge in map_copy.edges:
        map_vertices.extend([edge.shape.start, edge.shape.end])

    rotate_vertices = []
    for edge in rotate_copy.edges:
        rotate_vertices.extend([edge.shape.start, edge.shape.end])

    assert np.allclose(map_vertices, rotate_vertices)


def test_sphere_creation(modeler: Modeler):
    """Test the creation of a sphere body with a given radius."""
    design = modeler.create_design("Spheretest")
    center_point = Point3D([10, 10, 10], UNITS.m)
    radius = Distance(1, UNITS.m)
    spherebody = design.create_sphere("testspherebody", center_point, radius)
    assert spherebody.name == "testspherebody"
    assert len(spherebody.faces) == 1
    assert round(spherebody.volume._magnitude, 3) == round(4.1887902, 3)


def test_body_mirror(modeler: Modeler):
    """Test the mirroring of a body."""
    design = modeler.create_design("Design1")

    # Create shape with no lines of symmetry in any axis
    body = design.extrude_sketch(
        "box",
        Sketch()
        .segment(Point2D([1, 1]), Point2D([-1, 1]))
        .segment_to_point(Point2D([0, 0.5]))
        .segment_to_point(Point2D([-1, -1]))
        .segment_to_point(Point2D([1, -1]))
        .segment_to_point(Point2D([1, 1])),
        1,
    )
    top = design.extrude_sketch(
        "top", Sketch(Plane(Point3D([0, 0, 1]))).box(Point2D([0.5, 0.5]), 0.1, 0.1), 0.1
    )
    body.unite(top)

    # Mirror across YZ plane
    copy1 = body.copy(body.parent_component, "box2")
    copy1.mirror(Plane(Point3D([2, 0, 0]), UnitVector3D([0, 0, 1]), UnitVector3D([0, 1, 0])))

    # results from SpaceClaim
    expected_vertices = [
        Point3D([5.0, -1.0, 1.0]),
        Point3D([5.0, -1.0, 0.0]),
        Point3D([4.0, 0.5, 1.0]),
        Point3D([4.0, 0.5, 0.0]),
        Point3D([5.0, 1.0, 1.0]),
        Point3D([5.0, 1.0, 0.0]),
        Point3D([3.0, 1.0, 1.0]),
        Point3D([3.0, 1.0, 0.0]),
        Point3D([3.0, -1.0, 1.0]),
        Point3D([3.0, -1.0, 0.0]),
        Point3D([3.55, 0.45, 1.1]),
        Point3D([3.55, 0.45, 1.0]),
        Point3D([3.55, 0.55, 1.1]),
        Point3D([3.55, 0.55, 1.0]),
        Point3D([3.45, 0.55, 1.1]),
        Point3D([3.45, 0.55, 1.0]),
        Point3D([3.45, 0.45, 1.1]),
        Point3D([3.45, 0.45, 1.0]),
    ]

    copy_vertices = []
    for edge in copy1.edges:
        if edge.shape.start not in copy_vertices:
            copy_vertices.append(edge.shape.start)
    assert np.allclose(expected_vertices, copy_vertices)

    # Mirror across XY plane
    copy2 = body.copy(body.parent_component, "box3")
    copy2.mirror(Plane(Point3D([0, 0, -5]), UnitVector3D([1, 0, 0]), UnitVector3D([0, 1, 0])))

    # results from SpaceClaim
    expected_vertices = [
        Point3D([-1.0, -1.0, -11.0]),
        Point3D([-1.0, -1.0, -10.0]),
        Point3D([0.0, 0.5, -11.0]),
        Point3D([0.0, 0.5, -10.0]),
        Point3D([-1.0, 1.0, -11.0]),
        Point3D([-1.0, 1.0, -10.0]),
        Point3D([1.0, 1.0, -11.0]),
        Point3D([1.0, 1.0, -10.0]),
        Point3D([1.0, -1.0, -11.0]),
        Point3D([1.0, -1.0, -10.0]),
        Point3D([0.45, 0.45, -11.1]),
        Point3D([0.45, 0.45, -11.0]),
        Point3D([0.45, 0.55, -11.1]),
        Point3D([0.45, 0.55, -11.0]),
        Point3D([0.55, 0.55, -11.1]),
        Point3D([0.55, 0.55, -11.0]),
        Point3D([0.55, 0.45, -11.1]),
        Point3D([0.55, 0.45, -11.0]),
    ]

    copy_vertices = []
    for edge in copy2.edges:
        if edge.shape.start not in copy_vertices:
            copy_vertices.append(edge.shape.start)
    assert np.allclose(expected_vertices, copy_vertices)

    # Mirror across XZ plane
    copy3 = body.copy(body.parent_component, "box4")
    copy3.mirror(Plane(Point3D([0, 3, 0]), UnitVector3D([1, 0, 0]), UnitVector3D([0, 0, 1])))

    # results from SpaceClaim
    expected_vertices = [
        Point3D([-1.0, 7.0, 1.0]),
        Point3D([-1.0, 7.0, 0.0]),
        Point3D([0.0, 5.5, 1.0]),
        Point3D([0.0, 5.5, 0.0]),
        Point3D([-1.0, 5.0, 1.0]),
        Point3D([-1.0, 5.0, 0.0]),
        Point3D([1.0, 5.0, 1.0]),
        Point3D([1.0, 5.0, 0.0]),
        Point3D([1.0, 7.0, 1.0]),
        Point3D([1.0, 7.0, 0.0]),
        Point3D([0.45, 5.55, 1.1]),
        Point3D([0.45, 5.55, 1.0]),
        Point3D([0.45, 5.45, 1.1]),
        Point3D([0.45, 5.45, 1.0]),
        Point3D([0.55, 5.45, 1.1]),
        Point3D([0.55, 5.45, 1.0]),
        Point3D([0.55, 5.55, 1.1]),
        Point3D([0.55, 5.55, 1.0]),
    ]

    copy_vertices = []
    for edge in copy3.edges:
        if edge.shape.start not in copy_vertices:
            copy_vertices.append(edge.shape.start)
    assert np.allclose(expected_vertices, copy_vertices)


def test_sweep_sketch(modeler: Modeler):
    """Test revolving a circle profile around a circular axis to make a
    donut.
    """
    design_sketch = modeler.create_design("donut")

    path_radius = 5
    profile_radius = 2

    # create a circle on the XZ-plane centered at (5, 0, 0) with radius 2
    profile = Sketch(plane=Plane(direction_x=[1, 0, 0], direction_y=[0, 0, 1])).circle(
        Point2D([path_radius, 0]), profile_radius
    )

    # create a circle on the XY-plane centered at (0, 0, 0) with radius 5
    path = [Circle(Point3D([0, 0, 0]), path_radius).trim(Interval(0, 2 * np.pi))]

    body = design_sketch.sweep_sketch("donutsweep", profile, path)

    assert body.is_surface is False

    # check edges
    assert len(body.edges) == 0

    # check faces
    assert len(body.faces) == 1

    # check area of face
    # compute expected area (torus with r < R) where r2 is inner radius and r1 is outer radius
    r1 = path_radius + profile_radius
    r2 = path_radius - profile_radius
    expected_face_area = (np.pi**2) * (r1**2 - r2**2)
    assert body.faces[0].area.m == pytest.approx(expected_face_area)

    assert Accuracy.length_is_equal(body.volume.m, 394.7841760435743)


def test_sweep_chain(modeler: Modeler):
    """Test revolving a semi-elliptical profile around a circular axis to make
    a bowl.
    """
    design_chain = modeler.create_design("bowl")

    radius = 10

    # create quarter-ellipse profile with major radius = 10, minor radius = 5
    profile = [
        Ellipse(
            Point3D([0, 0, radius / 2]), radius, radius / 2, reference=[1, 0, 0], axis=[0, 1, 0]
        ).trim(Interval(0, np.pi / 2))
    ]

    # create circle on the plane parallel to the XY-plane but moved up by 5 units with radius 10
    path = [Circle(Point3D([0, 0, radius / 2]), radius).trim(Interval(0, 2 * np.pi))]

    # create the bowl body
    body = design_chain.sweep_chain("bowlsweep", path, profile)

    assert body.is_surface is True

    # check edges
    assert len(body.edges) == 1

    # check length of edge
    # compute expected circumference (circle with radius 10)
    expected_edge_cirumference = 2 * np.pi * 10
    assert body.edges[0].length.m == pytest.approx(expected_edge_cirumference)

    # check faces
    assert len(body.faces) == 1

    # check area of face
    # compute expected area (half a spheroid)
    minor_rad = radius / 2
    e_squared = 1 - (minor_rad**2 / radius**2)
    e = np.sqrt(e_squared)
    expected_face_area = (
        2 * np.pi * radius**2 + (minor_rad**2 / e) * np.pi * np.log((1 + e) / (1 - e))
    ) / 2
    assert body.faces[0].area.m == pytest.approx(expected_face_area)

    # check volume of body
    # expected is 0 since it's not a closed surface
    assert body.volume.m == 0


def test_sweep_with_guide(modeler: Modeler):
    """Test creating a body by sweeping a profile with a guide curve."""
    design = modeler.create_design("SweepWithGuide")

    # Create path points for the sweep path
    path_points = [
        Point3D([0.0, 0.0, 0.15]),
        Point3D([0.05, 0.0, 0.1]),
        Point3D([0.1, 0.0, 0.05]),
        Point3D([0.15, 0.0, 0.1]),
        Point3D([0.2, 0.0, 0.15]),
    ]
    nurbs_path = NURBSCurve.fit_curve_from_points(path_points, degree=3)
    n_l_points = len(path_points)
    path_interval = Interval(1.0 / (n_l_points - 1), (n_l_points - 2.0) / (n_l_points - 1))
    trimmed_path = nurbs_path.trim(path_interval)

    # Create a simple circular profile sketch
    profile_plane = Plane(origin=path_points[1])
    profile_sketch = Sketch(profile_plane)
    profile_sketch.circle(Point2D([0, 0]), 0.01)  # 0.01 radius

    # Create guide curve points (offset from path)
    guide_points = [Point3D([p.x.m, p.y.m + 0.01, p.z.m]) for p in path_points]
    guide_curve = NURBSCurve.fit_curve_from_points(guide_points, degree=3)
    guide_interval = Interval(1.0 / (n_l_points - 1), (n_l_points - 2.0) / (n_l_points - 1))
    trimmed_guide = guide_curve.trim(guide_interval)

    # Sweep the profile along the path with the guide curve
    sweep_data = [
        SweepWithGuideData(
            name="SweptBody",
            parent_id=design.id,
            sketch=profile_sketch,
            path=trimmed_path,
            guide=trimmed_guide,
            tight_tolerance=True,
        )
    ]
    sweep_body = design.sweep_with_guide(sweep_data=sweep_data)[0]

    assert sweep_body is not None
    assert sweep_body.name == "SweptBody"
    assert sweep_body.is_surface
    assert len(sweep_body.faces) == 1
    assert len(sweep_body.edges) == 2
    assert len(sweep_body.vertices) == 0


def test_create_body_from_loft_profile(modeler: Modeler):
    """Test the ``create_body_from_loft_profile()`` method to create a vase
    shape.
    """
    design_sketch = modeler.create_design("loftprofile")

    profile1 = Circle(origin=[0, 0, 0], radius=8).trim(Interval(0, 2 * np.pi))
    profile2 = Circle(origin=[0, 0, 10], radius=10).trim(Interval(0, 2 * np.pi))
    profile3 = Circle(origin=[0, 0, 20], radius=5).trim(Interval(0, 2 * np.pi))

    # Call the method
    result = design_sketch.create_body_from_loft_profile(
        "vase", [[profile1], [profile2], [profile3]], False, False
    )

    # Assert that the resulting body has only one face.
    assert len(result.faces) == 1

    # check volume of body
    # expected is 0 since it's not a closed surface
    assert result.volume.m == 0


def test_create_body_from_loft_profile_with_guides(modeler: Modeler):
    """Test the ``create_body_from_loft_profile_with_guides()`` method to create a vase
    shape.
    """
    design_sketch = modeler.create_design("LoftProfileWithGuides")

    circle1 = Circle(origin=[0, 0, 0], radius=8)
    circle2 = Circle(origin=[0, 0, 10], radius=10)

    profile1 = circle1.trim(Interval(0, 2 * np.pi))
    profile2 = circle2.trim(Interval(0, 2 * np.pi))

    def circle_point(center, radius, angle_deg):
        # Returns a point on the circle at the given angle
        angle_rad = np.deg2rad(angle_deg)
        return Point3D(
            [
                center[0] + radius.m * np.cos(angle_rad),
                center[1] + radius.m * np.sin(angle_rad),
                center[2],
            ]
        )

    angles = [0, 90, 180, 270]
    guide_curves = []

    for angle in angles:
        pt1 = circle_point(circle1.origin, circle1.radius, angle)
        pt2 = circle_point(circle2.origin, circle2.radius, angle)

        # Create a guide curve (e.g., a line or spline) between pt1 and pt2
        guide_curve = NURBSCurve.fit_curve_from_points([pt1, pt2], 1).trim(Interval(0, 1))
        guide_curves.append(guide_curve)

    # Call the method
    result = design_sketch.create_body_from_loft_profiles_with_guides(
        "vase", [[profile1], [profile2]], guide_curves
    )

    # Assert that the resulting body has only one face.
    assert len(result.faces) == 1

    # check volume of body
    # expected is 0 since it's not a closed surface
    assert result.volume.m == 0
    assert result.is_surface is True


def test_revolve_sketch(modeler: Modeler):
    """Test revolving a circular profile for a quarter donut."""
    # Initialize the donut sketch design
    design = modeler.create_design("quarter-donut")

    # Donut parameters
    path_radius = 5
    profile_radius = 2

    # Create the circular profile on the XZ plane centered at (5, 0, 0)
    # with a radius of 2
    plane_profile = Plane(
        origin=Point3D([path_radius, 0, 0]), direction_x=UNITVECTOR3D_X, direction_y=UNITVECTOR3D_Z
    )
    profile = Sketch(plane=plane_profile)
    profile.circle(Point2D([0, 0]), profile_radius)

    # Revolve the profile around the Z axis and center in the absolute origin
    # for an angle of 90 degrees
    body = design.revolve_sketch(
        "donut-body",
        sketch=profile,
        axis=UNITVECTOR3D_Z,
        angle=Angle(90, unit=UNITS.degrees),
        rotation_origin=Point3D([0, 0, 0]),
    )

    assert body.is_surface is False
    assert body.name == "donut-body"
    assert np.isclose(body.volume.m, np.pi**2 * 2 * 5, rtol=1e-3)  # quarter of a torus volume


def test_revolve_sketch_coincident_origins(modeler: Modeler):
    """Test demonstrating revolving a sketch when it is located
    in the same origin does not fail.
    """
    # Initialize a sphere sketch design given a semicircle profile
    design = modeler.create_design("revolve-coincident-origins")

    # Create an XZ plane centered at (0, 0, 0)
    plane_profile = Plane(
        origin=Point3D([0, 0, 0]), direction_x=UNITVECTOR3D_X, direction_y=UNITVECTOR3D_Z
    )
    profile = Sketch(plane=plane_profile)
    (
        profile.segment_to_point(Point2D([1, 0]))
        .arc_to_point(Point2D([-1, 0]), Point2D([0, 0]))
        .segment_to_point(Point2D([0, 0]))
    )

    # Try revolving the profile... coincident origins is not a problem anymore
    body = design.revolve_sketch(
        "cross-section-sphere",
        sketch=profile,
        axis=UNITVECTOR3D_X,
        angle=Angle(90, unit=UNITS.degrees),
        rotation_origin=Point3D([0, 0, 0]),
    )

    assert body.is_surface is False
    assert body.name == "cross-section-sphere"
    assert np.isclose(
        body.volume.m, np.pi / 3, rtol=1e-3
    )  # quarter of a sphere volume (4/3 * pi * r^3) / 4
    # 1/3 * pi * r^3 --> r = 1 --> 1/3 * pi


def test_revolve_sketch_fail_invalid_path(modeler: Modeler):
    """Test demonstrating the failure of revolving a sketch when an invalid path is provided."""
    # Initialize the donut sketch design
    design = modeler.create_design("revolve-fail")

    # Create an XZ plane centered at (0, 0, 0)
    plane_profile = Plane(
        origin=Point3D([0, 0, 0]), direction_x=UNITVECTOR3D_X, direction_y=UNITVECTOR3D_Z
    )
    profile = Sketch(plane=plane_profile)
    profile.circle(Point2D([0, 0]), 1)

    # Try revolving the profile...
    with pytest.raises(
        GeometryExitedError, match="The path is invalid, or it is unsuitable for the profile."
    ):
        design.revolve_sketch(
            "cross-section-sphere",
            sketch=profile,
            axis=UNITVECTOR3D_Z,
            angle=Angle(90, unit=UNITS.degrees),
            rotation_origin=Point3D([0, 0, 0]),
        )


def test_component_tree_print(modeler: Modeler):
    """Test for verifying the tree print for ``Component`` objects."""

    def check_list_equality(lines, expected_lines):
        # By doing "a in b" rather than "a == b", we can check for substrings
        # which, in the case of beam ids, is necessary since they are unique
        # and will not be the same in different runs.
        return all([expected_line in line for line, expected_line in zip(lines, expected_lines)])

    # Create your design on the server side
    design = modeler.create_design("TreePrintComponent")

    # Create a Sketch object and draw a circle (all client side)
    sketch = Sketch()
    sketch.circle(Point2D([-30, -30], UNITS.mm), Quantity(10, UNITS.mm))
    distance = Quantity(30, UNITS.mm)
    #  The following component hierarchy is made
    #
    #           |---> comp_1 ---|---> nested_1_comp_1 ---> nested_1_nested_1_comp_1
    #           |               |
    #           |               |---> nested_2_comp_1
    #           |
    # DESIGN ---|---> comp_2 -------> nested_1_comp_2
    #           |
    #           |
    #           |---> comp_3
    #
    #
    # Now, only "comp_3", "nested_2_comp_1" and "nested_1_nested_1_comp_1"
    # will have a body associated.
    #

    # Create the components
    comp_1 = design.add_component("Component_1")
    comp_2 = design.add_component("Component_2")
    comp_3 = design.add_component("Component_3")
    nested_1_comp_1 = comp_1.add_component("Nested_1_Component_1")
    nested_1_nested_1_comp_1 = nested_1_comp_1.add_component("Nested_1_Nested_1_Component_1")
    nested_2_comp_1 = comp_1.add_component("Nested_2_Component_1")
    _ = comp_2.add_component("Nested_1_Component_2")

    # Create the bodies
    _ = comp_3.extrude_sketch(name="comp_3_circle", sketch=sketch, distance=distance)
    _ = nested_2_comp_1.extrude_sketch(
        name="nested_2_comp_1_circle", sketch=sketch, distance=distance
    )
    _ = nested_1_nested_1_comp_1.extrude_sketch(
        name="nested_1_nested_1_comp_1_circle", sketch=sketch, distance=distance
    )

    # Create beams (in design)
    circle_profile_1 = design.add_beam_circular_profile(
        "CircleProfile1", Quantity(10, UNITS.mm), Point3D([0, 0, 0]), UNITVECTOR3D_X, UNITVECTOR3D_Y
    )
    _ = design.create_beam(
        Point3D([9, 99, 999], UNITS.mm), Point3D([8, 88, 888], UNITS.mm), circle_profile_1
    )

    # Test the tree print - by default
    ##################################
    lines = design.tree_print(return_list=True)
    ref = [
        ">>> Tree print view of component 'TreePrintComponent'",
        "",
        "Location",
        "--------",
        "Root component (Design)",
        "",
        "Subtree",
        "-------",
        "(comp) TreePrintComponent",
        "|---(beam) 0:",
        "|---(comp) Component_1",
        ":   |---(comp) Nested_1_Component_1",
        ":   :   |---(comp) Nested_1_Nested_1_Component_1",
        ":   :       |---(body) nested_1_nested_1_comp_1_circle",
        ":   |---(comp) Nested_2_Component_1",
        ":       |---(body) nested_2_comp_1_circle",
        "|---(comp) Component_2",
        ":   |---(comp) Nested_1_Component_2",
        "|---(comp) Component_3",
        "    |---(body) comp_3_circle",
    ]
    assert check_list_equality(lines, ref) is True

    # Test - request depth 1, and show only components
    ##################################################
    lines = design.tree_print(
        return_list=True, depth=1, consider_bodies=False, consider_beams=False
    )
    ref = [
        ">>> Tree print view of component 'TreePrintComponent'",
        "",
        "Location",
        "--------",
        "Root component (Design)",
        "",
        "Subtree",
        "-------",
        "(comp) TreePrintComponent",
        "|---(comp) Component_1",
        "|---(comp) Component_2",
        "|---(comp) Component_3",
    ]
    assert check_list_equality(lines, ref) is True

    # Test - request depth 2, indent 1 (which will default to 2)
    # and sort the components alphabetically
    ############################################################
    lines = design.tree_print(return_list=True, depth=2, indent=1, sort_keys=True)
    ref = [
        ">>> Tree print view of component 'TreePrintComponent'",
        "",
        "Location",
        "--------",
        "Root component (Design)",
        "",
        "Subtree",
        "-------",
        "(comp) TreePrintComponent",
        "|-(beam) 0:",
        "|-(comp) Component_1",
        ": |-(comp) Nested_1_Component_1",
        ": |-(comp) Nested_2_Component_1",
        "|-(comp) Component_2",
        ": |-(comp) Nested_1_Component_2",
        "|-(comp) Component_3",
        "  |-(body) comp_3_circle",
    ]
    assert check_list_equality(lines, ref) is True

    # Test - request from Nested_1_Component_1
    ##########################################
    lines = nested_1_comp_1.tree_print(return_list=True)
    ref = [
        ">>> Tree print view of component 'Nested_1_Component_1'",
        "",
        "Location",
        "--------",
        "TreePrintComponent > Component_1 > Nested_1_Component_1",
        "",
        "Subtree",
        "-------",
        "(comp) Nested_1_Component_1",
        "|---(comp) Nested_1_Nested_1_Component_1",
        "    |---(body) nested_1_nested_1_comp_1_circle",
    ]
    assert check_list_equality(lines, ref) is True


def test_surface_body_creation(modeler: Modeler):
    """Test surface body creation from trimmed surfaces."""
    design = modeler.create_design("Design1")

    # half sphere
    surface = Sphere([0, 0, 0], 1)
    trimmed_surface = surface.trim(BoxUV(Interval(0, np.pi * 2), Interval(0, np.pi / 2)))
    body = design.create_body_from_surface("sphere", trimmed_surface)
    assert len(design.bodies) == 1
    assert body.is_surface
    assert body.faces[0].area.m == pytest.approx(np.pi * 2)

    # cylinder
    surface = Cylinder([0, 0, 0], 1)
    trimmed_surface = surface.trim(BoxUV(Interval(0, np.pi * 2), Interval(0, 1)))
    body = design.create_body_from_surface("cylinder", trimmed_surface)

    assert len(design.bodies) == 2
    assert body.is_surface
    assert body.faces[0].area.m == pytest.approx(np.pi * 2)

    # cone
    surface = Cone([0, 0, 0], 1, np.pi / 4)
    trimmed_surface = surface.trim(BoxUV(Interval(0, np.pi * 2), Interval(surface.apex.z.m, 0)))
    body = design.create_body_from_surface("cone", trimmed_surface)

    assert len(design.bodies) == 3
    assert body.is_surface
    assert body.faces[0].area.m == pytest.approx(4.44288293816)

    # half torus
    surface = Torus([0, 0, 0], 2, 1)
    trimmed_surface = surface.trim(BoxUV(Interval(0, np.pi), Interval(0, np.pi * 2)))
    body = design.create_body_from_surface("torus", trimmed_surface)

    assert len(design.bodies) == 4
    assert body.is_surface
    assert body.faces[0].area.m == pytest.approx(39.4784176044)

    # SOLID BODIES

    # sphere
    surface = Sphere([0, 0, 0], 1)
    trimmed_surface = surface.trim(BoxUV(Interval(0, np.pi * 2), Interval(-np.pi / 2, np.pi / 2)))
    body = design.create_body_from_surface("sphere_solid", trimmed_surface)
    assert len(design.bodies) == 5
    assert not body.is_surface
    assert body.faces[0].area.m == pytest.approx(np.pi * 4)

    # torus
    surface = Torus([0, 0, 0], 2, 1)
    trimmed_surface = surface.trim(BoxUV(Interval(0, np.pi * 2), Interval(0, np.pi * 2)))
    body = design.create_body_from_surface("torus_solid", trimmed_surface)

    assert len(design.bodies) == 6
    assert not body.is_surface
    assert body.faces[0].area.m == pytest.approx(39.4784176044 * 2)


def test_nurbs_surface_body_creation(modeler: Modeler):
    """Test surface body creation from NURBS surfaces."""
    design = modeler.create_design("Design1")

    points = [
        Point3D([0, 0, 0]),
        Point3D([0, 1, 1]),
        Point3D([0, 2, 0]),
        Point3D([1, 0, 1]),
        Point3D([1, 1, 2]),
        Point3D([1, 2, 1]),
        Point3D([2, 0, 0]),
        Point3D([2, 1, 1]),
        Point3D([2, 2, 0]),
    ]
    degree_u = 2
    degree_v = 2
    surface = NURBSSurface.fit_surface_from_points(
        points=points, size_u=3, size_v=3, degree_u=degree_u, degree_v=degree_v
    )

    trimmed_surface = surface.trim(BoxUV(Interval(0, 1), Interval(0, 1)))
    body = design.create_body_from_surface("nurbs_surface", trimmed_surface)
    assert len(design.bodies) == 1
    assert body.is_surface
    assert body.faces[0].area.m == pytest.approx(7.44626609)

    assert surface.origin.x == 0
    assert surface.origin.y == 0
    assert surface.origin.z == 0

    assert surface.dir_x.x == 1
    assert surface.dir_x.y == 0
    assert surface.dir_x.z == 0

    assert surface.dir_z.x == 0
    assert surface.dir_z.y == 0
    assert surface.dir_z.z == 1


def test_nurbs_surface_body_creation_using_old_backend(fake_modeler_old_backend_251: Modeler):
    """Test not implemented surface body creation from NURBS surfaces using an old backend"""
    design = fake_modeler_old_backend_251.create_design("Design1")

    points = [
        Point3D([0, 0, 0]),
        Point3D([0, 1, 1]),
        Point3D([0, 2, 0]),
        Point3D([1, 0, 1]),
        Point3D([1, 1, 2]),
        Point3D([1, 2, 1]),
        Point3D([2, 0, 0]),
        Point3D([2, 1, 1]),
        Point3D([2, 2, 0]),
    ]
    degree_u = 2
    degree_v = 2
    surface = NURBSSurface.fit_surface_from_points(
        points=points, size_u=3, size_v=3, degree_u=degree_u, degree_v=degree_v
    )

    trimmed_surface = surface.trim(BoxUV(Interval(0, 1), Interval(0, 1)))
    with pytest.raises(
        ValueError, match="NURBS surface bodies are only supported starting on Ansys release 26R1."
    ):
        design.create_body_from_surface("nurbs_surface", trimmed_surface)


def test_create_surface_from_nurbs_sketch(modeler: Modeler):
    """Test creating a surface from a NURBS sketch."""
    design = modeler.create_design("NURBS_Sketch_Surface")

    # Create a NURBS sketch
    sketch = Sketch()
    sketch.nurbs_from_2d_points(
        points=[
            Point2D([0, 0]),
            Point2D([1, 0]),
            Point2D([1, 1]),
            Point2D([0, 1]),
        ],
        tag="nurbs_sketch",
    )
    sketch.segment(
        start=Point2D([0, -1]),
        end=Point2D([0, 2]),
        tag="segment_1",
    )

    # Create a surface from the NURBS sketch
    surface_body = design.create_surface(
        name="nurbs_surface",
        sketch=sketch,
    )

    assert len(design.bodies) == 1
    assert surface_body.is_surface
    assert surface_body.faces[0].area.m > 0


def test_design_parameters(modeler: Modeler):
    """Test the design parameter's functionality."""
    design = modeler.open_file(FILES_DIR / "blockswithparameters.dsco")
    test_parameters = design.parameters

    # Verify the initial parameters
    assert len(test_parameters) == 2
    assert test_parameters[0].name == "p1"
    assert abs(test_parameters[0].dimension_value - 0.00010872999999999981) < 1e-8
    assert test_parameters[0].dimension_type == ParameterType.DIMENSIONTYPE_AREA

    assert test_parameters[1].name == "p2"
    assert abs(test_parameters[1].dimension_value - 0.0002552758322160813) < 1e-8
    assert test_parameters[1].dimension_type == ParameterType.DIMENSIONTYPE_AREA

    # Update the second parameter and verify the status
    test_parameters[1].dimension_value = 0.0006
    status = design.set_parameter(test_parameters[1])
    assert status == ParameterUpdateStatus.SUCCESS

    # Attempt to update the first parameter and expect a constrained status
    test_parameters[0].dimension_value = 0.0006
    status = design.set_parameter(test_parameters[0])
    assert status == ParameterUpdateStatus.CONSTRAINED_PARAMETERS

    test_parameters[0].name = "NewName"
    assert test_parameters[0].name == "NewName"

    test_parameters[0].dimension_type = ParameterType.DIMENSIONTYPE_AREA
    assert test_parameters[0].dimension_type == ParameterType.DIMENSIONTYPE_AREA


def test_cached_bodies(modeler: Modeler):
    """Test that bodies are cached correctly.

    Whenever a new body is created, modified etc. we should make sure that the cache is updated.
    """
    design = modeler.create_design("ModelingDemo")

    # Define a sketch
    origin = Point3D([0, 0, 10])
    plane = Plane(origin, direction_x=[1, 0, 0], direction_y=[0, 1, 0])

    # Create a sketch
    sketch_box = Sketch(plane)
    sketch_box.box(Point2D([20, 20]), 30 * UNITS.m, 30 * UNITS.m)

    sketch_cylinder = Sketch(plane)
    sketch_cylinder.circle(Point2D([20, 20]), 5 * UNITS.m)

    design.extrude_sketch(name="BoxBody", sketch=sketch_box, distance=Distance(30, unit=UNITS.m))
    design.extrude_sketch(
        name="CylinderBody",
        sketch=sketch_cylinder,
        distance=Distance(60, unit=UNITS.m),
    )

    my_bodies = design.bodies
    my_bodies_2 = design.bodies

    # We should make sure that the object memory addresses are the same
    for body1, body2 in zip(my_bodies, my_bodies_2):
        assert body1 is body2  # We are comparing the memory addresses
        assert id(body1) == id(body2)

    design.extrude_sketch(
        name="CylinderBody2",
        sketch=sketch_cylinder,
        distance=Distance(20, unit=UNITS.m),
        direction="-",
    )
    my_bodies_3 = design.bodies

    for body1, body3 in zip(my_bodies, my_bodies_3):
        assert body1 is not body3
        assert id(body1) != id(body3)


def test_extrude_sketch_with_cut_request(modeler: Modeler):
    """Test the cut argument when performing a sketch extrusion.

    This method mimics a cut operation.

    Behind the scenes, a subtraction operation is performed on the bodies. After extruding the
    sketch, the resulting body should be a cut body.
    """
    # Define a sketch
    origin = Point3D([0, 0, 10])
    plane = Plane(origin, direction_x=[1, 0, 0], direction_y=[0, 1, 0])

    # Create a sketch
    sketch_box = Sketch(plane)
    sketch_box.box(Point2D([20, 20]), 30 * UNITS.m, 30 * UNITS.m)

    sketch_cylinder = Sketch(plane)
    sketch_cylinder.circle(Point2D([20, 20]), 5 * UNITS.m)

    # Create a design
    design = modeler.create_design("ExtrudeSketchWithCut")

    box_body = design.extrude_sketch(
        name="BoxBody", sketch=sketch_box, distance=Distance(30, unit=UNITS.m)
    )
    volume_box = box_body.volume

    design.extrude_sketch(
        name="CylinderBody", sketch=sketch_cylinder, distance=Distance(60, unit=UNITS.m), cut=True
    )

    # Verify there is only one body
    assert len(design.bodies) == 1

    # Verify the volume of the resulting body is less than the volume of the box
    assert design.bodies[0].volume < volume_box


def test_extrude_sketch_with_cut_request_no_collision(modeler: Modeler):
    """Test the cut argument when performing a sketch extrusion (with no collision).

    This method mimics an unsuccessful cut operation.

    The sketch extrusion should not result in a cut body since there is no collision between the
    original body and the extruded body.
    """
    # Define a sketch
    origin = Point3D([0, 0, 10])
    plane = Plane(origin, direction_x=[1, 0, 0], direction_y=[0, 1, 0])

    # Create a sketch
    sketch_box = Sketch(plane)
    sketch_box.box(Point2D([20, 20]), 30 * UNITS.m, 30 * UNITS.m)

    sketch_cylinder = Sketch(plane)
    sketch_cylinder.circle(Point2D([100, 100]), 5 * UNITS.m)

    # Create a design
    design = modeler.create_design("ExtrudeSketchWithCutNoCollision")

    box_body = design.extrude_sketch(
        name="BoxBody", sketch=sketch_box, distance=Distance(30, unit=UNITS.m)
    )
    volume_box = box_body.volume

    design.extrude_sketch(
        name="CylinderBody", sketch=sketch_cylinder, distance=Distance(60, unit=UNITS.m), cut=True
    )

    # Verify there is only one body... the cut operation should delete it
    assert len(design.bodies) == 1

    # Verify the volume of the resulting body is exactly the same
    assert design.bodies[0].volume == volume_box


def test_create_surface_body_from_trimmed_curves(modeler: Modeler):
    design = modeler.create_design("surface")

    # pill shape
    circle1 = Circle(Point3D([0, 0, 0]), 1).trim(Interval(0, np.pi))
    line1 = Line(Point3D([-1, 0, 0]), UnitVector3D([0, -1, 0])).trim(Interval(0, 1))
    circle2 = Circle(Point3D([0, -1, 0]), 1).trim(Interval(np.pi, np.pi * 2))
    line2 = Line(Point3D([1, 0, 0]), UnitVector3D([0, -1, 0])).trim(Interval(0, 1))

    body = design.create_surface_from_trimmed_curves("body", [circle1, line1, line2, circle2])
    assert body.is_surface
    assert body.faces[0].area.m == pytest.approx(
        Quantity(2 + np.pi, UNITS.m**2).m, rel=1e-6, abs=1e-8
    )

    # create from edges (by getting their trimmed curves)
    trimmed_curves_from_edges = [edge.shape for edge in body.edges]
    body = design.create_surface_from_trimmed_curves("body2", trimmed_curves_from_edges)
    assert body.is_surface
    assert body.faces[0].area.m == pytest.approx(
        Quantity(2 + np.pi, UNITS.m**2).m, rel=1e-6, abs=1e-8
    )


def test_shell_body(modeler: Modeler):
    """Test shell command."""
    design = modeler.create_design("shell")
    base = design.extrude_sketch("box", Sketch().box(Point2D([0, 0]), 1, 1), 1)

    assert base.volume.m == pytest.approx(Quantity(1, UNITS.m**3).m, rel=1e-6, abs=1e-8)
    assert len(base.faces) == 6

    # shell
    success = base.shell_body(0.1)
    assert success
    assert base.volume.m == pytest.approx(Quantity(0.728, UNITS.m**3).m, rel=1e-6, abs=1e-8)
    assert len(base.faces) == 12

    base = design.extrude_sketch("box", Sketch().box(Point2D([0, 0]), 1, 1), 1)
    success = base.shell_body(-0.1)
    assert success
    assert base.volume.m == pytest.approx(Quantity(0.488, UNITS.m**3).m, rel=1e-6, abs=1e-8)
    assert len(base.faces) == 12


def test_shell_faces(modeler: Modeler):
    """Test shell commands for a single face."""
    design = modeler.create_design("shell")
    base = design.extrude_sketch("box", Sketch().box(Point2D([0, 0]), 1, 1), 1)

    assert base.volume.m == pytest.approx(Quantity(1, UNITS.m**3).m, rel=1e-6, abs=1e-8)
    assert len(base.faces) == 6

    # shell
    success = base.remove_faces(base.faces[0], 0.1)
    assert success
    assert base.volume.m == pytest.approx(Quantity(0.584, UNITS.m**3).m, rel=1e-6, abs=1e-8)
    assert len(base.faces) == 11


def test_shell_multiple_faces(modeler: Modeler):
    """Test shell commands for multiple faces."""
    design = modeler.create_design("shell")
    base = design.extrude_sketch("box", Sketch().box(Point2D([0, 0]), 1, 1), 1)

    assert base.volume.m == pytest.approx(Quantity(1, UNITS.m**3).m, rel=1e-6, abs=1e-8)
    assert len(base.faces) == 6

    # shell
    success = base.remove_faces([base.faces[0], base.faces[2]], 0.1)
    assert success
    assert base.volume.m == pytest.approx(Quantity(0.452, UNITS.m**3).m, rel=1e-6, abs=1e-8)
    assert len(base.faces) == 10


def test_set_face_color(modeler: Modeler):
    """Test the getting and setting of face colors."""

    design = modeler.create_design("FaceColorTest")
    box = design.extrude_sketch("Body1", Sketch().box(Point2D([0, 0]), 1, 1), 1)
    faces = box.faces
    assert len(faces) == 6

    # Default body color is if it is not set on server side.
    assert faces[0].color == DEFAULT_COLOR

    # Set the color of the body using hex code.
    faces[0].color = "#0000ffff"
    assert faces[0].color == "#0000ffff"

    faces[1].color = "#ffc000ff"
    assert faces[1].color == "#ffc000ff"

    # Set the color of the body using color name.
    faces[2].set_color("green")
    assert faces[2].color == "#008000ff"

    # Set the color of the body using RGB values between (0,1) as floats.
    faces[0].set_color((1.0, 0.0, 0.0))
    assert faces[0].color == "#ff0000ff"

    # Set the color of the body using RGB values between (0,255) as integers).
    faces[1].set_color((0, 255, 0))
    assert faces[1].color == "#00ff00ff"

    # Assigning color object directly
    blue_color = mcolors.to_rgba("#0000FF")
    faces[2].color = blue_color
    assert faces[2].color == "#0000ffff"

    # Assign a color with opacity
    faces[3].color = (255, 0, 0, 80)
    assert faces[3].color == "#ff000050"

    # Test setting the opacity separately
    faces[3].opacity = 0.8
    assert faces[3].color == "#ff0000cc"

    # Try setting the opacity to an invalid value
    with pytest.raises(
        ValueError, match="Invalid color value: Opacity value must be between 0 and 1."
    ):
        faces[3].opacity = 255


def test_set_component_name(modeler: Modeler):
    """Test the setting of component names."""

    design = modeler.create_design("ComponentNameTest")
    component = design.add_component("Component1")
    assert component.name == "Component1"

    component.name = "ChangedComponentName"
    assert component.name == "ChangedComponentName"


def test_get_face_bounding_box(modeler: Modeler):
    """Test getting the bounding box of a face."""
    design = modeler.create_design("face_bounding_box")
    body = design.extrude_sketch("box", Sketch().box(Point2D([0, 0]), 1, 1), 1)

    bounding_box = body.faces[0].bounding_box
    assert bounding_box.min_corner.x.m == bounding_box.min_corner.y.m == -0.5
    assert bounding_box.max_corner.x.m == bounding_box.max_corner.y.m == 0.5

    bounding_box = body.faces[1].bounding_box
    assert bounding_box.min_corner.x.m == bounding_box.min_corner.y.m == -0.5
    assert bounding_box.max_corner.x.m == bounding_box.max_corner.y.m == 0.5


def test_get_edge_bounding_box(modeler: Modeler):
    """Test getting the bounding box of an edge."""
    design = modeler.create_design("edge_bounding_box")
    body = design.extrude_sketch("box", Sketch().box(Point2D([0, 0]), 1, 1), 1)

    # Edge 0 goes from (-0.5, -0.5, 1) to (0.5, -0.5, 1)
    bounding_box = body.edges[0].bounding_box
    assert bounding_box.min_corner.x.m == bounding_box.min_corner.y.m == -0.5
    assert bounding_box.min_corner.z.m == 1
    assert bounding_box.max_corner.x.m == 0.5
    assert bounding_box.max_corner.y.m == -0.5
    assert bounding_box.max_corner.z.m == 1

    # Test center
    center = bounding_box.center
    assert center.x.m == 0
    assert center.y.m == -0.5
    assert center.z.m == 1


def test_get_body_bounding_box(modeler: Modeler):
    """Test getting the bounding box of a body."""
    design = modeler.create_design("body_bounding_box")
    body = design.extrude_sketch("box", Sketch().box(Point2D([0, 0]), 1, 1), 1)

    bounding_box = body.bounding_box
    assert bounding_box.min_corner.x.m == bounding_box.min_corner.y.m == -0.5
    assert bounding_box.min_corner.z.m == 0
    assert bounding_box.max_corner.x.m == bounding_box.max_corner.y.m == 0.5
    assert bounding_box.max_corner.z.m == 1

    # Test center
    center = bounding_box.center
    assert center.x.m == 0
    assert center.y.m == 0
    assert center.z.m == 0.5


def test_extrude_faces_failure_log_to_file(modeler: Modeler):
    """Test that the failure to extrude faces logs the correct message to a file."""
    # Create a design and body for testing
    design = modeler.create_design("test_design")
    body = design.extrude_sketch("test_body", Sketch().box(Point2D([0, 0]), 1, 1), 1)

    # Call the method with invalid parameters to trigger failure
    result = modeler.geometry_commands.extrude_faces(
        faces=[body.faces[0]],
        distance=-10.0,  # Invalid distance to trigger failure
        direction=UnitVector3D([0, 0, 1]),
    )
    # Assert the result is an empty list
    assert result == []

    result = modeler.geometry_commands.extrude_faces_up_to(
        faces=[body.faces[0]],
        up_to_selection=body.faces[0],  # Using the same face as target to trigger failure
        direction=UnitVector3D([0, 0, 1]),
        seed_point=Point3D([0, 0, 0]),
    )
    # Assert the result is an empty list
    assert result == []


def test_extrude_edges_missing_parameters(modeler: Modeler):
    """Test that extrude_edges raises a ValueError when required parameters are missing."""
    # Create a design and body for testing
    design = modeler.create_design("test_design")
    body = design.extrude_sketch("test_body", Sketch().box(Point2D([0, 0]), 1, 1), 1)

    # Test case: Missing both `from_face` and `from_point`/`direction`
    with pytest.raises(
        ValueError,
        match="To extrude edges, either a face or a direction and point must be provided.",
    ):
        modeler.geometry_commands.extrude_edges(
            edges=[body.edges[0]],  # Using the first edge of the body
            distance=10.0,
            from_face=None,
            from_point=None,
            direction=None,
        )


def test_import_component_named_selections(modeler: Modeler):
    """Test importing named selections from an inserted design component."""
    # This file had a component inserted into it that has named selections that we need to import
    design = modeler.open_file(Path(FILES_DIR, "import_component_groups.scdocx"))
    component = design.components[0]

    assert len(design.named_selections) == 0
    component.import_named_selections()
    assert len(design.named_selections) == 3


def test_component_make_independent(modeler: Modeler):
    """Test making components independent."""

    design = modeler.open_file(Path(FILES_DIR, "cars.scdocx"))
    face = next((ns for ns in design.named_selections if ns.name == "to_pull"), None).faces[0]
    comp = next(
        (ns for ns in design.named_selections if ns.name == "make_independent"), None
    ).components[0]

    comp.make_independent()

    assert Accuracy.length_is_equal(comp.bodies[0].volume.m, face.body.volume.m)

    modeler.geometry_commands.extrude_faces(face, 1)
    comp = design.components[0].components[-1].components[-1]  # stale from update-design-in-place

    assert not Accuracy.length_is_equal(comp.bodies[0].volume.m, face.body.volume.m)


def test_vertices(modeler: Modeler, tmp_path_factory: pytest.TempPathFactory):
    design = modeler.open_file(Path(FILES_DIR, "DifferentShapes.scdocx"))

    assert len(design.named_selections) == 4

    edgevertex = design._named_selections["EdgeVertex"]
    assert len(edgevertex.vertices) == 3

    surfacevertex = design._named_selections["SurfaceVertex"]
    assert len(surfacevertex.vertices) == 4

    justedge = design._named_selections["JustEdge"]
    assert len(justedge.vertices) == 0

    spherefacevertex = design._named_selections["SphereFaceVertex"]
    assert len(spherefacevertex.vertices) == 2

    assert design.bodies[1].vertices[0].x.magnitude == pytest.approx(0.028, 1e-6, 1e-6)
    assert design.bodies[1].vertices[0].y.magnitude == pytest.approx(-0.00288675, 1e-6, 1e-6)
    assert design.bodies[1].vertices[0].z.magnitude == pytest.approx(0.01, 1e-6, 1e-6)

    assert design.bodies[0].vertices == []
    assert design.bodies[1].vertices[1].position == pytest.approx(
        Point3D([0.033, -0.0057735, 0.01]), 1e-6, 1e-6
    )
    assert design.bodies[1].vertices[2].position == pytest.approx(
        Point3D([0.028, -0.00288675, 0.0]), 1e-6, 1e-6
    )
    assert design.bodies[1].vertices[3].position == pytest.approx(
        Point3D([0.028, 0.00288675, 0.01]), 1e-6, 1e-6
    )
    assert design.bodies[1].vertices[4].position == pytest.approx(
        Point3D([0.028, 0.00288675, 0.0]), 1e-6, 1e-6
    )
    assert design.bodies[1].vertices[5].position == pytest.approx(
        Point3D([0.033, 0.0057735, 0.01]), 1e-6, 1e-6
    )
    assert design.bodies[1].vertices[6].position == pytest.approx(
        Point3D([0.033, 0.0057735, 0.0]), 1e-6, 1e-6
    )
    assert design.bodies[1].vertices[7].position == pytest.approx(
        Point3D([0.038, 0.00288675, 0.01]), 1e-6, 1e-6
    )
    assert design.bodies[1].vertices[8].position == pytest.approx(
        Point3D([0.038, 0.00288675, 0.0]), 1e-6, 1e-6
    )
    assert design.bodies[1].vertices[9].position == pytest.approx(
        Point3D([0.038, -0.00288675, 0.01]), 1e-6, 1e-6
    )
    assert design.bodies[1].vertices[10].position == pytest.approx(
        Point3D([0.038, -0.00288675, 0.0]), 1e-6, 1e-6
    )
    assert design.bodies[1].vertices[11].position == pytest.approx(
        Point3D([0.033, -0.0057735, 0.0]), 1e-6, 1e-6
    )
    assert design.bodies[2].vertices[0].position == pytest.approx(
        Point3D([1.60966008e-02, -9.90374453e-04, 4.87404356e-19]), 1e-6, 1e-6
    )
    assert design.bodies[2].vertices[1].position == pytest.approx(
        Point3D([0.00580814, 0.00425186, 0.02]), 1e-6, 1e-6
    )
    assert design.bodies[2].vertices[2].position == pytest.approx(
        Point3D([0.00580814, 0.01579886, 0.0]), 1e-6, 1e-6
    )
    assert design.bodies[2].vertices[3].position == pytest.approx(
        Point3D([5.80814371e-03, 4.25185629e-03, -7.12805714e-20]), 1e-6, 1e-6
    )
    assert design.bodies[3].vertices == []
    assert design.bodies[4].vertices[0].position == pytest.approx(
        Point3D([-0.03, 0.001, 0.0]), 1e-6, 1e-6
    )
    assert design.bodies[4].vertices[1].position == pytest.approx(
        Point3D([-0.03, 0.02, 0.0]), 1e-6, 1e-6
    )
    assert design.bodies[4].vertices[2].position == pytest.approx(
        Point3D([-0.011, 0.001, 0.0]), 1e-6, 1e-6
    )
    assert design.bodies[4].vertices[3].position == pytest.approx(
        Point3D([-0.011, 0.02, 0.0]), 1e-6, 1e-6
    )
    assert design.bodies[5].vertices == []
    assert design.components[0].bodies[0].vertices[0].position == pytest.approx(
        Point3D([0.00711, 0.03182325, 0.0]), 1e-6, 1e-6
    )
    assert design.components[0].bodies[0].vertices[1].position == pytest.approx(
        Point3D([0.00711, 0.03759675, 0]), 1e-6, 1e-6
    )
    assert design.components[0].bodies[0].vertices[2].position == pytest.approx(
        Point3D([0.00211, 0.0404835, 0]), 1e-6, 1e-6
    )
    assert design.components[0].bodies[0].vertices[3].position == pytest.approx(
        Point3D([-0.00289, 0.03759675, 0]), 1e-6, 1e-6
    )
    assert design.components[0].bodies[0].vertices[4].position == pytest.approx(
        Point3D([-0.00289, 0.03182325, 0]), 1e-6, 1e-6
    )
    assert design.components[0].bodies[0].vertices[5].position == pytest.approx(
        Point3D([0.00211, 0.0289365, 0]), 1e-6, 1e-6
    )

    vert = [design.bodies[1].vertices[0], design.bodies[2].vertices[3]]
    edg = [design.bodies[1].edges[0], design.bodies[2].edges[0]]
    fac = [design.bodies[1].faces[0], design.bodies[2].faces[1]]
    design.create_named_selection("Test", vertices=vert, edges=edg, faces=fac)
    assert len(design.named_selections) == 5

    testns = design._named_selections["Test"]
    assert len(testns.vertices) == 2

    location = tmp_path_factory.mktemp("test_export_to_scdocx")
    file_location = location / f"{design.name}.scdocx"
    design.export_to_scdocx(location)
    assert file_location.exists()
    design_read = modeler.open_file(file_location)
    assert len(design_read.named_selections) == 5

    exportedtestns = design_read._named_selections["Test"]
    assert len(exportedtestns.vertices) == 2


@pytest.mark.parametrize(
    "file_extension, design_format",
    [
        ("scdocx", None),  # For .scdocx files
        ("dsco", DesignFileFormat.DISCO),  # For .dsco files
    ],
)
def test_write_body_facets_on_save(
    modeler: Modeler, tmp_path_factory: pytest.TempPathFactory, file_extension: str, design_format
):
    design = modeler.open_file(Path(FILES_DIR, "cars.scdocx"))

    # First file without body facets
    filepath_no_facets = tmp_path_factory.mktemp("test_design") / f"cars_no_facets.{file_extension}"
    if design_format:
        design.download(filepath_no_facets, design_format)
    else:
        design.download(filepath_no_facets)

    # Second file with body facets
    filepath_with_facets = (
        tmp_path_factory.mktemp("test_design") / f"cars_with_facets.{file_extension}"
    )
    if design_format:
        design.download(filepath_with_facets, design_format, write_body_facets=True)
    else:
        design.download(filepath_with_facets, write_body_facets=True)

    # Compare file sizes
    size_no_facets = filepath_no_facets.stat().st_size
    size_with_facets = filepath_with_facets.stat().st_size

    assert size_with_facets > size_no_facets

    # Ensure facets.bin and renderlist.xml files exist
    with zipfile.ZipFile(filepath_with_facets, "r") as zip_ref:
        namelist = set(zip_ref.namelist())

    expected_files = {
        "SpaceClaim/Graphics/facets.bin",
        "SpaceClaim/Graphics/renderlist.xml",
    }

    missing = expected_files - namelist
    assert not missing


def test_updating_design_from_tracker(modeler: Modeler):
    # Adding coverage for handling the tracker response when updating the design
    design = modeler.open_file(
        Path(FILES_DIR, "boxes_w_mat.scdocx")
    )  # ,read_existing_design=True))
    # Creating the tracker response that modifies, deletes and creates bodies
    tracker_response = {
        "modified_bodies": [
            {"id": "body1", "name": "ModifiedBody1", "is_surface": True},
            {"id": "7", "name": "Fake_Mat", "is_surface": False},
            {"id": "10", "name": "Steel", "is_surface": False},
        ],
        "deleted_bodies": [
            {"id": "11:1", "name": "DeletedBody2"},
            {"id": "7:515/7:518", "name": "DeletedBody2"},
            {"id": "test", "name": "SubComponentBody"},
        ],
        "created_bodies": [
            {
                "id": "body100",
                "name": "ExistingBody",
                "is_surface": False,
                "parent_id": "Component1",
            },
        ],
    }
    # Adding needed bodies and components that are modified
    design.bodies.append(
        MasterBody("body100", "ExistingBody", design._grpc_client, is_surface=False)
    )
    design.components[2].components.append(
        Component("SubComponent", design.components[2], design._grpc_client, preexisting_id="sub1")
    )
    design.components[2].components[0].components.append(
        Component(
            "SubComponent2",
            design.components[2].components[0],
            design._grpc_client,
            preexisting_id="sub2",
        )
    )
    design.components[2].components[0].bodies.append(
        MasterBody("test", "SubComponentBody", design._grpc_client, is_surface=True)
    )
    # Changing the ids of the bodies to match those in the tracker response
    design.components[1].bodies[0]._id = "7"
    design.bodies[0]._id = "10"
    result = design._update_from_tracker(tracker_response)
    assert result is None
    # Then we create particular body_into statements to hit lines not hit when calling
    # the _update_from_tracker method
    body_info = {
        "id": "body1",
        "name": "UpdatedSubComponentBody",
        "is_surface": False,
        "parent_id": "sub1",
    }
    design._find_and_update_body(body_info, design.components[2])
    top_component = Component("TopComponent", design, design._grpc_client, preexisting_id="top1")
    design.components.append(top_component)
    body_info = {
        "id": "body1",
        "name": "NewBody",
        "is_surface": True,
        "parent_id": "top1",
    }
    result = design._find_and_add_body(body_info, design.components)


def test_legacy_export_download(
    modeler: Modeler, tmp_path_factory: pytest.TempPathFactory, use_grpc_client_old_backend: Modeler
):
    # Test is meant to add test coverage for using an old backend to export and download
    # Creating the directory and file to export
    working_directory = tmp_path_factory.mktemp("test_import_export_reimport")
    original_file = Path(FILES_DIR, "reactorWNS.scdocx")
    reexported_file = Path(working_directory, "reexported.scdocx")
    design = modeler.create_design("Assembly")
    design.insert_file(original_file)
    # The following lines export the file to scdocx and parasolid
    design.download(reexported_file, format=DesignFileFormat.SCDOCX)
    reexported_file = Path(working_directory, "reexported.x_t")
    design.download(reexported_file, format=DesignFileFormat.PARASOLID_TEXT)
    # This is testing out exporting out to a non-supported format
    reexported_file = Path(working_directory, "reexported.stride")
    with pytest.raises(
        TypeError, match="memoryview: a bytes-like object is required, not 'NoneType'"
    ):
        design.download(reexported_file, format=DesignFileFormat.STRIDE)


def test_failure_for_export(modeler: Modeler, tmp_path_factory: pytest.TempPathFactory):
    # # Creating the directory and file to export
    working_directory = tmp_path_factory.mktemp("test_import_export_reimport")
    original_file = Path(FILES_DIR, "reactorWNS.scdocx")
    reexported_file = Path(working_directory, "reexported.scdocx")
    design = modeler.create_design("Assembly")
    design.insert_file(original_file)
    # Giving the download an incorrect file extension in the file path for the chosen format
    reexported_file = Path(working_directory, "reexported.x_t")
    with pytest.raises(
        GeometryExitedError,
        match="Geometry service connection terminated: The method or operation is not implemented.",
    ):
        design.download(file_location=reexported_file, format=DesignFileFormat.STEP)
    # Exporting to the invalid type to get an error
    with pytest.raises(
        TypeError, match="memoryview: a bytes-like object is required, not 'NoneType'"
    ):
        design.download(file_location=reexported_file, format=DesignFileFormat.INVALID)


def test_combine_merge(modeler: Modeler):
    design = modeler.create_design("combine_merge")
    box1 = design.extrude_sketch("box1", Sketch().box(Point2D([0, 0]), 1, 1), 1)
    box2 = design.extrude_sketch("box2", Sketch().box(Point2D([0.5, 0.5]), 1, 1), 1)
    assert len(design.bodies) == 2

    # combine the two boxes and check body count and volume
    box1.combine_merge([box2])
    design._update_design_inplace()
    assert len(design.bodies) == 1
    assert box1.volume.m == pytest.approx(Quantity(1.75, UNITS.m**3).m, rel=1e-6, abs=1e-8)

    # create a third box
    box1 = design.bodies[0]
    box3 = design.extrude_sketch("box3", Sketch().box(Point2D([-0.5, -0.5]), 1, 1), 1)
    assert len(design.bodies) == 2

    # combine the two boxes and check body count and volume
    box1.combine_merge([box3])
    design._update_design_inplace()
    assert len(design.bodies) == 1
    assert box1.volume.m == pytest.approx(Quantity(2.5, UNITS.m**3).m, rel=1e-6, abs=1e-8)


<<<<<<< HEAD
def test_combine_subtract_transfer_ns(modeler: Modeler):
    input_file = Path(FILES_DIR, "sub_valid.scdocx")
    design = modeler.open_file(input_file)

    inside = design.bodies[0]
    outside = design.bodies[1]

    assert len(design.named_selections) == 2
    outside.combine_subtract(inside)

    assert len(design.bodies) == 1
    assert len(design.named_selections) == 2
=======
def test_faces_get_named_selections(modeler: Modeler):
    """Test getting named selections associated with faces."""
    design = modeler.create_design("faces_named_selections")
    box = design.extrude_sketch("box", Sketch().box(Point2D([0, 0]), 1, 1), 1)

    # create named selection from faces
    face_ns1 = [box.faces[0], box.faces[1]]
    face_ns2 = [box.faces[2], box.faces[3]]
    design.create_named_selection("face_ns_1", faces=face_ns1)
    design.create_named_selection("face_ns_2", faces=face_ns2)

    # Check that faces return the correct named selections
    for face in box.faces:
        ns_list = face.get_named_selections()
        if any(f.id == face.id for f in face_ns1):
            assert len(ns_list) == 1
            assert any(ns.name == "face_ns_1" for ns in ns_list)
        elif any(f.id == face.id for f in face_ns2):
            assert len(ns_list) == 1
            assert any(ns.name == "face_ns_2" for ns in ns_list)
        else:
            assert len(ns_list) == 0  # No named selection for this face


def test_edges_get_named_selections(modeler: Modeler):
    """Test getting named selections associated with edges."""
    design = modeler.create_design("edges_named_selections")
    box = design.extrude_sketch("box", Sketch().box(Point2D([0, 0]), 1, 1), 1)

    # create named selection from edges
    edge_ns1 = [box.edges[0], box.edges[1]]
    edge_ns2 = [box.edges[2], box.edges[3]]
    design.create_named_selection("edge_ns_1", edges=edge_ns1)
    design.create_named_selection("edge_ns_2", edges=edge_ns2)

    # Check that edges return the correct named selections
    for edge in box.edges:
        ns_list = edge.get_named_selections()
        if any(e.id == edge.id for e in edge_ns1):
            assert len(ns_list) == 1
            assert any(ns.name == "edge_ns_1" for ns in ns_list)
        elif any(e.id == edge.id for e in edge_ns2):
            assert len(ns_list) == 1
            assert any(ns.name == "edge_ns_2" for ns in ns_list)
        else:
            assert len(ns_list) == 0  # No named selection for this edge


def test_body_get_named_selections(modeler: Modeler):
    """Test getting named selections associated with bodies."""
    design = modeler.create_design("body_named_selections")
    box1 = design.extrude_sketch("box1", Sketch().box(Point2D([0, 0]), 1, 1), 1)
    box2 = design.extrude_sketch("box2", Sketch().box(Point2D([2, 2]), 1, 1), 1)

    # create named selection from bodies
    design.create_named_selection("body_ns_1", bodies=[box1])
    design.create_named_selection("body_ns_2", bodies=[box2])

    # Check that bodies return the correct named selections
    for body in design.bodies:
        ns_list = body.get_named_selections()
        if body.id == box1.id:
            assert len(ns_list) == 1
            assert any(ns.name == "body_ns_1" for ns in ns_list)
        elif body.id == box2.id:
            assert len(ns_list) == 1
            assert any(ns.name == "body_ns_2" for ns in ns_list)
        else:
            assert len(ns_list) == 0  # No named selection for this body


def test_beams_get_named_selections(modeler: Modeler):
    """Test getting named selections associated with beams."""
    design = modeler.create_design("beam_named_selections")
    profile = design.add_beam_circular_profile("profile1", Distance(0.1, UNITS.m))
    beam1 = design.create_beam(Point3D([0, 0, 0]), Point3D([1, 0, 0]), profile)
    beam2 = design.create_beam(Point3D([0, 1, 0]), Point3D([1, 1, 0]), profile)

    # create named selection from beams
    design.create_named_selection("beam_ns_1", beams=[beam1])
    design.create_named_selection("beam_ns_2", beams=[beam2])

    # Check that beams return the correct named selections
    for beam in design.beams:
        ns_list = beam.get_named_selections()
        if beam.id == beam1.id:
            assert len(ns_list) == 1
            assert any(ns.name == "beam_ns_1" for ns in ns_list)
        elif beam.id == beam2.id:
            assert len(ns_list) == 1
            assert any(ns.name == "beam_ns_2" for ns in ns_list)
        else:
            assert len(ns_list) == 0  # No named selection for this beam


def test_vertices_get_named_selections(modeler: Modeler):
    """Test getting named selections associated with vertices."""
    design = modeler.create_design("vertex_named_selections")
    box = design.extrude_sketch("box", Sketch().box(Point2D([0, 0]), 1, 1), 1)

    # create named selection from vertices
    vertex_ns1 = [box.vertices[0], box.vertices[1]]
    vertex_ns2 = [box.vertices[2], box.vertices[3]]
    vertex_ns3 = [box.vertices[4], box.vertices[5]]
    vertex_ns4 = [box.vertices[4], box.vertices[5]]

    design.create_named_selection("vertex_ns_1", vertices=vertex_ns1)
    design.create_named_selection("vertex_ns_2", vertices=vertex_ns2)
    design.create_named_selection("vertex_ns_3", vertices=vertex_ns3)
    design.create_named_selection("vertex_ns_4", vertices=vertex_ns4)

    # Check that vertices return the correct named selections
    for vertex in box.vertices:
        ns_list = vertex.get_named_selections()
        if any(v.id == vertex.id for v in vertex_ns1):
            assert len(ns_list) == 1
            assert any(ns.name == "vertex_ns_1" for ns in ns_list)
        elif any(v.id == vertex.id for v in vertex_ns2):
            assert len(ns_list) == 1
            assert any(ns.name == "vertex_ns_2" for ns in ns_list)
        elif any(v.id == vertex.id for v in vertex_ns3):
            assert len(ns_list) == 2
            assert any(ns.name == "vertex_ns_3" for ns in ns_list)
        else:
            assert len(ns_list) == 0  # No named selection for this vertex


def test_components_get_named_selections(modeler: Modeler):
    """Test getting named selections associated with components."""
    design = modeler.create_design("component_named_selections")
    comp1 = design.add_component("Component1")
    comp2 = design.add_component("Component2")
    design.add_component("Component3")

    # create named selection from components
    design.create_named_selection("component_ns_1", components=[comp1])
    design.create_named_selection("component_ns_2", components=[comp2])

    # Check that components return the correct named selections
    for component in design.components:
        ns_list = component.get_named_selections()
        if component.id == comp1.id:
            assert len(ns_list) == 1
            assert any(ns.name == "component_ns_1" for ns in ns_list)
        elif component.id == comp2.id:
            assert len(ns_list) == 1
            assert any(ns.name == "component_ns_2" for ns in ns_list)
        else:
            assert len(ns_list) == 0  # No named selection for this component


def test_design_point_get_named_selections(modeler: Modeler):
    """Test getting named selections associated with design points."""
    design = modeler.create_design("design_point_named_selections")
    dp1 = design.add_design_point("DesignPoint1", Point3D([0, 0, 0]))
    dp2 = design.add_design_point("DesignPoint2", Point3D([1, 1, 1]))
    design.add_design_point("DesignPoint3", Point3D([2, 2, 2]))

    # create named selection from design points
    design.create_named_selection("design_point_ns_1", design_points=[dp1])
    design.create_named_selection("design_point_ns_2", design_points=[dp2])

    # Check that design points return the correct named selections
    for design_point in design.design_points:
        ns_list = design_point.get_named_selections()
        if design_point.id == dp1.id:
            assert len(ns_list) == 1
            assert any(ns.name == "design_point_ns_1" for ns in ns_list)
        elif design_point.id == dp2.id:
            assert len(ns_list) == 1
            assert any(ns.name == "design_point_ns_2" for ns in ns_list)
        else:
            assert len(ns_list) == 0  # No named selection for this design point
>>>>>>> a2bdd22e
<|MERGE_RESOLUTION|>--- conflicted
+++ resolved
@@ -4122,7 +4122,6 @@
     assert box1.volume.m == pytest.approx(Quantity(2.5, UNITS.m**3).m, rel=1e-6, abs=1e-8)
 
 
-<<<<<<< HEAD
 def test_combine_subtract_transfer_ns(modeler: Modeler):
     input_file = Path(FILES_DIR, "sub_valid.scdocx")
     design = modeler.open_file(input_file)
@@ -4135,7 +4134,8 @@
 
     assert len(design.bodies) == 1
     assert len(design.named_selections) == 2
-=======
+
+
 def test_faces_get_named_selections(modeler: Modeler):
     """Test getting named selections associated with faces."""
     design = modeler.create_design("faces_named_selections")
@@ -4308,5 +4308,4 @@
             assert len(ns_list) == 1
             assert any(ns.name == "design_point_ns_2" for ns in ns_list)
         else:
-            assert len(ns_list) == 0  # No named selection for this design point
->>>>>>> a2bdd22e
+            assert len(ns_list) == 0  # No named selection for this design point