# Copyright (C) 2023 - 2025 ANSYS, Inc. and/or its affiliates.
# SPDX-License-Identifier: MIT
#
#
# Permission is hereby granted, free of charge, to any person obtaining a copy
# of this software and associated documentation files (the "Software"), to deal
# in the Software without restriction, including without limitation the rights
# to use, copy, modify, merge, publish, distribute, sublicense, and/or sell
# copies of the Software, and to permit persons to whom the Software is
# furnished to do so, subject to the following conditions:
#
# The above copyright notice and this permission notice shall be included in all
# copies or substantial portions of the Software.
#
# THE SOFTWARE IS PROVIDED "AS IS", WITHOUT WARRANTY OF ANY KIND, EXPRESS OR
# IMPLIED, INCLUDING BUT NOT LIMITED TO THE WARRANTIES OF MERCHANTABILITY,
# FITNESS FOR A PARTICULAR PURPOSE AND NONINFRINGEMENT. IN NO EVENT SHALL THE
# AUTHORS OR COPYRIGHT HOLDERS BE LIABLE FOR ANY CLAIM, DAMAGES OR OTHER
# LIABILITY, WHETHER IN AN ACTION OF CONTRACT, TORT OR OTHERWISE, ARISING FROM,
# OUT OF OR IN CONNECTION WITH THE SOFTWARE OR THE USE OR OTHER DEALINGS IN THE
# SOFTWARE.
"""Module containing the bodies service implementation (abstraction layer)."""

from abc import ABC, abstractmethod

import grpc


class GRPCBodyService(ABC):  # pragma: no cover
    """Body service for gRPC communication with the Geometry server.

    Parameters
    ----------
    channel : grpc.Channel
        The gRPC channel to the server.
    """

    def __init__(self, channel: grpc.Channel):
        """Initialize the GRPCBodyService class."""
        pass

    @abstractmethod
    def create_sphere_body(self, **kwargs) -> dict:
        """Create a sphere body."""
        pass

    @abstractmethod
    def create_extruded_body(self, **kwargs) -> dict:
        """Create an extruded body."""
        pass

    @abstractmethod
    def create_sweeping_profile_body(self, **kwargs) -> dict:
        """Create a sweeping profile body."""
        pass

    @abstractmethod
    def create_sweeping_chain(self, **kwargs) -> dict:
        """Create a sweeping chain."""
        pass

    @abstractmethod
    def sweep_with_guide(self, **kwargs) -> dict:
        """Sweep with a guide."""
        pass

    @abstractmethod
    def create_extruded_body_from_face_profile(self, **kwargs) -> dict:
        """Create an extruded body from a face profile."""
        pass

    @abstractmethod
    def create_extruded_body_from_loft_profiles(self, **kwargs) -> dict:
        """Create an extruded body from loft profiles."""
        pass

    @abstractmethod
    def create_planar_body(self, **kwargs) -> dict:
        """Create a planar body."""
        pass

    @abstractmethod
    def create_body_from_face(self, **kwargs) -> dict:
        """Create a body from a face."""
        pass

    @abstractmethod
    def create_surface_body(self, **kwargs) -> dict:
        """Create a surface body."""
        pass

    @abstractmethod
    def create_surface_body_from_trimmed_curves(self, **kwargs) -> dict:
        """Create a surface body from trimmed curves."""
        pass

    @abstractmethod
    def translate(self, **kwargs) -> dict:
        """Translate a body."""
        pass

    @abstractmethod
    def delete(self, **kwargs) -> dict:
        """Delete a body."""
        pass

    @abstractmethod
    def is_suppressed(self, **kwargs) -> dict:
        """Check if a body is suppressed."""
        pass

    @abstractmethod
    def get_color(self, **kwargs) -> dict:
        """Get the color of a body."""
        pass

    @abstractmethod
    def get_faces(self, **kwargs) -> dict:
        """Get the faces of a body."""
        pass

    @abstractmethod
    def get_edges(self, **kwargs) -> dict:
        """Get the edges of a body."""
        pass

    @abstractmethod
    def get_vertices(self, **kwargs) -> dict:
        """Get the vertices of a body."""
        pass

    @abstractmethod
    def get_volume(self, **kwargs) -> dict:
        """Get the volume of a body."""
        pass

    @abstractmethod
    def get_bounding_box(self, **kwargs) -> dict:
        """Get the bounding box of a body."""
        pass

    @abstractmethod
    def set_assigned_material(self, **kwargs) -> dict:
        """Set the assigned material of a body."""
        pass

    @abstractmethod
    def get_assigned_material(self, **kwargs) -> dict:
        """Get the assigned material of a body."""
        pass

    @abstractmethod
    def remove_assigned_material(self, **kwargs) -> dict:
        """Remove the assigned material of a body."""
        pass

    @abstractmethod
    def set_name(self, **kwargs) -> dict:
        """Set the name of a body."""
        pass

    @abstractmethod
    def set_fill_style(self, **kwargs) -> dict:
        """Set the fill style of a body."""
        pass

    @abstractmethod
    def set_suppressed(self, **kwargs) -> dict:
        """Set the suppressed state of a body."""
        pass

    @abstractmethod
    def set_color(self, **kwargs) -> dict:
        """Set the color of a body."""
        pass

    @abstractmethod
    def rotate(self, **kwargs) -> dict:
        """Rotate a body."""
        pass

    @abstractmethod
    def scale(self, **kwargs) -> dict:
        """Scale a body."""
        pass

    @abstractmethod
    def mirror(self, **kwargs) -> dict:
        """Mirror a body."""
        pass

    @abstractmethod
    def map(self, **kwargs) -> dict:
        """Map a body."""
        pass

    @abstractmethod
    def get_collision(self, **kwargs) -> dict:
        """Get the collision of a body."""
        pass

    @abstractmethod
    def copy(self, **kwargs) -> dict:
        """Copy a body."""
        pass

    @abstractmethod
    def get_tesellation(self, **kwargs) -> dict:
        """Get the tessellation of a body."""
        pass

    @abstractmethod
    def get_tesellation_with_options(self, **kwargs) -> dict:
        """Get the tessellation of a body with options."""
        pass

    @abstractmethod
    def boolean(self, **kwargs) -> dict:
        """Boolean operation."""
        pass

    @abstractmethod
    def combine(self, **kwargs) -> dict:
        """Boolean operation through command."""

    def split_body(self, **kwargs) -> dict:
        """Split a body."""
        pass

    @abstractmethod
    def create_body_from_loft_profiles_with_guides(self, **kwargs) -> dict:
        """Create a body from loft profiles with guides."""
        pass

    @abstractmethod
<<<<<<< HEAD
    def assign_midsurface_thickness(self, **kwargs) -> dict:
        """Assign a thickness to a midsurface body."""
        pass

    @abstractmethod
    def assign_midsurface_offset(self, **kwargs) -> dict:
        """Assign a offset to a midsurface body."""
        pass

    @abstractmethod
    def shell(self, **kwargs) -> dict:
        """Shell a body."""
        pass

    @abstractmethod
    def remove_faces(self, **kwargs) -> dict:
        """Remove faces from a body."""
        pass

    @abstractmethod
    def imprint_curves(self, **kwargs) -> dict:
        """Imprint curves on a body."""
        pass

    @abstractmethod
    def project_curves(self, **kwargs) -> dict:
        """Project curves on a body."""
        pass

    @abstractmethod
    def imprint_projected_curves(self, **kwargs) -> dict:
        """Imprint projected curves on a body."""
=======
    def combine_merge(self, **kwargs) -> dict:
        """Combine and merge bodies."""
>>>>>>> 9e8e1be5
        pass<|MERGE_RESOLUTION|>--- conflicted
+++ resolved
@@ -233,7 +233,11 @@
         pass
 
     @abstractmethod
-<<<<<<< HEAD
+    def combine_merge(self, **kwargs) -> dict:
+        """Combine and merge bodies."""
+        pass
+
+    @abstractmethod
     def assign_midsurface_thickness(self, **kwargs) -> dict:
         """Assign a thickness to a midsurface body."""
         pass
@@ -266,8 +270,4 @@
     @abstractmethod
     def imprint_projected_curves(self, **kwargs) -> dict:
         """Imprint projected curves on a body."""
-=======
-    def combine_merge(self, **kwargs) -> dict:
-        """Combine and merge bodies."""
->>>>>>> 9e8e1be5
         pass