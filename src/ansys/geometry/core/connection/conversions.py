"""Provides the ``Conversions`` module."""

from ansys.api.geometry.v0.models_pb2 import Arc as GRPCArc
from ansys.api.geometry.v0.models_pb2 import Circle as GRPCCircle
from ansys.api.geometry.v0.models_pb2 import Direction as GRPCDirection
from ansys.api.geometry.v0.models_pb2 import Ellipse as GRPCEllipse
from ansys.api.geometry.v0.models_pb2 import Frame as GRPCFrame
from ansys.api.geometry.v0.models_pb2 import Geometries
from ansys.api.geometry.v0.models_pb2 import Line as GRPCLine
from ansys.api.geometry.v0.models_pb2 import Plane as GRPCPlane
from ansys.api.geometry.v0.models_pb2 import Point as GRPCPoint
from ansys.api.geometry.v0.models_pb2 import Polygon as GRPCPolygon
from ansys.api.geometry.v0.models_pb2 import Tessellation
from beartype.typing import TYPE_CHECKING, List, Optional, Tuple

from ansys.geometry.core.math import Frame, Plane, Point2D, Point3D, UnitVector3D
from ansys.geometry.core.misc import SERVER_UNIT_LENGTH
from ansys.geometry.core.misc.measurements import UNIT_ANGLE
from ansys.geometry.core.sketch import (
    Arc,
    Circle,
    Ellipse,
    Polygon,
    Segment,
    SketchEdge,
    SketchFace,
)

if TYPE_CHECKING:  # pragma: no cover
    from pyvista import PolyData


def unit_vector_to_grpc_direction(unit_vector: UnitVector3D) -> GRPCDirection:
    """Marshals a :class:`UnitVector3D` class to a Unit vector gRPC message of the Geometry service.

    Parameters
    ----------
    unit_vector : UnitVector3D
        Source vector data.

    Returns
    -------
    GRPCDirection
        Geometry service gRPC direction message.
    """
    return GRPCDirection(x=unit_vector.x, y=unit_vector.y, z=unit_vector.z)


def frame_to_grpc_frame(frame: Frame) -> GRPCFrame:
    """Marshals a :class:`Frame` class to a frame gRPC message of the Geometry service.

    Parameters
    ----------
    frame : Frame
        Source frame data.

    Returns
    -------
    GRPCFrame
        Geometry service gRPC frame message. The unit for the frame origin is meters.
    """
    return GRPCFrame(
        origin=point3d_to_grpc_point(frame.origin),
        dir_x=unit_vector_to_grpc_direction(frame.direction_x),
        dir_y=unit_vector_to_grpc_direction(frame.direction_y),
    )


def plane_to_grpc_plane(plane: Plane) -> GRPCPlane:
    """Marshals a :class:`Plane` class to a Plane gRPC message of the Geometry service.

    Parameters
    ----------
    plane : Plane
        Source plane data.

    Returns
    -------
    GRPCPlane
        Geometry service gRPC plane message. The unit is meters.
    """
    return GRPCPlane(
        frame=GRPCFrame(
            origin=point3d_to_grpc_point(plane.origin),
            dir_x=unit_vector_to_grpc_direction(plane.direction_x),
            dir_y=unit_vector_to_grpc_direction(plane.direction_y),
        )
    )


def sketch_shapes_to_grpc_geometries(
    plane: Plane,
    edges: List[SketchEdge],
    faces: List[SketchFace],
    only_one_curve: Optional[bool] = False,
) -> Geometries:
    """Marshals a list of :class:`SketchEdge` and :class:`SketchFace`
    classes to a geometries gRPC message of the Geometry service.

    Parameters
    ----------
    plane : Plane
        Plane for positioning the 2D sketches.
    edges : List[SketchEdge]
        Source edge data.
    faces : List[SketchFace]
        Source face data.
    shapes : List[BaseShape]
        Source shape data.
<<<<<<< HEAD
    only_one_curve : bool, optional
        Whether to project one curve of the whole set of geometries to
        enhancce performance. The default is ``False``.
=======
    only_one_curve : bool, default: False
        Indicates that we only want to project one curve of the whole
        set of geometries, for performance enhancement.
>>>>>>> 5e651dbb

    Returns
    -------
    Geometries
        Geometry service gRPC geometries message. The unit is meters.
    """
    geometries = Geometries()

    converted_sketch_edges = sketch_edges_to_grpc_geometries(edges, plane)
    geometries.lines.extend(converted_sketch_edges[0])
    geometries.arcs.extend(converted_sketch_edges[1])

    for face in faces:
        if isinstance(face, Circle):
            geometries.circles.append(sketch_circle_to_grpc_circle(face, plane))
        if isinstance(face, Ellipse):
            geometries.ellipses.append(sketch_ellipse_to_grpc_ellipse(face, plane))
        if isinstance(face, Polygon):
            geometries.polygons.append(sketch_polygon_to_grpc_polygon(face, plane))
        else:
            converted_face_edges = sketch_edges_to_grpc_geometries(face.edges, plane)
            geometries.lines.extend(converted_face_edges[0])
            geometries.arcs.extend(converted_face_edges[1])

    if only_one_curve:
        one_curve_geometry = Geometries()
        if len(geometries.lines) > 0:
            one_curve_geometry.lines.append(geometries.lines[0])
        elif len(geometries.arcs) > 0:
            one_curve_geometry.arcs.append(geometries.arcs[0])
        elif len(geometries.circles) > 0:
            one_curve_geometry.circles.append(geometries.circles[0])
        elif len(geometries.ellipses) > 0:
            one_curve_geometry.ellipses.append(geometries.ellipses[0])
        elif len(geometries.polygons) > 0:
            one_curve_geometry.polygons.append(geometries.polygons[0])
        return one_curve_geometry

    else:
        return geometries


def sketch_edges_to_grpc_geometries(
    edges: List[SketchEdge],
    plane: Plane,
) -> Tuple[List[GRPCLine], List[GRPCArc]]:
    """Marshals a list of :class:`SketchEdge` classes to a geometries gRPC message of
    the Geometry service.

    Parameters
    ----------
    edges : List[SketchEdge]
        Source edge data.
    plane : Plane
        Plane for positioning the 2D sketches.

    Returns
    -------
    Tuple[List[GRPCLine], List[GRPCArc]]
        Geometry service gRPC line and arc messages. The unit is meters.
    """
    arcs = []
    segments = []
    for edge in edges:
        if isinstance(edge, Segment):
            segments.append(sketch_segment_to_grpc_line(edge, plane))
        elif isinstance(edge, Arc):
            arcs.append(sketch_arc_to_grpc_arc(edge, plane))

    return (segments, arcs)


def sketch_arc_to_grpc_arc(arc: Arc, plane: Plane) -> GRPCArc:
    """Marshals an :class:`Arc` class to an arc gRPC message of the Geometry service.

    Parameters
    ----------
    arc : Arc
        Source arc data.
    plane : Plane
        Plane for positioning the arc within.

    Returns
    -------
    GRPCArc
        Geometry service gRPC arc message. The unit is meters.
    """
    axis = (
        unit_vector_to_grpc_direction(plane.direction_z)
        if not arc.is_clockwise
        else unit_vector_to_grpc_direction(-plane.direction_z)
    )

    return GRPCArc(
        center=point2d_to_grpc_point(plane, arc.center),
        start=point2d_to_grpc_point(plane, arc.start),
        end=point2d_to_grpc_point(plane, arc.end),
        axis=axis,
    )


def sketch_ellipse_to_grpc_ellipse(ellipse: Ellipse, plane: Plane) -> GRPCEllipse:
    """Marshals an :class:`Ellipse` class to an ellipse gRPC message of the Geometry service.

    Parameters
    ----------
    ellipse : Ellipse
        Source ellipse data.

    Returns
    -------
    GRPCEllipse
        Geometry service gRPC ellipse message. The unit is meters.
    """
    return GRPCEllipse(
        center=point2d_to_grpc_point(plane, ellipse.center),
        majorradius=ellipse.semi_major_axis.m_as(SERVER_UNIT_LENGTH),
        minorradius=ellipse.semi_minor_axis.m_as(SERVER_UNIT_LENGTH),
        angle=ellipse.angle.value.m_as(UNIT_ANGLE),
    )


def sketch_circle_to_grpc_circle(circle: Circle, plane: Plane) -> GRPCCircle:
    """
    Marshals a :class:`Circle` class to a circle gRPC message of the Geometry service.

    Parameters
    ----------
    circle : Circle
        Source circle data.
    plane : Plane
        Plane for positioning the 2D circle.

    Returns
    -------
    GRPCCircle
        Geometry service gRPC circle message. The unit is meters.
    """
    return GRPCCircle(
        center=point2d_to_grpc_point(plane, circle.center),
        radius=circle.radius.m_as(SERVER_UNIT_LENGTH),
    )


def point3d_to_grpc_point(point: Point3D) -> GRPCPoint:
    """Marshals a :class:`Point3D` class to a point gRPC message of the Geometry service.

    Parameters
    ----------
    point : Point3D
        Source point data.

    Returns
    -------
    GRPCPoint
        Geometry service gRPC point message. The unit is meters.
    """
    return GRPCPoint(
        x=point.x.m_as(SERVER_UNIT_LENGTH),
        y=point.y.m_as(SERVER_UNIT_LENGTH),
        z=point.z.m_as(SERVER_UNIT_LENGTH),
    )


def point2d_to_grpc_point(plane: Plane, point2d: Point2D) -> GRPCPoint:
    """
    Marshals a :class:`Point2D` class to a point gRPC message of the Geometry service.

    Parameters
    ----------
    plane : Plane
        Plane for positioning the 2D point.
    point : Point2D
        Source point data.

    Returns
    -------
    GRPCPoint
        Geometry service gRPC point message. The unit is meters.
    """
    point3d = plane.transform_point2d_local_to_global(point2d)
    return GRPCPoint(
        x=point3d.x.m_as(SERVER_UNIT_LENGTH),
        y=point3d.y.m_as(SERVER_UNIT_LENGTH),
        z=point3d.z.m_as(SERVER_UNIT_LENGTH),
    )


def sketch_polygon_to_grpc_polygon(polygon: Polygon, plane: Plane) -> GRPCPolygon:
    """Marshals a :class:`Polygon` class to a polygon gRPC message of the Geometry service.

    Parameters
    ----------
    polygon : Polygon
        Source polygon data.

    Returns
    -------
    GRPCPolygon
        Geometry service gRPC polygon message. The unit is meters.
    """
    return GRPCPolygon(
        center=point2d_to_grpc_point(plane, polygon.center),
        radius=polygon.inner_radius.m_as(SERVER_UNIT_LENGTH),
        numberofsides=polygon.n_sides,
        angle=polygon.angle.value.m_as(UNIT_ANGLE),
    )


def sketch_segment_to_grpc_line(segment: Segment, plane: Plane) -> GRPCLine:
    """Marshals a :class:`Segment` class to a line gRPC message of the Geometry service.

    Parameters
    ----------
    segment : Segment
        Source segment data.

    Returns
    -------
    GRPCLine
        Geometry service gRPC line message. The unit is meters.
    """
    return GRPCLine(
        start=point2d_to_grpc_point(plane, segment.start),
        end=point2d_to_grpc_point(plane, segment.end),
    )


def tess_to_pd(tess: Tessellation) -> "PolyData":
    """Convert an ``ansys.api.geometry.Tessellation`` to a :class:`pyvista.PolyData` class."""
    # lazy imports here to improve initial load
    import numpy as np
    import pyvista as pv

    return pv.PolyData(np.array(tess.vertices).reshape(-1, 3), tess.faces)<|MERGE_RESOLUTION|>--- conflicted
+++ resolved
@@ -107,15 +107,9 @@
         Source face data.
     shapes : List[BaseShape]
         Source shape data.
-<<<<<<< HEAD
-    only_one_curve : bool, optional
+    only_one_curve : bool, default: False
         Whether to project one curve of the whole set of geometries to
         enhancce performance. The default is ``False``.
-=======
-    only_one_curve : bool, default: False
-        Indicates that we only want to project one curve of the whole
-        set of geometries, for performance enhancement.
->>>>>>> 5e651dbb
 
     Returns
     -------
