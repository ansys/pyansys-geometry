"""Provides for plotting various PyGeometry objects."""
from beartype.typing import Dict, List, Optional
import numpy as np
import pyvista as pv
from pyvista.plotting.tools import create_axes_marker

from ansys.geometry.core.designer import Body, Component
from ansys.geometry.core.math import Frame, Plane
from ansys.geometry.core.sketch import Sketch


class Plotter:
    """Provides for plotting sketches and bodies."""

    def __init__(
        self,
        scene: Optional[pv.Plotter] = None,
        background_opts: Optional[Dict] = None,
        num_points: int = 100,
    ):
        """Initializes the plotter.

        Parameters
        ----------
        scene : ~pyvista.Plotter, default: None
            Scene instance for rendering the objects.
        background_opts : dict, default: None
            Dictionary containing the background and top colors.
        num_points : int, default: 100
            Number of points to use to render the shapes.
        """
        # Generate custom scene if ``None`` is provided
        if scene is None:
            scene = pv.Plotter()

        # If required, use a white background with no gradient
        if not background_opts:
            background_opts = dict(color="white")

        # Create the scene
        self._scene = scene

        # Scene: assign the background
        self._scene.set_background(**background_opts)
        view_box = self._scene.add_axes(line_width=5, box=True)

        # Save the desired number of points
        self._num_points = num_points

    @property
    def scene(self) -> pv.Plotter:
        """Rendered scene object.

        Returns
        -------
        ~pvyista.Plotter
            Rendered scene object.

        """
        return self._scene

    def view_xy(self) -> None:
        """View the scene from the XY plane."""
        self.scene.view_xy()

    def view_xz(self) -> None:
        """View the scene from the XZ plane."""
        self.scene.view_xz()

    def view_yx(self) -> None:
        """View the scene from the YX plane."""
        self.scene.view_yx()

    def view_yz(self) -> None:
        """View the scene from the YZ plane."""
        self.scene.view_yz()

    def view_zx(self) -> None:
        """View the scene from the ZX plane."""
        self.scene.view_zx()

    def view_zy(self) -> None:
        """View the scene from the ZY plane."""
        self.scene.view_zy()

    def plot_frame(self, frame: Frame, plotting_options: Optional[Dict] = None) -> None:
        """Plot a frame in the scene.

        Parameters
        ----------
        frame : Frame
            ``Frame`` instance to render in the scene.
        plotting_options : dict, default: None
            Dictionary containing parameters accepted by the
            :class:`pyvista.plotting.tools.create_axes_marker` class for customizing
            the frame rendering in the scene.

        """
        # Use default plotting options if required
        if plotting_options is None:
            plotting_options = dict(labels_off=True, cone_radius=0.2)

        # Create the axes actor
        axes = create_axes_marker(**plotting_options)

        # Transpose the matrix for fixing rotation sense in VTK
        arr = np.vstack((frame.global_to_local_rotation, frame.origin)).T
        arr = np.vstack((arr, [0, 0, 0, 1]))

        # Apply matrix transformation to the actor
        axes.SetUserMatrix(pv.vtkmatrix_from_array(arr))

        # Render the actor in the scene
        self.scene.add_actor(axes)

    def plot_plane(
        self,
        plane: Plane,
        plane_options: Optional[Dict] = None,
        plotting_options: Optional[Dict] = None,
    ) -> None:
        """Plot a plane in the scene.

        Parameters
        ----------
        plane : Plane
            ``Plane`` instance to render in the scene.
        plane_options : dict, default: None
            Dictionary containing parameters accepted by the
            :class:`pyvista.Plane` for customizing the mesh representing the
            plane.
        plotting_options : dict, default: None
            Dictionary containing parameters accepted by the
            :class:`pyvista.Plotter.add_mesh` for customizing the mesh
            rendering of the plane.

        """
        # Impose default plane options if none provided
        if plane_options is None:
            plane_options = dict(i_size=10, j_size=10)

        plane_mesh = pv.Plane(
            center=plane.origin.tolist(), direction=plane.direction_z.tolist(), **plane_options
        )

        # Impose default plotting options if none provided
        if plotting_options is None:
            plotting_options = dict(color="blue", opacity=0.1)

        self.scene.add_mesh(plane_mesh, **plotting_options)

    def plot_sketch(
        self,
        sketch: Sketch,
        show_plane: bool = False,
        show_frame: bool = False,
        **plotting_options: Optional[dict]
    ) -> None:
        """Plot a sketch in the scene.

        Parameters
        ----------
        sketch : Sketch
            ``Sketch`` instance to render in the scene.
        show_plane : bool, default: False
            Whether to render the sketch plane in the scene.
        show_frame : bool, default: False
            If ``Frame``, whether to render the sketch plane in the scene.
        **plotting_options : dict, default: None
            Keyword arguments. For allowable keyword arguments, see the
            :func:`pyvista.Plotter.add_mesh` method.
        """
        # Show the sketch plane if required
        if show_plane:
            self.plot_plane(sketch._plane)

        # Show the sketch plane if required
        if show_frame:
            self.plot_frame(sketch._plane)

        self.add_sketch_polydata(sketch.sketch_polydata(), **plotting_options)

<<<<<<< HEAD
    def add_body(self, body: Body, **kwargs: Optional[dict]) -> None:
=======
    def add_body(
        self, body: Body, merge: Optional[bool] = False, **plotting_options: Optional[dict]
    ) -> None:
>>>>>>> c453ba6d
        """Add a body to the scene.

        Parameters
        ----------
        body : ansys.geometry.core.designer.Body
            Body to add.
<<<<<<< HEAD
        **kwargs : dict, default: None
            Keyword arguments. For allowable keyword arguments,
            see the :func:`pyvista.Plotter.add_mesh` method.
        """
        kwargs.setdefault("smooth_shading", True)
        self.scene.add_mesh(body.tessellate(), **kwargs)

    def add_component(self, component: Component, merge: bool = False, **kwargs) -> None:
=======
        merge : bool, default: False
            Whether to merge the body into a single mesh. If ``True``, the
            individual faces of the tessellation are merged. This
            preserves the number of triangles and only merges the topology.
        **plotting_options : dict, default: None
            Keyword arguments. For allowable keyword arguments,
            see the :func:`pyvista.Plotter.add_mesh` method.
        """
        # Use the default PyGeometry add_mesh arguments
        self.__set_add_mesh_defaults(plotting_options)
        self.scene.add_mesh(body.tessellate(merge=merge), **plotting_options)

    def add_component(
        self,
        component: Component,
        merge_component: bool = False,
        merge_bodies: bool = False,
        **plotting_options
    ) -> None:
>>>>>>> c453ba6d
        """Add a component to the scene.

        Parameters
        ----------
        component : ansys.geometry.core.designer.Component
            Component to add.
<<<<<<< HEAD
        merge : bool, default: False
            Whether to merge the bodies and child components into a single dataset.
            If ``True``, all the ~pyvista.PolyData from each body and component are
            merged into a single dataset as a single ~pyvista.PolyData.
        **kwargs : dict, default: None
            Keyword arguments. For allowable keyword arguments, see the
            :func:`pyvista.Plotter.add_mesh` method.
        """
        dataset = component.tessellate(merge=merge)
        kwargs.setdefault("smooth_shading", True)
        self.add_polydata(dataset, **kwargs)
=======
        merge_component : bool, default: False
            Whether to merge the component into a single dataset. When
            ``True``, all the individual bodies are effectively combined
            into a single dataset without any hierarchy.
        merge_bodies : bool, default: False
            Whether to merge each body into a single dataset. When ``True``,
            all the faces of each individual body are effectively combineed
            into a single dataset without.
        **plotting_options : dict, default: None
            Keyword arguments. For allowable keyword arguments, see the
            :func:`pyvista.Plotter.add_mesh` method.
        """
        # Use the default PyGeometry add_mesh arguments
        self.__set_add_mesh_defaults(plotting_options)
        dataset = component.tessellate(merge_component=merge_component, merge_bodies=merge_bodies)
        self.scene.add_mesh(dataset, **plotting_options)
>>>>>>> c453ba6d

    def add_sketch_polydata(self, polydata_entries: List[pv.PolyData], **plotting_options) -> None:
        """Add sketches to the scene from PyVista polydata.

        Parameters
        ----------
        polydata : pyvista.PolyData
            Polydata to add.
        **plotting_options : dict, default: None
            Keyword arguments. For allowable keyword arguments, see the
            :func:`pyvista.Plotter.add_mesh` method.
        """
        # Use the default PyGeometry add_mesh arguments
        for polydata in polydata_entries:
            self.scene.add_mesh(polydata, **plotting_options)

    def show(
        self,
        show_axes_at_origin: bool = True,
        show_plane: bool = True,
        jupyter_backend: Optional[str] = None,
        **kwargs: Optional[dict]
    ) -> None:
        """Show the rendered scene on the screen.

        Parameters
        ----------
        jupyter_backend : str, default: None
            PyVista Jupyter backend.

        **kwargs : dict, default: None
            Plotting keyword arguments. For allowable keyword arguments, see the
            :func:`pyvista.Plotter.show` method.

        Notes
        -----
        For more information on supported Jupyter backends, see
        `Jupyter Notebook Plotting <https://docs.pyvista.org/user-guide/jupyter/index.html>`_
        in the PyVista documentation.

        """
        # computue the scaling
        bounds = self.scene.renderer.bounds
        x_length, y_length = bounds[1] - bounds[0], bounds[3] - bounds[2]
        sfac = max(x_length, y_length)

        # # Show origin axes without labels
        # if show_axes_at_origin:
        #     axes = create_axes_marker(labels_off=True)
        #     self.scene.add_actor(axes)

        # Create the fundamental XY plane
        if show_plane:
            # self.scene.bounds
            plane = pv.Plane(i_size=sfac * 1.3, j_size=sfac * 1.3)
            plane_actor = self.scene.add_mesh(plane, color="white", show_edges=True, opacity=0.1)
            plane_actor.pickable = False

        # Conditionally set the Jupyter backend as not all users will be within
        # a notebook environment to avoid a pyvista warning
        if self.scene.notebook and jupyter_backend is None:
            jupyter_backend = "panel"

<<<<<<< HEAD
        self.scene.enable_mesh_picking(left_clicking=True, style="surface", color="red")

        self.scene.show(jupyter_backend=jupyter_backend, **kwargs)
=======
        # Enabling anti-aliasing by default on scene
        self.scene.enable_anti_aliasing("ssaa")

        self.scene.show(jupyter_backend=jupyter_backend, **kwargs)

    def __set_add_mesh_defaults(self, plotting_options: Optional[Dict]) -> None:
        # If the following keys do not exist, set the default values
        #
        # This method should only be applied in 3D objects: bodies, components
        plotting_options.setdefault("smooth_shading", True)
        plotting_options.setdefault("color", "#D6F7D1")
>>>>>>> c453ba6d
<|MERGE_RESOLUTION|>--- conflicted
+++ resolved
@@ -180,85 +180,39 @@
 
         self.add_sketch_polydata(sketch.sketch_polydata(), **plotting_options)
 
-<<<<<<< HEAD
-    def add_body(self, body: Body, **kwargs: Optional[dict]) -> None:
-=======
-    def add_body(
-        self, body: Body, merge: Optional[bool] = False, **plotting_options: Optional[dict]
-    ) -> None:
->>>>>>> c453ba6d
+    def add_body(self, body: Body, **plotting_options: Optional[dict]) -> None:
         """Add a body to the scene.
 
         Parameters
         ----------
         body : ansys.geometry.core.designer.Body
             Body to add.
-<<<<<<< HEAD
-        **kwargs : dict, default: None
+        **plotting_options : dict, default: None
             Keyword arguments. For allowable keyword arguments,
             see the :func:`pyvista.Plotter.add_mesh` method.
         """
-        kwargs.setdefault("smooth_shading", True)
-        self.scene.add_mesh(body.tessellate(), **kwargs)
-
-    def add_component(self, component: Component, merge: bool = False, **kwargs) -> None:
-=======
-        merge : bool, default: False
-            Whether to merge the body into a single mesh. If ``True``, the
-            individual faces of the tessellation are merged. This
-            preserves the number of triangles and only merges the topology.
-        **plotting_options : dict, default: None
-            Keyword arguments. For allowable keyword arguments,
-            see the :func:`pyvista.Plotter.add_mesh` method.
-        """
         # Use the default PyGeometry add_mesh arguments
         self.__set_add_mesh_defaults(plotting_options)
-        self.scene.add_mesh(body.tessellate(merge=merge), **plotting_options)
-
-    def add_component(
-        self,
-        component: Component,
-        merge_component: bool = False,
-        merge_bodies: bool = False,
-        **plotting_options
-    ) -> None:
->>>>>>> c453ba6d
+        self.scene.add_mesh(body.tessellate(), **plotting_options)
+
+    def add_component(self, component: Component, merge: bool = False, **plotting_options) -> None:
         """Add a component to the scene.
 
         Parameters
         ----------
         component : ansys.geometry.core.designer.Component
             Component to add.
-<<<<<<< HEAD
         merge : bool, default: False
             Whether to merge the bodies and child components into a single dataset.
             If ``True``, all the ~pyvista.PolyData from each body and component are
             merged into a single dataset as a single ~pyvista.PolyData.
-        **kwargs : dict, default: None
+        **plotting_options : dict, default: None
             Keyword arguments. For allowable keyword arguments, see the
             :func:`pyvista.Plotter.add_mesh` method.
         """
         dataset = component.tessellate(merge=merge)
-        kwargs.setdefault("smooth_shading", True)
-        self.add_polydata(dataset, **kwargs)
-=======
-        merge_component : bool, default: False
-            Whether to merge the component into a single dataset. When
-            ``True``, all the individual bodies are effectively combined
-            into a single dataset without any hierarchy.
-        merge_bodies : bool, default: False
-            Whether to merge each body into a single dataset. When ``True``,
-            all the faces of each individual body are effectively combineed
-            into a single dataset without.
-        **plotting_options : dict, default: None
-            Keyword arguments. For allowable keyword arguments, see the
-            :func:`pyvista.Plotter.add_mesh` method.
-        """
-        # Use the default PyGeometry add_mesh arguments
         self.__set_add_mesh_defaults(plotting_options)
-        dataset = component.tessellate(merge_component=merge_component, merge_bodies=merge_bodies)
-        self.scene.add_mesh(dataset, **plotting_options)
->>>>>>> c453ba6d
+        self.add_polydata(dataset, **plotting_options)
 
     def add_sketch_polydata(self, polydata_entries: List[pv.PolyData], **plotting_options) -> None:
         """Add sketches to the scene from PyVista polydata.
@@ -322,11 +276,8 @@
         if self.scene.notebook and jupyter_backend is None:
             jupyter_backend = "panel"
 
-<<<<<<< HEAD
         self.scene.enable_mesh_picking(left_clicking=True, style="surface", color="red")
 
-        self.scene.show(jupyter_backend=jupyter_backend, **kwargs)
-=======
         # Enabling anti-aliasing by default on scene
         self.scene.enable_anti_aliasing("ssaa")
 
@@ -337,5 +288,4 @@
         #
         # This method should only be applied in 3D objects: bodies, components
         plotting_options.setdefault("smooth_shading", True)
-        plotting_options.setdefault("color", "#D6F7D1")
->>>>>>> c453ba6d
+        plotting_options.setdefault("color", "#D6F7D1")