--- conflicted
+++ resolved
@@ -168,11 +168,8 @@
         self._start = start
         self._end = end
         self._profile = profile
-<<<<<<< HEAD
+        self._parent_component = parent_component
         self._is_alive = True
-=======
-        self._parent_component = parent_component
->>>>>>> ab0a1324
 
     @property
     def id(self) -> str:
