--- conflicted
+++ resolved
@@ -19,15 +19,9 @@
     origin : Union[~numpy.ndarray, RealSequence, Point3D]
         Centered origin of the sphere.
     radius : Real
-<<<<<<< HEAD
         Radius of the sphere.
-    unit : Unit, optional
-        Units for defining the radius and height. The default is ``UNIT_LENGTH``.
-=======
-        Radius of ``Sphere``.
     unit : Unit, default: UNIT_LENGTH
-        Units employed to define the radius and height.
->>>>>>> 5e651dbb
+        Units for defining the radius and height.
     """
 
     @check_input_types
