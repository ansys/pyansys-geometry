# Copyright (C) 2023 - 2025 ANSYS, Inc. and/or its affiliates.
# SPDX-License-Identifier: MIT
#
#
# Permission is hereby granted, free of charge, to any person obtaining a copy
# of this software and associated documentation files (the "Software"), to deal
# in the Software without restriction, including without limitation the rights
# to use, copy, modify, merge, publish, distribute, sublicense, and/or sell
# copies of the Software, and to permit persons to whom the Software is
# furnished to do so, subject to the following conditions:
#
# The above copyright notice and this permission notice shall be included in all
# copies or substantial portions of the Software.
#
# THE SOFTWARE IS PROVIDED "AS IS", WITHOUT WARRANTY OF ANY KIND, EXPRESS OR
# IMPLIED, INCLUDING BUT NOT LIMITED TO THE WARRANTIES OF MERCHANTABILITY,
# FITNESS FOR A PARTICULAR PURPOSE AND NONINFRINGEMENT. IN NO EVENT SHALL THE
# AUTHORS OR COPYRIGHT HOLDERS BE LIABLE FOR ANY CLAIM, DAMAGES OR OTHER
# LIABILITY, WHETHER IN AN ACTION OF CONTRACT, TORT OR OTHERWISE, ARISING FROM,
# OUT OF OR IN CONNECTION WITH THE SOFTWARE OR THE USE OR OTHER DEALINGS IN THE
# SOFTWARE.
"""Provides tools for preparing geometry for use with simulation."""

from dataclasses import dataclass
from typing import TYPE_CHECKING

from beartype import beartype as check_input_types
from pint import Quantity

import ansys.geometry.core as pyansys_geom
from ansys.geometry.core.connection import GrpcClient
from ansys.geometry.core.connection.backend import BackendType
from ansys.geometry.core.errors import GeometryRuntimeError
from ansys.geometry.core.logger import LOG
from ansys.geometry.core.math.frame import Frame
from ansys.geometry.core.misc.auxiliary import (
    get_bodies_from_ids,
    get_design_from_body,
    get_design_from_edge,
    get_design_from_face,
)
from ansys.geometry.core.misc.checks import check_type_all_elements_in_iterable, min_backend_version
from ansys.geometry.core.misc.measurements import Distance
from ansys.geometry.core.shapes.curves.trimmed_curve import TrimmedCurve
from ansys.geometry.core.tools.problem_areas import LogoProblemArea
from ansys.geometry.core.tools.repair_tool_message import RepairToolMessage
from ansys.geometry.core.typing import Real

if TYPE_CHECKING:  # pragma: no cover
    from ansys.geometry.core.designer.body import Body
    from ansys.geometry.core.designer.edge import Edge
    from ansys.geometry.core.designer.face import Face


@dataclass
class EnclosureOptions:
    """Provides options related to enclosure creation.

    Options allow control on how the enclosure is inserted in the design.

    Parameters
    ----------
    create_shared_topology : bool, default: False
        Whether shared topology should be applied after enclosure creation.
    subtract_bodies : bool, default: True
        Whether the specified bodies for enclosure creation should be subtracted from the enclosure.
    frame : Frame, default: None
        Frame used to orient the enclosure.
    cushion_proportion : Real, default: 0.25
        A percentage of the minimum enclosure size.
        Determines the initial distance between the enclosed objects
        and the closest point of the enclosure to the objects.
    """

    create_shared_topology: bool = False
    subtract_bodies: bool = True
    frame: Frame = None
    cushion_proportion: Real = 0.25


class PrepareTools:
    """Prepare tools for PyAnsys Geometry.

    Parameters
    ----------
    grpc_client : GrpcClient
        Active supporting geometry service instance for design modeling.
    _internal_use : bool, optional
        Internal flag to prevent direct instantiation by users.
        This parameter is for internal use only.

    Raises
    ------
    GeometryRuntimeError
        If the class is instantiated directly by users instead of through the modeler.

    Notes
    -----
    This class should not be instantiated directly. Use
    ``modeler.prepare_tools`` instead.
    """

    def __init__(self, grpc_client: GrpcClient, _internal_use: bool = False):
        """Initialize Prepare Tools class."""
        if not _internal_use:
            raise GeometryRuntimeError(
                "PrepareTools should not be instantiated directly. "
                "Use 'modeler.prepare_tools' to access prepare tools."
            )
        self._grpc_client = grpc_client

    @min_backend_version(25, 1, 0)
    def extract_volume_from_faces(
        self, sealing_faces: list["Face"], inside_faces: list["Face"]
    ) -> list["Body"]:
        """Extract a volume from input faces.

        Creates a volume (typically a flow volume) from a list of faces that seal the volume
        and one or more faces that define the wetted surface (inside faces of the solid).

        Parameters
        ----------
        sealing_faces : list[Face]
            List of faces that seal the volume.
        inside_faces : list[Face]
            List of faces that define the interior of the solid.

        Returns
        -------
        list[Body]
            List of created bodies.

        Warnings
        --------
        This method is only available starting on Ansys release 25R1.
        """
        from ansys.geometry.core.designer.face import Face

        if not sealing_faces or not inside_faces:
            self._grpc_client.log.info("No sealing faces or inside faces provided...")
            return []

        # Verify inputs
        check_type_all_elements_in_iterable(sealing_faces, Face)
        check_type_all_elements_in_iterable(inside_faces, Face)

        parent_design = get_design_from_face(sealing_faces[0])

        response = self._grpc_client._services.prepare_tools.extract_volume_from_faces(
            sealing_faces=[face.id for face in sealing_faces],
            inside_faces=[face.id for face in inside_faces],
        )

        if response.get("success"):
            bodies_ids = response.get("created_bodies")
            if len(bodies_ids) > 0:
                parent_design._update_design_inplace()
            return get_bodies_from_ids(parent_design, bodies_ids)
        else:
            self._grpc_client.log.info("Failed to extract volume from faces...")
            return []

    @min_backend_version(25, 1, 0)
    def extract_volume_from_edge_loops(
        self, sealing_edges: list["Edge"], inside_faces: list["Face"] = None
    ) -> list["Body"]:
        """Extract a volume from input edge loops.

        Creates a volume (typically a flow volume) from a list of edge loops that seal the volume.
        and one or more faces that define the wetted surface (inside faces of the solid).

        Parameters
        ----------
        sealing_edges : list[Edge]
            List of faces that seal the volume.
        inside_faces : list[Face], optional
            List of faces that define the interior of the solid (not always necessary).

        Returns
        -------
        list[Body]
            List of created bodies.

        Warnings
        --------
        This method is only available starting on Ansys release 25R1.
        """
        from ansys.geometry.core.designer.edge import Edge
        from ansys.geometry.core.designer.face import Face

        if not sealing_edges:
            self._grpc_client.log.info("No sealing edges provided...")
            return []

        # Assign default values to inside_faces
        inside_faces = [] if inside_faces is None else inside_faces

        # Verify inputs
        check_type_all_elements_in_iterable(sealing_edges, Edge)
        check_type_all_elements_in_iterable(inside_faces, Face)

        parent_design = get_design_from_edge(sealing_edges[0])

        response = self._grpc_client._services.prepare_tools.extract_volume_from_edge_loops(
            sealing_edges=[edge.id for edge in sealing_edges],
            inside_faces=[face.id for face in inside_faces],
        )

        if response.get("success"):
            bodies_ids = response.get("created_bodies")
            if len(bodies_ids) > 0:
                parent_design._update_design_inplace()
            return get_bodies_from_ids(parent_design, bodies_ids)
        else:
            self._grpc_client.log.info("Failed to extract volume from edge loops...")
            return []

    def remove_rounds(self, faces: list["Face"], auto_shrink: bool = False) -> bool:
        """Remove rounds from geometry.

        Tries to remove rounds from geometry. Faces to be removed are input to the method.

        Parameters
        ----------
        round_faces : list[Face]
            List of rounds faces to be removed
        auto_shrink : bool, default: False
            Whether to shrink the geometry after removing rounds. Fills in the gaps
            left by the removed rounds.

        Returns
        -------
        bool
            ``True`` if successful, ``False`` if failed.
        """
        from ansys.geometry.core.designer.face import Face

        if not faces:
            self._grpc_client.log.info("No faces provided...")
            return []

        # Verify inputs
        check_type_all_elements_in_iterable(faces, Face)

        parent_design = get_design_from_face(faces[0])
        response = self._grpc_client._services.prepare_tools.remove_rounds(
            rounds=[face.id for face in faces],
            auto_shrink=auto_shrink,
        )

        if response.get("success"):
            parent_design._update_design_inplace()
        else:
            self._grpc_client.log.info("Failed to remove rounds...")

        return response.get("success")

    @min_backend_version(24, 2, 0)
    def share_topology(
        self,
        bodies: list["Body"],
        tol: Distance | Quantity | Real = 0.0,
        preserve_instances: bool = False,
    ) -> bool:
        """Share topology between the chosen bodies.

        Parameters
        ----------
        bodies : list[Body]
            List of bodies to share topology between.
        tol : Distance | Quantity | Real
            Maximum distance between bodies.
        preserve_instances : bool
            Whether instances are preserved.

        Returns
        -------
        bool
            ``True`` if successful, ``False`` if failed.

        Warnings
        --------
        This method is only available starting on Ansys release 24R2.
        """
        from ansys.geometry.core.designer.body import Body

        if not bodies:
            return False

        # Verify inputs
        check_type_all_elements_in_iterable(bodies, Body)
        tol = tol if isinstance(tol, Distance) else Distance(tol)

        response = self._grpc_client._services.prepare_tools.share_topology(
            bodies=[body.id for body in bodies],
            tolerance=tol,
            preserve_instances=preserve_instances,
        )

        return response.get("success")

    @min_backend_version(25, 2, 0)
    def enhanced_share_topology(
        self,
        bodies: list["Body"],
        tol: Distance | Quantity | Real = 0.0,
        preserve_instances: bool = False,
    ) -> RepairToolMessage:
        """Share topology between the chosen bodies.

        Parameters
        ----------
        bodies : list[Body]
            List of bodies to share topology between.
        tol : Distance | Quantity | Real
            Maximum distance between bodies.
        preserve_instances : bool
            Whether instances are preserved.

        Returns
        -------
        RepairToolMessage
            Message containing number of problem areas found/fixed, created and/or modified bodies.

        Warnings
        --------
        This method is only available starting on Ansys release 25R2.
        """
        from ansys.geometry.core.designer.body import Body

        if not bodies:
            return RepairToolMessage(
                success=False, created_bodies=[], modified_bodies=[], found=0, repaired=0
            )

        # Verify inputs
        check_type_all_elements_in_iterable(bodies, Body)
        tol = tol if isinstance(tol, Distance) else Distance(tol)

        response = self._grpc_client._services.prepare_tools.enhanced_share_topology(
            bodies=[body.id for body in bodies],
            tolerance=tol,
            preserve_instances=preserve_instances,
        )

        message = RepairToolMessage(
            success=response.get("success"),
            created_bodies=response.get("created_bodies_monikers"),
            modified_bodies=response.get("modified_bodies_monikers"),
            found=response.get("found"),
            repaired=response.get("repaired"),
        )
        return message

    @check_input_types
    @min_backend_version(25, 2, 0)
    def find_logos(
        self,
        bodies: list["Body"] = None,
        min_height: Distance | Quantity | Real = None,
        max_height: Distance | Quantity | Real = None,
    ) -> "LogoProblemArea":
        """Detect logos in geometry.

        Detects logos, using a list of bodies if provided.
        The logos are returned as a list of faces.

        Parameters
        ----------
        bodies : list[Body], optional
            List of bodies where logos should be detected
        min_height : Distance | Quantity | Real, optional
            The minimum height when searching for logos
        max_height: Distance | Quantity | Real, optional
            The minimum height when searching for logos

        Returns
        -------
        LogoProblemArea
            Problem area with logo faces.

        Warnings
        --------
        This method is only available starting on Ansys release 25R2.
        """
        from ansys.geometry.core.designer.body import Body

        if BackendType.is_linux_service(
            self._grpc_client.backend_type
        ) and self._grpc_client.backend_version < (26, 1, 0):
            # not yet available on Linux until 26.1.0
            LOG.warning("Logo detection not available on Linux")
            return

        # Verify inputs
        if bodies and len(bodies) > 0:
            check_type_all_elements_in_iterable(bodies, Body)

        bodies = [] if bodies is None else bodies

        # Convert the height inputs to Distance if they are not already
        if min_height is not None:
            min_height = min_height if isinstance(min_height, Distance) else Distance(min_height)
        if max_height is not None:
            max_height = max_height if isinstance(max_height, Distance) else Distance(max_height)

        response = self._grpc_client._services.prepare_tools.find_logos(
            bodies=[body.id for body in bodies],
            min_height=min_height,
            max_height=max_height,
        )

        return LogoProblemArea(
            id=response.get("id"),
            grpc_client=self._grpc_client,
            face_ids=response.get("face_ids"),
        )

    @check_input_types
    @min_backend_version(25, 2, 0)
    def find_and_remove_logos(
        self,
        bodies: list["Body"] = None,
        min_height: Distance | Quantity | Real = None,
        max_height: Distance | Quantity | Real = None,
    ) -> bool:
        """Detect and remove logos in geometry.

        Detects and remove logos, using a list of bodies if provided.

        Parameters
        ----------
        bodies : list[Body], optional
            List of bodies where logos should be detected and removed.
        min_height : Distance | Quantity | Real, optional
            The minimum height when searching for logos
        max_height: Distance | Quantity | Real, optional
            The maximum height when searching for logos

        Returns
        -------
        Boolean value indicating whether the operation was successful.

        Warnings
        --------
        This method is only available starting on Ansys release 25R2.
        """
        from ansys.geometry.core.designer.body import Body

        if BackendType.is_linux_service(
            self._grpc_client.backend_type
        ) and self._grpc_client.backend_version < (26, 1, 0):
            # not yet available on Linux until 26.1.0
            LOG.warning("Logo detection not available on Linux")
            return

        # Verify inputs
        if bodies and len(bodies) > 0:
            check_type_all_elements_in_iterable(bodies, Body)

        bodies = [] if bodies is None else bodies

        # Convert the height inputs to Distance if they are not already
        if min_height is not None:
            min_height = min_height if isinstance(min_height, Distance) else Distance(min_height)
        if max_height is not None:
            max_height = max_height if isinstance(max_height, Distance) else Distance(max_height)

        response = self._grpc_client._services.prepare_tools.find_and_remove_logos(
            bodies=[body.id for body in bodies],
            min_height=min_height,
            max_height=max_height,
        )

        return response.get("success")

    @min_backend_version(26, 1, 0)
    def detect_helixes(
        self,
        bodies: list["Body"],
        min_radius: Distance | Quantity | Real = 0.0,
        max_radius: Distance | Quantity | Real = 100.0,
        fit_radius_error: Distance | Quantity | Real = 0.01,
    ) -> dict["TrimmedCurve", list["Edge"]]:
        """Detect helixes in the given bodies.

        Parameters
        ----------
        bodies : list[Body]
            List of bodies to detect helixes in.
        min_radius : Distance, Quantity, or Real, default: 0.0
            Minimum radius of the helix to be detected.
        max_radius : Distance, Quantity, or Real, default: 1e6
            Maximum radius of the helix to be detected.
        fit_radius_error : Distance, Quantity, or Real, default: 0.01
            Maximum fit radius error of the helix to be detected.

        Returns
        -------
        dict
            Dictionary with key "helixes" containing a list of detected helixes.
            Each helix is represented as a dictionary with keys "trimmed_curve" and "edges".

        Warnings
        --------
        This method is only available starting on Ansys release 26R1.
        """
        from ansys.geometry.core.designer.body import Body
        from ansys.geometry.core.designer.edge import CurveType, Edge

        if not bodies:
            self._grpc_client.log.info("No bodies provided...")
            return {"helixes": []}

        # Verify inputs
        check_type_all_elements_in_iterable(bodies, Body)
        min_radius = min_radius if isinstance(min_radius, Distance) else Distance(min_radius)
        max_radius = max_radius if isinstance(max_radius, Distance) else Distance(max_radius)
        fit_radius_error = (
            fit_radius_error
            if isinstance(fit_radius_error, Distance)
            else Distance(fit_radius_error)
        )

        response = self._grpc_client._services.prepare_tools.detect_helixes(
            bodies=[body.id for body in bodies],
            min_radius=min_radius,
            max_radius=max_radius,
            fit_radius_error=fit_radius_error,
        )

        parent_design = get_design_from_body(bodies[0])

        return {
            "helixes": [
                {
                    "trimmed_curve": TrimmedCurve(
                        helix.get("trimmed_curve").get("geometry"),
                        helix.get("trimmed_curve").get("start"),
                        helix.get("trimmed_curve").get("end"),
                        helix.get("trimmed_curve").get("interval"),
                        helix.get("trimmed_curve").get("length"),
                        grpc_client=self._grpc_client,
                    ),
                    "edges": [
                        Edge(
                            edge.get("id"),
                            CurveType(edge.get("curve_type")),
                            get_bodies_from_ids(parent_design, [edge.get("parent_id")])[0],
                            self._grpc_client,
                            edge.get("is_reversed"),
                        )
                        for edge in helix.get("edges")
                    ],
                }
                for helix in response.get("helixes")
            ]
        }

    @min_backend_version(26, 1, 0)
<<<<<<< HEAD
    def is_body_sweepable(
        self,
        body: "Body",
        get_source_target_faces: bool = False,
    ) -> tuple[bool, list["Face"]]:
        """Check if a body is sweepable.

        Parameters
        ----------
        body : Body
            Body to check.
        get_source_target_faces : bool
            Whether to get source and target faces. By default, ``False``.

        Returns
        -------
        tuple[bool, list[Face]]
            Tuple containing a boolean indicating if the body is sweepable and
            a list of source and target faces if requested.
        """
        from ansys.geometry.core.designer.body import Body
        from ansys.geometry.core.designer.face import Face, SurfaceType

        # Verify inputs
        check_type_all_elements_in_iterable([body], Body)

        response = self._grpc_client._services.prepare_tools.is_body_sweepable(
            body_id=body.id,
            get_source_target_faces=get_source_target_faces,
        )

        faces = []
        if get_source_target_faces:
            faces = [
                Face(
                    face.get("id"),
                    SurfaceType(face.get("surface_type")),
                    self,
                    self._grpc_client,
                )
            for face in response.get("faces")
        ]
            
        return (response.get("result"), faces)
=======
    def create_box_enclosure(
        self,
        bodies: list["Body"],
        x_low: Distance | Quantity | Real,
        x_high: Distance | Quantity | Real,
        y_low: Distance | Quantity | Real,
        y_high: Distance | Quantity | Real,
        z_low: Distance | Quantity | Real,
        z_high: Distance | Quantity | Real,
        enclosure_options: EnclosureOptions,
    ) -> list["Body"]:
        """Create box enclosure around the given bodies.

        Parameters
        ----------
        bodies : list[Body]
            List of bodies to create enclosure around.
        x_low : Distance | Quantity | Real
            The lowest distance from the bodies in the x direction.
        x_high : Distance | Quantity | Real
            The highest distance from the bodies in the x direction.
        y_low : Distance | Quantity | Real
            The lowest distance from the bodies in the y direction.
        y_high : Distance | Quantity | Real
            The highest distance from the bodies in the y direction.
        z_low : Distance | Quantity | Real
           The lowest distance from the bodies in the z direction.
        z_high : Distance | Quantity | Real
            The highest distance from the bodies in the z direction.
        enclosure_options : EnclosureOptions
            Options that define how the enclosure is included in the design.

        Returns
        -------
        list[Body]
            List of created bodies.

        Warnings
        --------
        This method is only available starting on Ansys release 26R1.
        """
        from ansys.geometry.core.designer.body import Body

        if not bodies:
            self._grpc_client.log.info("No bodies provided for enclosure...")
            return []

        # Verify inputs
        check_type_all_elements_in_iterable(bodies, Body)

        x_low = x_low if isinstance(x_low, Distance) else Distance(x_low)
        x_high = x_high if isinstance(x_high, Distance) else Distance(x_high)
        y_low = x_low if isinstance(y_low, Distance) else Distance(y_low)
        y_high = y_high if isinstance(y_high, Distance) else Distance(y_high)
        z_low = z_low if isinstance(z_low, Distance) else Distance(z_low)
        z_high = z_high if isinstance(z_high, Distance) else Distance(z_high)

        parent_design = get_design_from_body(bodies[0])

        response = self._grpc_client._services.prepare_tools.create_box_enclosure(
            bodies=bodies,
            x_low=x_low,
            x_high=x_high,
            y_low=y_low,
            y_high=y_high,
            z_low=z_low,
            z_high=z_high,
            enclosure_options=enclosure_options,
        )

        if response.get("success"):
            bodies_ids = response.get("created_bodies")
            if len(bodies_ids) > 0:
                if not pyansys_geom.USE_TRACKER_TO_UPDATE_DESIGN:
                    parent_design._update_design_inplace()
                else:
                    parent_design._update_from_tracker(response.get("tracker_response"))
            return get_bodies_from_ids(parent_design, bodies_ids)
        else:
            self._grpc_client.log.info("Failed to create enclosure...")
            return []

    @min_backend_version(26, 1, 0)
    def create_cylinder_enclosure(
        self,
        bodies: list["Body"],
        axial_distance_low: Distance | Quantity | Real,
        axial_distance_high: Distance | Quantity | Real,
        radial_distance: Distance | Quantity | Real,
        enclosure_options: EnclosureOptions,
    ) -> list["Body"]:
        """Create cylinder enclosure around the given bodies.

        Parameters
        ----------
        bodies : list[Body]
            List of bodies to create enclosure around.
        axial_distance_low : Distance | Quantity | Real
            The lowest axial distance from the bodies.
        axial_distance_high : Distance | Quantity | Real
            The highest axial distance from the bodies.
        radial_distance : Distance | Quantity | Real
            The radial distance from the bodies.
        enclosure_options : EnclosureOptions
            Options that define how the enclosure is included in the design.

        Returns
        -------
        list[Body]
            List of created bodies.

        Warnings
        --------
        This method is only available starting on Ansys release 26R1.
        """
        from ansys.geometry.core.designer.body import Body

        if not bodies:
            self._grpc_client.log.info("No bodies provided for enclosure...")
            return []

        # Verify inputs
        check_type_all_elements_in_iterable(bodies, Body)

        axial_distance_low = (
            axial_distance_low
            if isinstance(axial_distance_low, Distance)
            else Distance(axial_distance_low)
        )
        axial_distance_high = (
            axial_distance_high
            if isinstance(axial_distance_high, Distance)
            else Distance(axial_distance_high)
        )
        radial_distance = (
            axial_distance_low
            if isinstance(radial_distance, Distance)
            else Distance(radial_distance)
        )

        parent_design = get_design_from_body(bodies[0])

        response = self._grpc_client._services.prepare_tools.create_cylinder_enclosure(
            bodies=bodies,
            axial_distance_low=axial_distance_low,
            axial_distance_high=axial_distance_high,
            radial_distance=radial_distance,
            enclosure_options=enclosure_options,
        )

        if response.get("success"):
            bodies_ids = response.get("created_bodies")
            if len(bodies_ids) > 0:
                if not pyansys_geom.USE_TRACKER_TO_UPDATE_DESIGN:
                    parent_design._update_design_inplace()
                else:
                    parent_design._update_from_tracker(response.get("tracker_response"))
            return get_bodies_from_ids(parent_design, bodies_ids)
        else:
            self._grpc_client.log.info("Failed to create enclosure...")
            return []

    @min_backend_version(26, 1, 0)
    def create_sphere_enclosure(
        self,
        bodies: list["Body"],
        radial_distance: Distance | Quantity | Real,
        enclosure_options: EnclosureOptions,
    ) -> list["Body"]:
        """Create sphere enclosure around the given bodies.

        Parameters
        ----------
        bodies : list[Body]
            List of bodies to create enclosure around.
        radial_distance : Distance | Quantity | Real
            The radial distance from the bodies.
        enclosure_options : EnclosureOptions
            Options that define how the enclosure is included in the design.

        Returns
        -------
        list[Body]
            List of created bodies.

        Warnings
        --------
        This method is only available starting on Ansys release 26R1.
        """
        from ansys.geometry.core.designer.body import Body

        if not bodies:
            self._grpc_client.log.info("No bodies provided for enclosure...")
            return []

        # Verify inputs
        check_type_all_elements_in_iterable(bodies, Body)

        parent_design = get_design_from_body(bodies[0])

        radial_distance = (
            radial_distance if isinstance(radial_distance, Distance) else Distance(radial_distance)
        )

        response = self._grpc_client._services.prepare_tools.create_sphere_enclosure(
            bodies=bodies,
            radial_distance=radial_distance,
            enclosure_options=enclosure_options,
        )

        if response.get("success"):
            bodies_ids = response.get("created_bodies")
            if len(bodies_ids) > 0:
                if not pyansys_geom.USE_TRACKER_TO_UPDATE_DESIGN:
                    parent_design._update_design_inplace()
                else:
                    parent_design._update_from_tracker(response.get("tracker_response"))
            return get_bodies_from_ids(parent_design, bodies_ids)
        else:
            self._grpc_client.log.info("Failed to create enclosure...")
            return []
>>>>>>> a2bdd22e
<|MERGE_RESOLUTION|>--- conflicted
+++ resolved
@@ -558,52 +558,6 @@
         }
 
     @min_backend_version(26, 1, 0)
-<<<<<<< HEAD
-    def is_body_sweepable(
-        self,
-        body: "Body",
-        get_source_target_faces: bool = False,
-    ) -> tuple[bool, list["Face"]]:
-        """Check if a body is sweepable.
-
-        Parameters
-        ----------
-        body : Body
-            Body to check.
-        get_source_target_faces : bool
-            Whether to get source and target faces. By default, ``False``.
-
-        Returns
-        -------
-        tuple[bool, list[Face]]
-            Tuple containing a boolean indicating if the body is sweepable and
-            a list of source and target faces if requested.
-        """
-        from ansys.geometry.core.designer.body import Body
-        from ansys.geometry.core.designer.face import Face, SurfaceType
-
-        # Verify inputs
-        check_type_all_elements_in_iterable([body], Body)
-
-        response = self._grpc_client._services.prepare_tools.is_body_sweepable(
-            body_id=body.id,
-            get_source_target_faces=get_source_target_faces,
-        )
-
-        faces = []
-        if get_source_target_faces:
-            faces = [
-                Face(
-                    face.get("id"),
-                    SurfaceType(face.get("surface_type")),
-                    self,
-                    self._grpc_client,
-                )
-            for face in response.get("faces")
-        ]
-            
-        return (response.get("result"), faces)
-=======
     def create_box_enclosure(
         self,
         bodies: list["Body"],
@@ -825,4 +779,49 @@
         else:
             self._grpc_client.log.info("Failed to create enclosure...")
             return []
->>>>>>> a2bdd22e
+
+	@min_backend_version(26, 1, 0)
+    def is_body_sweepable(
+        self,
+        body: "Body",
+        get_source_target_faces: bool = False,
+    ) -> tuple[bool, list["Face"]]:
+        """Check if a body is sweepable.
+
+        Parameters
+        ----------
+        body : Body
+            Body to check.
+        get_source_target_faces : bool
+            Whether to get source and target faces. By default, ``False``.
+
+        Returns
+        -------
+        tuple[bool, list[Face]]
+            Tuple containing a boolean indicating if the body is sweepable and
+            a list of source and target faces if requested.
+        """
+        from ansys.geometry.core.designer.body import Body
+        from ansys.geometry.core.designer.face import Face, SurfaceType
+
+        # Verify inputs
+        check_type_all_elements_in_iterable([body], Body)
+
+        response = self._grpc_client._services.prepare_tools.is_body_sweepable(
+            body_id=body.id,
+            get_source_target_faces=get_source_target_faces,
+        )
+
+        faces = []
+        if get_source_target_faces:
+            faces = [
+                Face(
+                    face.get("id"),
+                    SurfaceType(face.get("surface_type")),
+                    self,
+                    self._grpc_client,
+                )
+            for face in response.get("faces")
+        ]
+            
+        return (response.get("result"), faces)