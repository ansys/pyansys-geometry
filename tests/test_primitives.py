from numpy import finfo as np_finfo
import pytest

from ansys.geometry.core import UNITS
from ansys.geometry.core.primitives import (
    Cylinder,
    Point2D,
    Point3D,
    UnitVector2D,
    UnitVector3D,
    Vector2D,
    Vector3D,
)

DOUBLE_EPS = np_finfo(float).eps


def test_point3d():
    """Simple test to create a ``Point3D``."""

    # Test the null Point3D
    p_null = Point3D()
    assert len(p_null) == 3
    assert all(x == None for x in p_null)
    p_null.unit = UNITS.cm
    p_null.x = 10
    p_null.y = 20
    p_null.z = 30
    assert p_null.x == 10
    assert p_null.y == 20
    assert p_null.z == 30
    assert p_null[0] == 0.1
    assert p_null[1] == 0.2
    assert p_null[2] == 0.3

    # Create two Point3D objects
    p_1 = Point3D([0, 1, 3])
    p_1_copy = Point3D([0, 1, 3])
    p_2 = Point3D([0, 4, 7])

    # Check that the equals operator works
    assert p_1 == p_1_copy
    assert p_1 != p_2

    # Check its X, Y, Z components
    assert p_1.x == 0
    assert p_1.y == 1
    assert p_1.z == 3

    # Check that the setter works properly in p_1_copy
    p_1_copy.x = 3
    p_1_copy.y = 3
    p_1_copy.z = 3

    # Check that the equals operator works (p_1 and p_1_copy should no longer be equal)
    assert p_1 != p_1_copy
    assert p_1 != p_2


def test_point2d():
    """Simple test to create a ``Point2D``."""

    # Test the null Point2D
    p_null = Point2D()
    assert len(p_null) == 2
    assert all(x == None for x in p_null)
    p_null.unit = UNITS.cm
    p_null.x = 10
    p_null.y = 20
    assert p_null.x == 10
    assert p_null.y == 20
    assert p_null[0] == 0.1
    assert p_null[1] == 0.2

    # Create two Point2D objects
    p_1 = Point2D([0, 1])
    p_1_copy = Point2D([0, 1])
    p_2 = Point2D([0, 4])

    # Check that the equals operator works
    assert p_1 == p_1_copy
    assert p_1 != p_2

    # Check its X, Y, Z components
    assert p_1.x == 0
    assert p_1.y == 1

    # Check that the setter works properly in p_1_copy
    p_1_copy.x = 3
    p_1_copy.y = 3

    # Check that the equals operator works (p_1 and p_1_copy should no longer be equal)
    assert p_1 != p_1_copy
    assert p_1 != p_2


def test_point3d_errors():
    """Testing multiple ``Point3D`` errors."""

    with pytest.raises(ValueError, match="Point3D must have three coordinates."):
        Point3D([1, 4])

    with pytest.raises(
        TypeError, match="The np.ndarray 'input' should contain float or integer values."
    ):
        Point3D(["a", "b", "c"])

    # Create a point
    point = Point3D([1, 4, 4])

    # Test setter error checks
    with pytest.raises(TypeError, match="The parameter 'x' should be a float or an integer value."):
        point.x = "a"

    with pytest.raises(TypeError, match="The parameter 'y' should be a float or an integer value."):
        point.y = "a"

    with pytest.raises(TypeError, match="The parameter 'z' should be a float or an integer value."):
        point.z = "a"

    # Build a Point2D and try to compare against it
    with pytest.raises(TypeError, match="Comparison against"):
        point_2d = Point2D([1, 4])
        assert point == point_2d


def test_point2d_errors():
    """Testing multiple ``Point2D`` errors."""

    with pytest.raises(ValueError, match="Point2D must have two coordinates."):
        Point2D([1, 4, 4])

    with pytest.raises(
        TypeError, match="The np.ndarray 'input' should contain float or integer values."
    ):
        Point2D(["a", "b"])

    # Create a point
    point = Point2D([1, 4])

    # Test setter error checks
    with pytest.raises(TypeError, match="The parameter 'x' should be a float or an integer value."):
        point.x = "a"

    with pytest.raises(TypeError, match="The parameter 'y' should be a float or an integer value."):
        point.y = "a"

    # Build a Point3D and try to compare against it
    with pytest.raises(TypeError, match="Comparison against"):
        point_3d = Point3D([1, 4, 4])
        assert point == point_3d


def test_vector3d():
    """Simple test to create a ``Vector3D``."""

    # Create two Vector3D objects
    v1 = Vector3D([0, 1, 3])
    v1_copy = Vector3D([0, 1, 3])
    v2 = Vector3D([0, 4, 7])

    # Check that the equals operator works
    assert v1 == v1_copy
    assert v1 != v2

    # Check its X, Y, Z components
    assert v1.x == 0
    assert v1.y == 1
    assert v1.z == 3

    # Check that the setter works properly in v1_copy
    v1_copy.x = 3
    v1_copy.y = 3
    v1_copy.z = 3

    # Check that the equals operator works (v1 and v1_copy should no longer be equal)
    assert v1 != v1_copy
    assert v1 != v2

    # Check the norm value of vector v1
    assert abs(round(v1.norm, 3) - 3.162) <= DOUBLE_EPS

    # Check the normalization value of v1
    v1_n = v1.normalize()
    assert abs(round(v1_n.x, 3) - 0.0) <= DOUBLE_EPS
    assert abs(round(v1_n.y, 3) - 0.316) <= DOUBLE_EPS
    assert abs(round(v1_n.z, 3) - 0.949) <= DOUBLE_EPS

    # Check the cross product value of v1 with v2
    v_cross = v1.cross(v2)
    assert v_cross.x == -5
    assert v_cross.y == 0
    assert v_cross.z == 0


def test_vector2d():
    """Simple test to create a ``Vector2D``."""

    # Create two Vector2D objects
    v_1 = Vector2D([2, 1])
    v_1_copy = Vector2D([2, 1])
    v_2 = Vector2D([0, 4])

    # Check that the equals operator works
    assert v_1 == v_1_copy
    assert v_1 != v_2

    # Check its X, Y components
    assert v_1.x == 2
    assert v_1.y == 1

    # Check that the setter works properly in v_1_copy
    v_1_copy.x = 3
    v_1_copy.y = 3

    # Check that the equals operator works (v_1 and v_1_copy should no longer be equal)
    assert v_1 != v_1_copy
    assert v_1 != v_2

    # Check the norm value of vector v1
    assert abs(round(v_1.norm, 3) - 2.236) <= DOUBLE_EPS

    v1_n = v_1.normalize()
    assert abs(round(v1_n.x, 3) - 0.894) <= DOUBLE_EPS
    assert abs(round(v1_n.y, 3) - 0.447) <= DOUBLE_EPS


def test_unit_vector_3d():
    """Simple test to create a ``UnitVector3D``."""

    # Create UnitVector3D objects from Vector3D
    v1 = Vector3D([0, 1, 3])
    v2 = UnitVector3D(v1)
    assert abs(round(v2.x, 3) - 0.0) <= DOUBLE_EPS
    assert abs(round(v2.y, 3) - 0.316) <= DOUBLE_EPS
    assert abs(round(v2.z, 3) - 0.949) <= DOUBLE_EPS

    # Create UnitVector3D objects from np.ndarray
    v3 = UnitVector3D([1, 2, 3])
    assert abs(round(v3.x, 3) - 0.267) <= DOUBLE_EPS
    assert abs(round(v3.y, 3) - 0.535) <= DOUBLE_EPS
    assert abs(round(v3.z, 3) - 0.802) <= DOUBLE_EPS


def test_unit_vector_2d():
    """Simple test to create a ``UnitVector2D``."""

    # Create UnitVector2D objects from Vector2D
    v1 = Vector2D([2, 1])
    v2 = UnitVector2D(v1)
    assert abs(round(v2.x, 3) - 0.894) <= DOUBLE_EPS
    assert abs(round(v2.y, 3) - 0.447) <= DOUBLE_EPS

    # Create UnitVector2D objects from np.ndarray
    v3 = UnitVector2D([2, 1])
    assert abs(round(v3.x, 3) - 0.894) <= DOUBLE_EPS
    assert abs(round(v3.y, 3) - 0.447) <= DOUBLE_EPS


def test_vector3d_errors():
    """Testing multiple ``Vector3D`` errors."""

    with pytest.raises(ValueError, match="Vector3D must have three coordinates."):
        Vector3D([1, 2])

    with pytest.raises(
        TypeError, match="The np.ndarray 'input' should contain float or integer values."
    ):
        Vector3D(["a", "b", "c"])

    # Create a Vector3D
    v1 = Vector3D([1, 2, 3])

    # Test setter error checks
    with pytest.raises(TypeError, match="The parameter 'x' should be a float or an integer value."):
        v1.x = "x"

    with pytest.raises(TypeError, match="The parameter 'y' should be a float or an integer value."):
        v1.y = "y"

    with pytest.raises(TypeError, match="The parameter 'z' should be a float or an integer value."):
        v1.z = "z"

    # Build a Vector2D and try to compare against it
    with pytest.raises(TypeError, match="Comparison against"):
        v2 = Vector2D([1, 2])
        assert v1 == v2

    # Try to normalize a 0-value vector
    with pytest.raises(ValueError, match="The norm of the Vector3D is not valid."):
        v2 = Vector3D([0, 0, 0])
        v2.normalize()


def test_vector2d_errors():
    """Testing multiple ``Vector2D`` errors."""

    with pytest.raises(ValueError, match="Vector2D must have two coordinates."):
        Vector2D([1])

    with pytest.raises(
        TypeError, match="The np.ndarray 'input' should contain float or integer values."
    ):
        Vector2D(["a", "b"])

    # Create a Vector2D
    v1 = Vector2D([1, 2])

    # Test setter error checks
    with pytest.raises(TypeError, match="The parameter 'x' should be a float or an integer value."):
        v1.x = "x"

    with pytest.raises(TypeError, match="The parameter 'y' should be a float or an integer value."):
        v1.y = "y"

    # Build a Vector3D and try to compare against it
    with pytest.raises(TypeError, match="Comparison against"):
        v2 = Vector3D([1, 5, 6])
        assert v1 == v2

    # Try to normalize a 0-value vector
    with pytest.raises(ValueError, match="The norm of the Vector2D is not valid."):
        v2 = Vector2D([0, 0])
        v2.normalize()


<<<<<<< HEAD
def test_cylinder():
    """Simple test to create a ``Cylinder``."""

    # Create two Cylinder objects
    origin = Point3D([42, 99, 13])
    c_1 = Cylinder(origin, Vector3D([12, 31, 99]), Vector3D([25, 39, 82]), 100)
    c_1_duplicate = Cylinder(origin, Vector3D([12, 31, 99]), Vector3D([25, 39, 82]), 100)
    c_2 = Cylinder(Point3D([5, 8, 9]), Vector3D([55, 16, 73]), Vector3D([23, 67, 45]), 88)

    # Check that the equals operator works
    assert c_1 == c_1_duplicate
    assert c_1 != c_2

    # Check component definition
    assert c_1.origin.x == origin.x
    assert c_1.origin.y == origin.y
    assert c_1.origin.z == origin.z
    assert c_1.radius == 100
=======
def test_point3D_units():
    """``Point3D`` units testing."""

    # Create a Point3D with some units
    p_cm_to_mm = Point3D([10, 20, 30], UNITS.cm)

    # Check that the units are correctly in place
    assert p_cm_to_mm.unit == UNITS.cm

    # Request for X, Y, Z and ensure they are in cm
    assert p_cm_to_mm.x == 10
    assert p_cm_to_mm.y == 20
    assert p_cm_to_mm.z == 30

    # Check that the actual values are in base units (i.e. UNIT_LENGTH)
    assert p_cm_to_mm[0] == (p_cm_to_mm.x * p_cm_to_mm.unit).to_base_units().magnitude
    assert p_cm_to_mm[1] == (p_cm_to_mm.y * p_cm_to_mm.unit).to_base_units().magnitude
    assert p_cm_to_mm[2] == (p_cm_to_mm.z * p_cm_to_mm.unit).to_base_units().magnitude

    # Store the numpy array values
    (raw_x, raw_y, raw_z) = p_cm_to_mm[0:3]

    # Set unit to mm now... and check if the values changed
    p_cm_to_mm.unit = UNITS.mm
    assert p_cm_to_mm.x == 100
    assert p_cm_to_mm.y == 200
    assert p_cm_to_mm.z == 300

    # Check that the values are still the same in the array
    assert raw_x == p_cm_to_mm[0]
    assert raw_y == p_cm_to_mm[1]
    assert raw_z == p_cm_to_mm[2]

    # Now change the value of a X being in millimeters
    p_cm_to_mm.x = 20  # Basically 1/5 of original x
    assert not raw_x == p_cm_to_mm[0]
    assert raw_x == p_cm_to_mm[0] * 5

    # Now change the value of a Y being in millimeters
    p_cm_to_mm.y = 10  # Basically 1/20 of original y
    assert not raw_y == p_cm_to_mm[1]
    assert raw_y == p_cm_to_mm[1] * 20

    # Now change the value of a Z being in millimeters
    p_cm_to_mm.z = 30  # Basically 1/10 of original z
    assert not raw_z == p_cm_to_mm[2]
    assert raw_z == p_cm_to_mm[2] * 10


def test_point2D_units():
    """``Point2D`` units testing."""

    # Create a Point2D with some units
    p_cm_to_mm = Point2D([10, 20], UNITS.cm)

    # Check that the units are correctly in place
    assert p_cm_to_mm.unit == UNITS.cm

    # Request for X, Y, Z and ensure they are in cm
    assert p_cm_to_mm.x == 10
    assert p_cm_to_mm.y == 20

    # Check that the actual values are in base units (i.e. UNIT_LENGTH)
    assert p_cm_to_mm[0] == (p_cm_to_mm.x * p_cm_to_mm.unit).to_base_units().magnitude
    assert p_cm_to_mm[1] == (p_cm_to_mm.y * p_cm_to_mm.unit).to_base_units().magnitude

    # Store the numpy array values
    (raw_x, raw_y) = p_cm_to_mm[0:2]

    # Set unit to mm now... and check if the values changed
    p_cm_to_mm.unit = UNITS.mm
    assert p_cm_to_mm.x == 100
    assert p_cm_to_mm.y == 200

    # Check that the values are still the same in the array
    assert raw_x == p_cm_to_mm[0]
    assert raw_y == p_cm_to_mm[1]

    # Now change the value of a X being in millimeters
    p_cm_to_mm.x = 20  # Basically 1/5 of original x
    assert not raw_x == p_cm_to_mm[0]
    assert raw_x == p_cm_to_mm[0] * 5

    # Now change the value of a Y being in millimeters
    p_cm_to_mm.y = 10  # Basically 1/20 of original y
    assert not raw_y == p_cm_to_mm[1]
    assert raw_y == p_cm_to_mm[1] * 20
>>>>>>> e0c84798
<|MERGE_RESOLUTION|>--- conflicted
+++ resolved
@@ -324,7 +324,95 @@
         v2.normalize()
 
 
-<<<<<<< HEAD
+def test_point3D_units():
+    """``Point3D`` units testing."""
+
+    # Create a Point3D with some units
+    p_cm_to_mm = Point3D([10, 20, 30], UNITS.cm)
+
+    # Check that the units are correctly in place
+    assert p_cm_to_mm.unit == UNITS.cm
+
+    # Request for X, Y, Z and ensure they are in cm
+    assert p_cm_to_mm.x == 10
+    assert p_cm_to_mm.y == 20
+    assert p_cm_to_mm.z == 30
+
+    # Check that the actual values are in base units (i.e. UNIT_LENGTH)
+    assert p_cm_to_mm[0] == (p_cm_to_mm.x * p_cm_to_mm.unit).to_base_units().magnitude
+    assert p_cm_to_mm[1] == (p_cm_to_mm.y * p_cm_to_mm.unit).to_base_units().magnitude
+    assert p_cm_to_mm[2] == (p_cm_to_mm.z * p_cm_to_mm.unit).to_base_units().magnitude
+
+    # Store the numpy array values
+    (raw_x, raw_y, raw_z) = p_cm_to_mm[0:3]
+
+    # Set unit to mm now... and check if the values changed
+    p_cm_to_mm.unit = UNITS.mm
+    assert p_cm_to_mm.x == 100
+    assert p_cm_to_mm.y == 200
+    assert p_cm_to_mm.z == 300
+
+    # Check that the values are still the same in the array
+    assert raw_x == p_cm_to_mm[0]
+    assert raw_y == p_cm_to_mm[1]
+    assert raw_z == p_cm_to_mm[2]
+
+    # Now change the value of a X being in millimeters
+    p_cm_to_mm.x = 20  # Basically 1/5 of original x
+    assert not raw_x == p_cm_to_mm[0]
+    assert raw_x == p_cm_to_mm[0] * 5
+
+    # Now change the value of a Y being in millimeters
+    p_cm_to_mm.y = 10  # Basically 1/20 of original y
+    assert not raw_y == p_cm_to_mm[1]
+    assert raw_y == p_cm_to_mm[1] * 20
+
+    # Now change the value of a Z being in millimeters
+    p_cm_to_mm.z = 30  # Basically 1/10 of original z
+    assert not raw_z == p_cm_to_mm[2]
+    assert raw_z == p_cm_to_mm[2] * 10
+
+
+def test_point2D_units():
+    """``Point2D`` units testing."""
+
+    # Create a Point2D with some units
+    p_cm_to_mm = Point2D([10, 20], UNITS.cm)
+
+    # Check that the units are correctly in place
+    assert p_cm_to_mm.unit == UNITS.cm
+
+    # Request for X, Y, Z and ensure they are in cm
+    assert p_cm_to_mm.x == 10
+    assert p_cm_to_mm.y == 20
+
+    # Check that the actual values are in base units (i.e. UNIT_LENGTH)
+    assert p_cm_to_mm[0] == (p_cm_to_mm.x * p_cm_to_mm.unit).to_base_units().magnitude
+    assert p_cm_to_mm[1] == (p_cm_to_mm.y * p_cm_to_mm.unit).to_base_units().magnitude
+
+    # Store the numpy array values
+    (raw_x, raw_y) = p_cm_to_mm[0:2]
+
+    # Set unit to mm now... and check if the values changed
+    p_cm_to_mm.unit = UNITS.mm
+    assert p_cm_to_mm.x == 100
+    assert p_cm_to_mm.y == 200
+
+    # Check that the values are still the same in the array
+    assert raw_x == p_cm_to_mm[0]
+    assert raw_y == p_cm_to_mm[1]
+
+    # Now change the value of a X being in millimeters
+    p_cm_to_mm.x = 20  # Basically 1/5 of original x
+    assert not raw_x == p_cm_to_mm[0]
+    assert raw_x == p_cm_to_mm[0] * 5
+
+    # Now change the value of a Y being in millimeters
+    p_cm_to_mm.y = 10  # Basically 1/20 of original y
+    assert not raw_y == p_cm_to_mm[1]
+    assert raw_y == p_cm_to_mm[1] * 20
+
+
 def test_cylinder():
     """Simple test to create a ``Cylinder``."""
 
@@ -342,93 +430,4 @@
     assert c_1.origin.x == origin.x
     assert c_1.origin.y == origin.y
     assert c_1.origin.z == origin.z
-    assert c_1.radius == 100
-=======
-def test_point3D_units():
-    """``Point3D`` units testing."""
-
-    # Create a Point3D with some units
-    p_cm_to_mm = Point3D([10, 20, 30], UNITS.cm)
-
-    # Check that the units are correctly in place
-    assert p_cm_to_mm.unit == UNITS.cm
-
-    # Request for X, Y, Z and ensure they are in cm
-    assert p_cm_to_mm.x == 10
-    assert p_cm_to_mm.y == 20
-    assert p_cm_to_mm.z == 30
-
-    # Check that the actual values are in base units (i.e. UNIT_LENGTH)
-    assert p_cm_to_mm[0] == (p_cm_to_mm.x * p_cm_to_mm.unit).to_base_units().magnitude
-    assert p_cm_to_mm[1] == (p_cm_to_mm.y * p_cm_to_mm.unit).to_base_units().magnitude
-    assert p_cm_to_mm[2] == (p_cm_to_mm.z * p_cm_to_mm.unit).to_base_units().magnitude
-
-    # Store the numpy array values
-    (raw_x, raw_y, raw_z) = p_cm_to_mm[0:3]
-
-    # Set unit to mm now... and check if the values changed
-    p_cm_to_mm.unit = UNITS.mm
-    assert p_cm_to_mm.x == 100
-    assert p_cm_to_mm.y == 200
-    assert p_cm_to_mm.z == 300
-
-    # Check that the values are still the same in the array
-    assert raw_x == p_cm_to_mm[0]
-    assert raw_y == p_cm_to_mm[1]
-    assert raw_z == p_cm_to_mm[2]
-
-    # Now change the value of a X being in millimeters
-    p_cm_to_mm.x = 20  # Basically 1/5 of original x
-    assert not raw_x == p_cm_to_mm[0]
-    assert raw_x == p_cm_to_mm[0] * 5
-
-    # Now change the value of a Y being in millimeters
-    p_cm_to_mm.y = 10  # Basically 1/20 of original y
-    assert not raw_y == p_cm_to_mm[1]
-    assert raw_y == p_cm_to_mm[1] * 20
-
-    # Now change the value of a Z being in millimeters
-    p_cm_to_mm.z = 30  # Basically 1/10 of original z
-    assert not raw_z == p_cm_to_mm[2]
-    assert raw_z == p_cm_to_mm[2] * 10
-
-
-def test_point2D_units():
-    """``Point2D`` units testing."""
-
-    # Create a Point2D with some units
-    p_cm_to_mm = Point2D([10, 20], UNITS.cm)
-
-    # Check that the units are correctly in place
-    assert p_cm_to_mm.unit == UNITS.cm
-
-    # Request for X, Y, Z and ensure they are in cm
-    assert p_cm_to_mm.x == 10
-    assert p_cm_to_mm.y == 20
-
-    # Check that the actual values are in base units (i.e. UNIT_LENGTH)
-    assert p_cm_to_mm[0] == (p_cm_to_mm.x * p_cm_to_mm.unit).to_base_units().magnitude
-    assert p_cm_to_mm[1] == (p_cm_to_mm.y * p_cm_to_mm.unit).to_base_units().magnitude
-
-    # Store the numpy array values
-    (raw_x, raw_y) = p_cm_to_mm[0:2]
-
-    # Set unit to mm now... and check if the values changed
-    p_cm_to_mm.unit = UNITS.mm
-    assert p_cm_to_mm.x == 100
-    assert p_cm_to_mm.y == 200
-
-    # Check that the values are still the same in the array
-    assert raw_x == p_cm_to_mm[0]
-    assert raw_y == p_cm_to_mm[1]
-
-    # Now change the value of a X being in millimeters
-    p_cm_to_mm.x = 20  # Basically 1/5 of original x
-    assert not raw_x == p_cm_to_mm[0]
-    assert raw_x == p_cm_to_mm[0] * 5
-
-    # Now change the value of a Y being in millimeters
-    p_cm_to_mm.y = 10  # Basically 1/20 of original y
-    assert not raw_y == p_cm_to_mm[1]
-    assert raw_y == p_cm_to_mm[1] * 20
->>>>>>> e0c84798
+    assert c_1.radius == 100