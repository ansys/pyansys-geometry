# Copyright (C) 2023 - 2025 ANSYS, Inc. and/or its affiliates.
# SPDX-License-Identifier: MIT
#
#
# Permission is hereby granted, free of charge, to any person obtaining a copy
# of this software and associated documentation files (the "Software"), to deal
# in the Software without restriction, including without limitation the rights
# to use, copy, modify, merge, publish, distribute, sublicense, and/or sell
# copies of the Software, and to permit persons to whom the Software is
# furnished to do so, subject to the following conditions:
#
# The above copyright notice and this permission notice shall be included in all
# copies or substantial portions of the Software.
#
# THE SOFTWARE IS PROVIDED "AS IS", WITHOUT WARRANTY OF ANY KIND, EXPRESS OR
# IMPLIED, INCLUDING BUT NOT LIMITED TO THE WARRANTIES OF MERCHANTABILITY,
# FITNESS FOR A PARTICULAR PURPOSE AND NONINFRINGEMENT. IN NO EVENT SHALL THE
# AUTHORS OR COPYRIGHT HOLDERS BE LIABLE FOR ANY CLAIM, DAMAGES OR OTHER
# LIABILITY, WHETHER IN AN ACTION OF CONTRACT, TORT OR OTHERWISE, ARISING FROM,
# OUT OF OR IN CONNECTION WITH THE SOFTWARE OR THE USE OR OTHER DEALINGS IN THE
# SOFTWARE.
"""Module containing the prepare tools service implementation (abstraction layer)."""

from abc import ABC, abstractmethod

import grpc


class GRPCPrepareToolsService(ABC):  # pragma: no cover
    """Prepare tools service for gRPC communication with the Geometry server.

    Parameters
    ----------
    channel : grpc.Channel
        The gRPC channel to the server.
    """

    def __init__(self, channel: grpc.Channel):
        """Initialize the GRPCPrepareToolsService class."""
        pass

    @abstractmethod
    def extract_volume_from_faces(self, **kwargs) -> dict:
        """Extract a volume from input faces."""
        pass

    @abstractmethod
    def extract_volume_from_edge_loops(self, **kwargs) -> dict:
        """Extract a volume from input edge loop."""
        pass

    @abstractmethod
    def remove_rounds(self, **kwargs) -> dict:
        """Remove rounds from geometry."""
        pass

    @abstractmethod
    def share_topology(self, **kwargs) -> dict:
        """Share topology between the given bodies."""
        pass

    @abstractmethod
    def enhanced_share_topology(self, **kwargs) -> dict:
        """Share topology between the given bodies."""
        pass

    @abstractmethod
    def find_logos(self, **kwargs) -> dict:
        """Detect logos in geometry."""
        pass

    @abstractmethod
    def find_and_remove_logos(self, **kwargs) -> dict:
        """Detect and remove logos in geometry."""
        pass

    @abstractmethod
    def remove_logo(self, **kwargs) -> dict:
        """Remove logos in geometry."""
        pass

    @abstractmethod
    def detect_helixes(self, **kwargs) -> dict:
        """Detect helixes in geometry."""
        pass

    @abstractmethod
<<<<<<< HEAD
    def is_body_sweepable(self, **kwargs) -> dict:
        """Check if body is sweepable."""
=======
    def create_box_enclosure(self, **kwargs) -> dict:
        """Create a box enclosure around bodies."""
        pass

    @abstractmethod
    def create_cylinder_enclosure(self, **kwargs) -> dict:
        """Create a cylinder enclosure around bodies."""
        pass

    @abstractmethod
    def create_sphere_enclosure(self, **kwargs) -> dict:
        """Create a sphere enclosure around bodies."""
>>>>>>> a2bdd22e
        pass<|MERGE_RESOLUTION|>--- conflicted
+++ resolved
@@ -85,10 +85,6 @@
         pass
 
     @abstractmethod
-<<<<<<< HEAD
-    def is_body_sweepable(self, **kwargs) -> dict:
-        """Check if body is sweepable."""
-=======
     def create_box_enclosure(self, **kwargs) -> dict:
         """Create a box enclosure around bodies."""
         pass
@@ -101,5 +97,9 @@
     @abstractmethod
     def create_sphere_enclosure(self, **kwargs) -> dict:
         """Create a sphere enclosure around bodies."""
->>>>>>> a2bdd22e
+        pass
+        
+    @abstractmethod
+    def is_body_sweepable(self, **kwargs) -> dict:
+        """Check if body is sweepable."""
         pass