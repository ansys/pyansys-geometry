--- conflicted
+++ resolved
@@ -62,11 +62,7 @@
     "pytest-cov==4.1.0",
     "pytest-pyvista==0.1.9",
     "pytest-xvfb==3.0.0",
-<<<<<<< HEAD
     "pyvista[jupyter]==0.43.2",
-=======
-    "pyvista[trame]==0.43.2",
->>>>>>> 6812f5e9
     "requests==2.31.0",
     "scipy==1.11.4",
     "six==1.16.0",
