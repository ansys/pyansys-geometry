--- conflicted
+++ resolved
@@ -299,21 +299,9 @@
     @protect_grpc
     def create_box_enclosure(self, **kwargs) -> dict:  # noqa: D102
         from ansys.api.geometry.v0.preparetools_pb2 import CreateEnclosureBoxRequest
-<<<<<<< HEAD
         from ansys.api.geometry.v0.models_pb2 import Body as GRPCBody
         grpc_enclosure_options = from_enclosure_options_to_grpc_enclosure_options(kwargs["enclosure_options"])
         
-=======
-
-        enclosure_options = kwargs["enclosure_options"]
-        frame = enclosure_options.frame
-        grpc_enclosure_options = GRPCEnclosureOptions(
-            create_shared_topology=enclosure_options.create_shared_topology,
-            subtract_bodies=enclosure_options.subtract_bodies,
-            frame=from_frame_to_grpc_frame(frame) if frame is not None else None,
-            cushion_proportion=enclosure_options.cushion_proportion,
-        )
->>>>>>> aae9c92e
         # Create the request - assumes all inputs are valid and of the proper type
         request = CreateEnclosureBoxRequest(
             bodies=[GRPCBody(id=body.id) for body in kwargs["bodies"]],
@@ -342,21 +330,9 @@
     @protect_grpc
     def create_cylinder_enclosure(self, **kwargs) -> dict:  # noqa: D102
         from ansys.api.geometry.v0.preparetools_pb2 import CreateEnclosureCylinderRequest
-<<<<<<< HEAD
         from ansys.api.geometry.v0.models_pb2 import Body as GRPCBody
         grpc_enclosure_options = from_enclosure_options_to_grpc_enclosure_options(kwargs["enclosure_options"])
         
-=======
-
-        enclosure_options = kwargs["enclosure_options"]
-        frame = enclosure_options.frame
-        grpc_enclosure_options = GRPCEnclosureOptions(
-            create_shared_topology=enclosure_options.create_shared_topology,
-            subtract_bodies=enclosure_options.subtract_bodies,
-            frame=from_frame_to_grpc_frame(frame) if frame is not None else None,
-            cushion_proportion=enclosure_options.cushion_proportion,
-        )
->>>>>>> aae9c92e
         # Create the request - assumes all inputs are valid and of the proper type
         request = CreateEnclosureCylinderRequest(
             bodies=[GRPCBody(id=body.id) for body in kwargs["bodies"]],
@@ -382,24 +358,10 @@
     @protect_grpc
     def create_sphere_enclosure(self, **kwargs) -> dict:  # noqa: D102
         from ansys.api.geometry.v0.preparetools_pb2 import CreateEnclosureSphereRequest
-<<<<<<< HEAD
         from ansys.api.geometry.v0.models_pb2 import Body as GRPCBody
-
         grpc_enclosure_options = from_enclosure_options_to_grpc_enclosure_options(kwargs["enclosure_options"])
     
-=======
-
-        enclosure_options = kwargs["enclosure_options"]
-        frame = enclosure_options.frame
-        grpc_enclosure_options = GRPCEnclosureOptions(
-            create_shared_topology=enclosure_options.create_shared_topology,
-            subtract_bodies=enclosure_options.subtract_bodies,
-            frame=from_frame_to_grpc_frame(frame) if frame is not None else None,
-            cushion_proportion=enclosure_options.cushion_proportion,
-        )
->>>>>>> aae9c92e
-        # Create the request - assumes all inputs are valid and of the proper type
-
+        # Create the request - assumes all inputs are valid and of the proper type
         request = CreateEnclosureSphereRequest(
             bodies=[GRPCBody(id=body.id) for body in kwargs["bodies"]],
             radial_distance=from_measurement_to_server_length(kwargs["radial_distance"]),
