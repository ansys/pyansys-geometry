# Copyright (C) 2023 - 2024 ANSYS, Inc. and/or its affiliates.
# SPDX-License-Identifier: MIT
#
#
# Permission is hereby granted, free of charge, to any person obtaining a copy
# of this software and associated documentation files (the "Software"), to deal
# in the Software without restriction, including without limitation the rights
# to use, copy, modify, merge, publish, distribute, sublicense, and/or sell
# copies of the Software, and to permit persons to whom the Software is
# furnished to do so, subject to the following conditions:
#
# The above copyright notice and this permission notice shall be included in all
# copies or substantial portions of the Software.
#
# THE SOFTWARE IS PROVIDED "AS IS", WITHOUT WARRANTY OF ANY KIND, EXPRESS OR
# IMPLIED, INCLUDING BUT NOT LIMITED TO THE WARRANTIES OF MERCHANTABILITY,
# FITNESS FOR A PARTICULAR PURPOSE AND NONINFRINGEMENT. IN NO EVENT SHALL THE
# AUTHORS OR COPYRIGHT HOLDERS BE LIABLE FOR ANY CLAIM, DAMAGES OR OTHER
# LIABILITY, WHETHER IN AN ACTION OF CONTRACT, TORT OR OTHERWISE, ARISING FROM,
# OUT OF OR IN CONNECTION WITH THE SOFTWARE OR THE USE OR OTHER DEALINGS IN THE
# SOFTWARE.
"""Provides for managing a body."""

from abc import ABC, abstractmethod
from enum import Enum, unique
from functools import wraps
from typing import TYPE_CHECKING, Iterable, Union

from ansys.api.dbu.v0.dbumodels_pb2 import EntityIdentifier
from ansys.api.geometry.v0.bodies_pb2 import (
    BooleanRequest,
    CopyRequest,
    GetCollisionRequest,
    MapRequest,
    MirrorRequest,
    RotateRequest,
    ScaleRequest,
    SetAssignedMaterialRequest,
    SetColorRequest,
    SetFillStyleRequest,
    SetNameRequest,
    TranslateRequest,
)
from ansys.api.geometry.v0.bodies_pb2_grpc import BodiesStub
from ansys.api.geometry.v0.commands_pb2 import (
    AssignMidSurfaceOffsetTypeRequest,
    AssignMidSurfaceThicknessRequest,
    ImprintCurvesRequest,
    ProjectCurvesRequest,
)
from ansys.api.geometry.v0.commands_pb2_grpc import CommandsStub
from beartype import beartype as check_input_types
from pint import Quantity

from ansys.geometry.core.connection.client import GrpcClient
from ansys.geometry.core.connection.conversions import (
    frame_to_grpc_frame,
    plane_to_grpc_plane,
    point3d_to_grpc_point,
    sketch_shapes_to_grpc_geometries,
    tess_to_pd,
    unit_vector_to_grpc_direction,
)
from ansys.geometry.core.designer.edge import CurveType, Edge
from ansys.geometry.core.designer.face import Face, SurfaceType
from ansys.geometry.core.errors import protect_grpc
from ansys.geometry.core.materials.material import Material
from ansys.geometry.core.math.constants import IDENTITY_MATRIX44
from ansys.geometry.core.math.frame import Frame
from ansys.geometry.core.math.matrix import Matrix44
from ansys.geometry.core.math.plane import Plane
from ansys.geometry.core.math.point import Point3D
from ansys.geometry.core.math.vector import UnitVector3D
from ansys.geometry.core.misc.checks import (
    check_type,
    ensure_design_is_active,
    min_backend_version,
)
from ansys.geometry.core.misc.measurements import DEFAULT_UNITS, Angle, Distance
from ansys.geometry.core.sketch.sketch import Sketch
from ansys.geometry.core.typing import Real

if TYPE_CHECKING:  # pragma: no cover
    from pyvista import MultiBlock, PolyData

    from ansys.geometry.core.designer.component import Component


@unique
class MidSurfaceOffsetType(Enum):
    """Provides values for mid-surface offsets supported."""

    MIDDLE = 0
    TOP = 1
    BOTTOM = 2
    VARIABLE = 3
    CUSTOM = 4


@unique
class CollisionType(Enum):
    """Provides values for collision types between bodies."""

    NONE = 0
    TOUCH = 1
    INTERSECT = 2
    CONTAINED = 3
    CONTAINEDTOUCH = 4


@unique
class FillStyle(Enum):
    """Provides values for fill styles supported."""

    DEFAULT = 0
    OPAQUE = 1
    TRANSPARENT = 2


class IBody(ABC):
    """Defines the common methods for a body, providing the abstract body interface.

    Both the ``MasterBody`` class and ``Body`` class both inherit from the ``IBody``
    class. All child classes must implement all abstract methods.
    """

    @abstractmethod
    def id(self) -> str:
        """Get the ID of the body as a string."""
        return

    @abstractmethod
    def name(self) -> str:
        """Get the name of the body."""
        return

    @abstractmethod
    def set_name(self, str) -> None:
        """Set the name of the body."""
        return

    @abstractmethod
    def fill_style(self) -> FillStyle:
        """Get the fill style of the body."""
        return

    @abstractmethod
    def color(self) -> str:
        """Get the color of the body."""
        return

    @abstractmethod
    def set_fill_style(self, fill_style: FillStyle) -> None:
        """Set the fill style of the body."""
        return

    @abstractmethod
<<<<<<< HEAD
    def set_color(self, color: str) -> None:
        """Set the color of the body."""
        return

    @abstractmethod
    def faces(self) -> List[Face]:
=======
    def faces(self) -> list[Face]:
>>>>>>> 3c5dc913
        """Get a list of all faces within the body.

        Returns
        -------
        list[Face]
        """
        return

    @abstractmethod
    def edges(self) -> list[Edge]:
        """Get a list of all edges within the body.

        Returns
        -------
        list[Edge]
        """
        return

    @abstractmethod
    def is_alive(self) -> bool:
        """Check if the body is still alive and has not been deleted."""
        return

    @abstractmethod
    def is_surface(self) -> bool:
        """Check if the body is a planar body."""
        return

    @abstractmethod
    def surface_thickness(self) -> Quantity | None:
        """Get the surface thickness of a surface body.

        Notes
        -----
        This method is only for surface-type bodies that have been assigned a surface thickness.
        """
        return

    @abstractmethod
    def surface_offset(self) -> Union["MidSurfaceOffsetType", None]:
        """Get the surface offset type of a surface body.

        Notes
        -----
        This method is only for surface-type bodies that have been assigned a surface offset.
        """
        return

    @abstractmethod
    def volume(self) -> Quantity:
        """Calculate the volume of the body.

        Notes
        -----
        When dealing with a planar surface, a value of ``0`` is returned as a volume.
        """
        return

    @abstractmethod
    def assign_material(self, material: Material) -> None:
        """Assign a material against the active design.

        Parameters
        ----------
        material : Material
            Source material data.
        """
        return

    @abstractmethod
    def add_midsurface_thickness(self, thickness: Quantity) -> None:
        """Add a mid-surface thickness to a surface body.

        Parameters
        ----------
        thickness : ~pint.Quantity
            Thickness to assign.

        Notes
        -----
        Only surface bodies are eligible for mid-surface thickness assignment.
        """
        return

    @abstractmethod
    def add_midsurface_offset(self, offset: "MidSurfaceOffsetType") -> None:
        """Add a mid-surface offset to a surface body.

        Parameters
        ----------
        offset_type : MidSurfaceOffsetType
            Surface offset to assign.

        Notes
        -----
        Only surface bodies are eligible for mid-surface offset assignment.
        """
        return

    @abstractmethod
    def imprint_curves(self, faces: list[Face], sketch: Sketch) -> tuple[list[Edge], list[Face]]:
        """Imprint all specified geometries onto specified faces of the body.

        Parameters
        ----------
        faces: list[Face]
            list of faces to imprint the curves of the sketch onto.
        sketch: Sketch
            All curves to imprint on the faces.

        Returns
        -------
        tuple[list[Edge], list[Face]]
            All impacted edges and faces from the imprint operation.
        """
        return

    @abstractmethod
    def project_curves(
        self,
        direction: UnitVector3D,
        sketch: Sketch,
        closest_face: bool,
        only_one_curve: bool = False,
    ) -> list[Face]:
        """Project all specified geometries onto the body.

        Parameters
        ----------
        direction: UnitVector3D
            Direction of the projection.
        sketch: Sketch
            All curves to project on the body.
        closest_face: bool
            Whether to target the closest face with the projection.
        only_one_curve: bool, default: False
            Whether to project only one curve of the entire sketch. When
            ``True``, only one curve is projected.

        Notes
        -----
        The ``only_one_curve`` parameter allows you to optimize the server call because
        projecting curves is an expensive operation. This reduces the workload on the
        server side.

        Returns
        -------
        list[Face]
            All faces from the project curves operation.
        """
        return

    @abstractmethod
    def imprint_projected_curves(
        self,
        direction: UnitVector3D,
        sketch: Sketch,
        closest_face: bool,
        only_one_curve: bool = False,
    ) -> list[Face]:  # noqa: D102
        """Project and imprint specified geometries onto the body.

        This method combines the ``project_curves()`` and ``imprint_curves()`` method into
        one method. It has higher performance than calling them back-to-back when dealing
        with many curves. Because it is a specialized function, this method only returns
        the faces (and not the edges) from the imprint operation.

        Parameters
        ----------
        direction: UnitVector3D
            Direction of the projection.
        sketch: Sketch
            All curves to project on the body.
        closest_face: bool
            Whether to target the closest face with the projection.
        only_one_curve: bool, default: False
            Whether to project only one curve of the entire sketch. When
            ``True``, only one curve is projected.

        Notes
        -----
        The ``only_one_curve`` parameter allows you to optimize the server call because
        projecting curves is an expensive operation. This reduces the workload on the
        server side.

        Returns
        -------
        list[Face]
            All imprinted faces from the operation.
        """
        return

    @abstractmethod
    def translate(self, direction: UnitVector3D, distance: Quantity | Distance | Real) -> None:
        """Translate the body in a specified direction and distance.

        Parameters
        ----------
        direction: UnitVector3D
            Direction of the translation.
        distance: ~pint.Quantity | Distance | Real
            Distance (magnitude) of the translation.

        Returns
        -------
        None
        """
        return

    @abstractmethod
    def rotate(
        self,
        axis_origin: Point3D,
        axis_direction: UnitVector3D,
        angle: Quantity | Angle | Real,
    ) -> None:
        """Rotate the geometry body around the specified axis by a given angle.

        Parameters
        ----------
        axis_origin: Point3D
            Origin of the rotational axis.
        axis_direction: UnitVector3D
            The axis of rotation.
        angle: ~pint.Quantity | Angle | Real
            Angle (magnitude) of the rotation.

        Returns
        -------
        None
        """
        return

    @abstractmethod
    def scale(self, value: Real) -> None:
        """Scale the geometry body by the given value.

        Notes
        -----
        The calling object is directly modified when this method is called.
        Thus, it is important to make copies if needed.

        Parameters
        ----------
        value: Real
            Value to scale the body by.
        """
        return

    @abstractmethod
    def map(self, frame: Frame) -> None:
        """Map the geometry body to the new specified frame.

        Notes
        -----
        The calling object is directly modified when this method is called.
        Thus, it is important to make copies if needed.

        Parameters
        ----------
        frame: Frame
            Structure defining the orientation of the body.
        """
        return

    @abstractmethod
    def mirror(self, plane: Plane) -> None:
        """Mirror the geometry body across the specified plane.

        Notes
        -----
        The calling object is directly modified when this method is called.
        Thus, it is important to make copies if needed.

        Parameters
        ----------
        plane: Plane
            Represents the mirror.
        """
        return

    @abstractmethod
    def get_collision(self, body: "Body") -> CollisionType:
        """Get the collision state between bodies.

        Parameters
        ----------
        body: Body
            Object that the collision state is checked with.

        Returns
        -------
        CollisionType
            Enum that defines the collision state between bodies.
        """
        return

    @abstractmethod
    def copy(self, parent: "Component", name: str = None) -> "Body":
        """Create a copy of the body under the specified parent.

        Parameters
        ----------
        parent: Component
            Parent component to place the new body under within the design assembly.
        name: str
            Name to give the new body.

        Returns
        -------
        Body
            Copy of the body.
        """
        return

    @abstractmethod
    def tessellate(self, merge: bool = False) -> Union["PolyData", "MultiBlock"]:
        """Tessellate the body and return the geometry as triangles.

        Parameters
        ----------
        merge : bool, default: False
            Whether to merge the body into a single mesh. When ``False`` (default), the
            number of triangles are preserved and only the topology is merged.
            When ``True``, the individual faces of the tessellation are merged.

        Returns
        -------
        ~pyvista.PolyData, ~pyvista.MultiBlock
            Merged :class:`pyvista.PolyData` if ``merge=True`` or a composite dataset.

        Examples
        --------
        Extrude a box centered at the origin to create a rectangular body and
        tessellate it:

        >>> from ansys.geometry.core.misc.units import UNITS as u
        >>> from ansys.geometry.core.sketch import Sketch
        >>> from ansys.geometry.core.math import Plane, Point2D, Point3D, UnitVector3D
        >>> from ansys.geometry.core import Modeler
        >>> modeler = Modeler()
        >>> origin = Point3D([0, 0, 0])
        >>> plane = Plane(origin, direction_x=[1, 0, 0], direction_y=[0, 0, 1])
        >>> sketch = Sketch(plane)
        >>> box = sketch.box(Point2D([2, 0]), 4, 4)
        >>> design = modeler.create_design("my-design")
        >>> my_comp = design.add_component("my-comp")
        >>> body = my_comp.extrude_sketch("my-sketch", sketch, 1 * u.m)
        >>> blocks = body.tessellate()
        >>> blocks
        >>> MultiBlock(0x7F94EC757460)
             N Blocks:	6
             X Bounds:	0.000, 4.000
             Y Bounds:	-1.000, 0.000
             Z Bounds:	-0.500, 4.500

        Merge the body:

        >>> mesh = body.tessellate(merge=True)
        >>> mesh
        PolyData (0x7f94ec75f3a0)
          N Cells:	12
          N Points:	24
          X Bounds:	0.000e+00, 4.000e+00
          Y Bounds:	-1.000e+00, 0.000e+00
          Z Bounds:	-5.000e-01, 4.500e+00
          N Arrays:	0
        """
        return

    @abstractmethod
    def plot(
        self,
        merge: bool = False,
        screenshot: str | None = None,
        use_trame: bool | None = None,
        **plotting_options: dict | None,
    ) -> None:
        """Plot the body.

        Parameters
        ----------
        merge : bool, default: False
            Whether to merge the body into a single mesh. When ``False`` (default),
            the number of triangles are preserved and only the topology is merged.
            When ``True``, the individual faces of the tessellation are merged.
        screenshot : str, default: None
            Path for saving a screenshot of the image that is being represented.
        use_trame : bool, default: None
            Whether to enable the use of `trame <https://kitware.github.io/trame/index.html>`_.
            The default is ``None``, in which case the ``USE_TRAME`` global setting
            is used.
        **plotting_options : dict, default: None
            Keyword arguments for plotting. For allowable keyword arguments, see the
            :meth:`Plotter.add_mesh <pyvista.Plotter.add_mesh>` method.

        Examples
        --------
        Extrude a box centered at the origin to create rectangular body and
        plot it:

        >>> from ansys.geometry.core.misc.units import UNITS as u
        >>> from ansys.geometry.core.sketch import Sketch
        >>> from ansys.geometry.core.math import Plane, Point2D, Point3D, UnitVector3D
        >>> from ansys.geometry.core import Modeler
        >>> modeler = Modeler()
        >>> origin = Point3D([0, 0, 0])
        >>> plane = Plane(origin, direction_x=[1, 0, 0], direction_y=[0, 0, 1])
        >>> sketch = Sketch(plane)
        >>> box = sketch.box(Point2D([2, 0]), 4, 4)
        >>> design = modeler.create_design("my-design")
        >>> mycomp = design.add_component("my-comp")
        >>> body = mycomp.extrude_sketch("my-sketch", sketch, 1 * u.m)
        >>> body.plot()

        Plot the body and color each face individually:

        >>> body.plot(multi_colors=True)
        """
        return

    def intersect(self, other: Union["Body", Iterable["Body"]], keep_other: bool = False) -> None:
        """Intersect two (or more) bodies.

        Notes
        -----
        The ``self`` parameter is directly modified with the result, and
        the ``other`` parameter is consumed. Thus, it is important to make
        copies if needed. If the ``keep_other`` parameter is set to ``True``,
        the intersected body is retained.

        Parameters
        ----------
        other : Body
            Body to intersect with.
        keep_other : bool, default: False
            Whether to retain the intersected body or not.

        Raises
        ------
        ValueError
            If the bodies do not intersect.
        """
        return

    @protect_grpc
    def subtract(self, other: Union["Body", Iterable["Body"]], keep_other: bool = False) -> None:
        """Subtract two (or more) bodies.

        Notes
        -----
        The ``self`` parameter is directly modified with the result, and
        the ``other`` parameter is consumed. Thus, it is important to make
        copies if needed. If the ``keep_other`` parameter is set to ``True``,
        the subtracted body is retained.

        Parameters
        ----------
        other : Body
            Body to subtract from the ``self`` parameter.
        keep_other : bool, default: False
            Whether to retain the subtracted body or not.

        Raises
        ------
        ValueError
            If the subtraction results in an empty (complete) subtraction.
        """
        return

    @protect_grpc
    def unite(self, other: Union["Body", Iterable["Body"]], keep_other: bool = False) -> None:
        """Unite two (or more) bodies.

        Notes
        -----
        The ``self`` parameter is directly modified with the result, and
        the ``other`` parameter is consumed. Thus, it is important to make
        copies if needed. If the ``keep_other`` parameter is set to ``True``,
        the united body is retained.

        Parameters
        ----------
        other : Body
            Body to unite with the ``self`` parameter.
        keep_other : bool, default: False
            Whether to retain the united body or not.
        """
        return


class MasterBody(IBody):
    """Represents solids and surfaces organized within the design assembly.

    Solids and surfaces synchronize to a design within a supporting Geometry service instance.

    Parameters
    ----------
    id : str
        Server-defined ID for the body.
    name : str
        User-defined label for the body.
    parent_component : Component
        Parent component to place the new component under within the design assembly.
    grpc_client : GrpcClient
        Active supporting geometry service instance for design modeling.
    is_surface : bool, default: False
        Whether the master body is a surface or an 3D object (with volume). The default
        is ``False``, in which case the master body is a surface. When ``True``, the
        master body is a 3D object (with volume).
    """

    def __init__(
        self,
        id: str,
        name: str,
        grpc_client: GrpcClient,
        is_surface: bool = False,
    ):
        """Initialize the ``MasterBody`` class."""
        check_type(id, str)
        check_type(name, str)
        check_type(grpc_client, GrpcClient)
        check_type(is_surface, bool)

        self._id = id
        self._name = name
        self._grpc_client = grpc_client
        self._is_surface = is_surface
        self._surface_thickness = None
        self._surface_offset = None
        self._is_alive = True
        self._bodies_stub = BodiesStub(self._grpc_client.channel)
        self._commands_stub = CommandsStub(self._grpc_client.channel)
        self._tessellation = None
        self._fill_style = FillStyle.DEFAULT
        self._color = None

    def reset_tessellation_cache(func):  # noqa: N805
        """Decorate ``MasterBody`` methods that need tessellation cache update.

        Parameters
        ----------
        func : method
            Method to call.

        Returns
        -------
        Any
            Output of the method, if any.
        """

        @wraps(func)
        def wrapper(self: "MasterBody", *args, **kwargs):
            self._tessellation = None
            return func(self, *args, **kwargs)

        return wrapper

    @property
    def _grpc_id(self) -> EntityIdentifier:  # noqa: D102
        """Entity identifier of this body on the server side."""
        return EntityIdentifier(id=self._id)

    @property
    def id(self) -> str:  # noqa: D102
        return self._id

    @property
    def name(self) -> str:  # noqa: D102
        return self._name

    @name.setter
    def name(self, value: str):  # noqa: D102
        self.set_name(value)

    @property
    def fill_style(self) -> str:  # noqa: D102
        return self._fill_style

    @fill_style.setter
    def fill_style(self, value: FillStyle):  # noqa: D102
        self.set_fill_style(value)

    @property
    def color(self) -> str:  # noqa: D102
        return self._color

    @color.setter
    def color(self, value: str):  # noqa: D102
        self.set_color(value)

    @property
    def is_surface(self) -> bool:  # noqa: D102
        return self._is_surface

    @property
    def surface_thickness(self) -> Quantity | None:  # noqa: D102
        return self._surface_thickness if self.is_surface else None

    @property
    def surface_offset(self) -> Union["MidSurfaceOffsetType", None]:  # noqa: D102
        return self._surface_offset if self.is_surface else None

    @property
    @protect_grpc
    def faces(self) -> list[Face]:  # noqa: D102
        self._grpc_client.log.debug(f"Retrieving faces for body {self.id} from server.")
        grpc_faces = self._bodies_stub.GetFaces(self._grpc_id)
        return [
            Face(
                grpc_face.id,
                SurfaceType(grpc_face.surface_type),
                self,
                self._grpc_client,
                grpc_face.is_reversed,
            )
            for grpc_face in grpc_faces.faces
        ]

    @property
    @protect_grpc
    def edges(self) -> list[Edge]:  # noqa: D102
        self._grpc_client.log.debug(f"Retrieving edges for body {self.id} from server.")
        grpc_edges = self._bodies_stub.GetEdges(self._grpc_id)
        return [
            Edge(
                grpc_edge.id,
                CurveType(grpc_edge.curve_type),
                self,
                self._grpc_client,
                grpc_edge.is_reversed,
            )
            for grpc_edge in grpc_edges.edges
        ]

    @property
    def is_alive(self) -> bool:  # noqa: D102
        return self._is_alive

    @property
    @protect_grpc
    def volume(self) -> Quantity:  # noqa: D102
        if self.is_surface:
            self._grpc_client.log.debug("Dealing with planar surface. Returning 0 as the volume.")
            return Quantity(0, DEFAULT_UNITS.SERVER_VOLUME)
        else:
            self._grpc_client.log.debug(f"Retrieving volume for body {self.id} from server.")
            volume_response = self._bodies_stub.GetVolume(self._grpc_id)
            return Quantity(volume_response.volume, DEFAULT_UNITS.SERVER_VOLUME)

    @protect_grpc
    @check_input_types
    def assign_material(self, material: Material) -> None:  # noqa: D102
        self._grpc_client.log.debug(f"Assigning body {self.id} material {material.name}.")
        self._bodies_stub.SetAssignedMaterial(
            SetAssignedMaterialRequest(id=self._id, material=material.name)
        )

    @protect_grpc
    @check_input_types
    def add_midsurface_thickness(self, thickness: Quantity) -> None:  # noqa: D102
        if self.is_surface:
            self._commands_stub.AssignMidSurfaceThickness(
                AssignMidSurfaceThicknessRequest(
                    bodies_or_faces=[self.id],
                    thickness=thickness.m_as(DEFAULT_UNITS.SERVER_LENGTH),
                )
            )
            self._surface_thickness = thickness
        else:
            self._grpc_client.log.warning(
                f"Body {self.name} cannot be assigned a mid-surface thickness because it is not a surface. Ignoring request."  # noqa : E501
            )

    @protect_grpc
    @check_input_types
    def add_midsurface_offset(self, offset: MidSurfaceOffsetType) -> None:  # noqa: D102
        if self.is_surface:
            self._commands_stub.AssignMidSurfaceOffsetType(
                AssignMidSurfaceOffsetTypeRequest(
                    bodies_or_faces=[self.id], offset_type=offset.value
                )
            )
            self._surface_offset = offset
        else:
            self._grpc_client.log.warning(
                f"Body {self.name} cannot be assigned a mid-surface offset because it is not a surface. Ignoring request."  # noqa : E501
            )

    @protect_grpc
    @check_input_types
    def imprint_curves(  # noqa: D102
        self, faces: list[Face], sketch: Sketch
    ) -> tuple[list[Edge], list[Face]]:
        raise NotImplementedError(
            """
            imprint_curves is not implemented at the MasterBody level.
            Instead, call this method on a body.
            """
        )

    @protect_grpc
    @check_input_types
    def project_curves(  # noqa: D102
        self,
        direction: UnitVector3D,
        sketch: Sketch,
        closest_face: bool,
        only_one_curve: bool = False,
    ) -> list[Face]:
        raise NotImplementedError(
            """
            project_curves is not implemented at the MasterBody level.
            Instead, call this method on a body.
            """
        )

    @check_input_types
    @protect_grpc
    def imprint_projected_curves(  # noqa: D102
        self,
        direction: UnitVector3D,
        sketch: Sketch,
        closest_face: bool,
        only_one_curve: bool = False,
    ) -> list[Face]:
        raise NotImplementedError(
            """
            imprint_projected_curves is not implemented at the MasterBody level.
            Instead, call this method on a body.
            """
        )

    @protect_grpc
    @check_input_types
    @reset_tessellation_cache
    def translate(  # noqa: D102
        self, direction: UnitVector3D, distance: Quantity | Distance | Real
    ) -> None:
        distance = distance if isinstance(distance, Distance) else Distance(distance)

        translation_magnitude = distance.value.m_as(DEFAULT_UNITS.SERVER_LENGTH)

        self._grpc_client.log.debug(f"Translating body {self.id}.")

        self._bodies_stub.Translate(
            TranslateRequest(
                ids=[self.id],
                direction=unit_vector_to_grpc_direction(direction),
                distance=translation_magnitude,
            )
        )

    @protect_grpc
    @check_input_types
    @min_backend_version(25, 1, 0)
    def set_name(  # noqa: D102
        self, name: str
    ) -> None:
        self._grpc_client.log.debug(f"Renaming body {self.id} from '{self.name}' to '{name}'.")
        self._bodies_stub.SetName(
            SetNameRequest(
                body_id=self.id,
                name=name,
            )
        )
        self._name = name

    @protect_grpc
    @check_input_types
    @min_backend_version(25, 1, 0)
    def set_fill_style(  # noqa: D102
        self, fill_style: FillStyle
    ) -> None:
        self._grpc_client.log.debug(f"Setting body fill style {self.id}.")
        self._bodies_stub.SetFillStyle(
            SetFillStyleRequest(
                body_id=self.id,
                fill_style=fill_style.value,
            )
        )
        self._fill_style = fill_style

    @protect_grpc
    @check_input_types
    @min_backend_version(25, 1, 0)
    def set_color(  # noqa: D102
        self, color: str
    ) -> None:
        self._grpc_client.log.debug(f"Setting body color {self.id}.")
        self._bodies_stub.SetColor(
            SetColorRequest(
                body_id=self.id,
                color=color,
            )
        )
        self._color = color

    @protect_grpc
    @check_input_types
    @reset_tessellation_cache
    @min_backend_version(24, 2, 0)
    def rotate(  # noqa: D102
        self,
        axis_origin: Point3D,
        axis_direction: UnitVector3D,
        angle: Quantity | Angle | Real,
    ) -> None:
        angle = angle if isinstance(angle, Angle) else Angle(angle)
        rotation_magnitude = angle.value.m_as(DEFAULT_UNITS.SERVER_ANGLE)
        self._grpc_client.log.debug(f"Rotating body {self.id}.")
        self._bodies_stub.Rotate(
            RotateRequest(
                id=self.id,
                axis_origin=point3d_to_grpc_point(axis_origin),
                axis_direction=unit_vector_to_grpc_direction(axis_direction),
                angle=rotation_magnitude,
            )
        )

    @protect_grpc
    @check_input_types
    @reset_tessellation_cache
    @min_backend_version(24, 2, 0)
    def scale(self, value: Real) -> None:  # noqa: D102
        self._grpc_client.log.debug(f"Scaling body {self.id}.")
        self._bodies_stub.Scale(ScaleRequest(id=self.id, scale=value))

    @protect_grpc
    @check_input_types
    @reset_tessellation_cache
    @min_backend_version(24, 2, 0)
    def map(self, frame: Frame) -> None:  # noqa: D102
        self._grpc_client.log.debug(f"Mapping body {self.id}.")
        self._bodies_stub.Map(MapRequest(id=self.id, frame=frame_to_grpc_frame(frame)))

    @protect_grpc
    @check_input_types
    @reset_tessellation_cache
    @min_backend_version(24, 2, 0)
    def mirror(self, plane: Plane) -> None:  # noqa: D102
        self._grpc_client.log.debug(f"Mirroring body {self.id}.")
        self._bodies_stub.Mirror(MirrorRequest(id=self.id, plane=plane_to_grpc_plane(plane)))

    @protect_grpc
    @min_backend_version(24, 2, 0)
    def get_collision(self, body: "Body") -> CollisionType:  # noqa: D102
        self._grpc_client.log.debug(f"Get collision between body {self.id} and body {body.id}.")
        response = self._bodies_stub.GetCollision(
            GetCollisionRequest(
                body_1_id=self.id,
                body_2_id=body.id,
            )
        )
        return CollisionType(response.collision)

    @protect_grpc
    def copy(self, parent: "Component", name: str = None) -> "Body":  # noqa: D102
        from ansys.geometry.core.designer.component import Component

        # Check input types
        check_type(parent, Component)
        check_type(name, (type(None), str))
        copy_name = self.name if name is None else name

        self._grpc_client.log.debug(f"Copying body {self.id}.")

        # Perform copy request to server
        response = self._bodies_stub.Copy(
            CopyRequest(
                id=self.id,
                parent=parent.id,
                name=copy_name,
            )
        )

        # Assign the new body to its specified parent (and return the new body)
        tb = MasterBody(
            response.master_id, copy_name, self._grpc_client, is_surface=self.is_surface
        )
        parent._master_component.part.bodies.append(tb)
        body_id = f"{parent.id}/{tb.id}" if parent.parent_component else tb.id
        return Body(body_id, response.name, parent, tb)

    @protect_grpc
    def tessellate(  # noqa: D102
        self, merge: bool = False, transform: Matrix44 = IDENTITY_MATRIX44
    ) -> Union["PolyData", "MultiBlock"]:
        # lazy import here to improve initial module load time
        import pyvista as pv

        if not self.is_alive:
            return pv.PolyData() if merge else pv.MultiBlock()

        self._grpc_client.log.debug(f"Requesting tessellation for body {self.id}.")

        # cache tessellation
        if not self._tessellation:
            resp = self._bodies_stub.GetTessellation(self._grpc_id)
            self._tessellation = resp.face_tessellation.values()

        pdata = [tess_to_pd(tess).transform(transform) for tess in self._tessellation]
        comp = pv.MultiBlock(pdata)
        if merge:
            ugrid = comp.combine()
            return pv.PolyData(ugrid.points, ugrid.cells, n_faces=ugrid.n_cells)
        return comp

    def plot(  # noqa: D102
        self,
        merge: bool = False,
        screenshot: str | None = None,
        use_trame: bool | None = None,
        **plotting_options: dict | None,
    ) -> None:
        raise NotImplementedError(
            "MasterBody does not implement plot methods. Call this method on a body instead."
        )

    def intersect(self, other: Union["Body", Iterable["Body"]], keep_other: bool = False) -> None:  # noqa: D102
        raise NotImplementedError(
            "MasterBody does not implement Boolean methods. Call this method on a body instead."
        )

    def subtract(self, other: Union["Body", Iterable["Body"]], keep_other: bool = False) -> None:  # noqa: D102
        raise NotImplementedError(
            "MasterBody does not implement Boolean methods. Call this method on a body instead."
        )

    def unite(self, other: Union["Body", Iterable["Body"]], keep_other: bool = False) -> None:  # noqa: D102
        raise NotImplementedError(
            "MasterBody does not implement Boolean methods. Call this method on a body instead."
        )

    def __repr__(self) -> str:
        """Represent the master body as a string."""
        lines = [f"ansys.geometry.core.designer.MasterBody {hex(id(self))}"]
        lines.append(f"  Name                 : {self.name}")
        lines.append(f"  Exists               : {self.is_alive}")
        lines.append(f"  Surface body         : {self.is_surface}")
        if self.is_surface:
            lines.append(f"  Surface thickness    : {self.surface_thickness}")
            lines.append(f"  Surface offset       : {self.surface_offset}")

        return "\n".join(lines)


class Body(IBody):
    """Represents solids and surfaces organized within the design assembly.

    Solids and surfaces synchronize to a design within a supporting Geometry service instance.

    Parameters
    ----------
    id : str
        Server-defined ID for the body.
    name : str
        User-defined label for the body.
    parent_component : Component
        Parent component to place the new component under within the design assembly.
    template : MasterBody
        Master body that this body is an occurrence of.
    """

    def __init__(self, id, name, parent_component: "Component", template: MasterBody) -> None:
        """Initialize the ``Body`` class."""
        self._id = id
        self._name = name
        self._parent_component = parent_component
        self._template = template

    def reset_tessellation_cache(func):  # noqa: N805
        """Decorate ``Body`` methods that require a tessellation cache update.

        Parameters
        ----------
        func : method
            Method to call.

        Returns
        -------
        Any
            Output of the method, if any.
        """

        @wraps(func)
        def wrapper(self: "Body", *args, **kwargs):
            self._template._tessellation = None
            return func(self, *args, **kwargs)

        return wrapper

    @property
    def id(self) -> str:  # noqa: D102
        return self._id

    @property
    def name(self) -> str:  # noqa: D102
        return self._template.name

    @name.setter
    def name(self, value: str):  # noqa: D102
        self._template.name = value

    @property
    def fill_style(self) -> str:  # noqa: D102
        return self._template.fill_style

    @fill_style.setter
    def fill_style(self, fill_style: FillStyle) -> str:  # noqa: D102
        self._template.fill_style = fill_style

    @property
    def color(self) -> str:  # noqa: D102
        return self._template.color

    @property
    def parent_component(self) -> "Component":  # noqa: D102
        return self._parent_component

    @property
    @protect_grpc
    @ensure_design_is_active
    def faces(self) -> list[Face]:  # noqa: D102
        self._template._grpc_client.log.debug(f"Retrieving faces for body {self.id} from server.")
        grpc_faces = self._template._bodies_stub.GetFaces(EntityIdentifier(id=self.id))
        return [
            Face(
                grpc_face.id,
                SurfaceType(grpc_face.surface_type),
                self,
                self._template._grpc_client,
                grpc_face.is_reversed,
            )
            for grpc_face in grpc_faces.faces
        ]

    @property
    @protect_grpc
    @ensure_design_is_active
    def edges(self) -> list[Edge]:  # noqa: D102
        self._template._grpc_client.log.debug(f"Retrieving edges for body {self.id} from server.")
        grpc_edges = self._template._bodies_stub.GetEdges(EntityIdentifier(id=self.id))
        return [
            Edge(
                grpc_edge.id,
                CurveType(grpc_edge.curve_type),
                self,
                self._template._grpc_client,
                grpc_edge.is_reversed,
            )
            for grpc_edge in grpc_edges.edges
        ]

    @property
    def _is_alive(self) -> bool:  # noqa: D102
        return self._template.is_alive

    @_is_alive.setter
    def _is_alive(self, value: bool):  # noqa: D102
        self._template._is_alive = value

    @property
    def is_alive(self) -> bool:  # noqa: D102
        return self._is_alive

    @property
    def is_surface(self) -> bool:  # noqa: D102
        return self._template.is_surface

    @property
    def _surface_thickness(self) -> Quantity | None:  # noqa: D102
        return self._template.surface_thickness

    @_surface_thickness.setter
    def _surface_thickness(self, value):  # noqa: D102
        self._template._surface_thickness = value

    @property
    def surface_thickness(self) -> Quantity | None:  # noqa: D102
        return self._surface_thickness

    @property
    def _surface_offset(self) -> Union["MidSurfaceOffsetType", None]:  # noqa: D102
        return self._template._surface_offset

    @_surface_offset.setter
    def _surface_offset(self, value: "MidSurfaceOffsetType"):  # noqa: D102
        self._template._surface_offset = value

    @property
    def surface_offset(self) -> Union["MidSurfaceOffsetType", None]:  # noqa: D102
        return self._surface_offset

    @property
    @ensure_design_is_active
    def volume(self) -> Quantity:  # noqa: D102
        return self._template.volume

    @ensure_design_is_active
    def assign_material(self, material: Material) -> None:  # noqa: D102
        self._template.assign_material(material)

    @ensure_design_is_active
    def add_midsurface_thickness(self, thickness: Quantity) -> None:  # noqa: D102
        self._template.add_midsurface_thickness(thickness)

    @ensure_design_is_active
    def add_midsurface_offset(  # noqa: D102
        self, offset: "MidSurfaceOffsetType"
    ) -> None:
        self._template.add_midsurface_offset(offset)

    @protect_grpc
    @ensure_design_is_active
    def imprint_curves(  # noqa: D102
        self, faces: list[Face], sketch: Sketch
    ) -> tuple[list[Edge], list[Face]]:
        # Verify that each of the faces provided are part of this body
        body_faces = self.faces
        for provided_face in faces:
            is_found = False
            for body_face in body_faces:
                if provided_face.id == body_face.id:
                    is_found = True
                    break
            if not is_found:
                raise ValueError(f"Face with ID {provided_face.id} is not part of this body.")

        self._template._grpc_client.log.debug(
            f"Imprinting curves provided on {self.id} "
            + f"for faces {[face.id for face in faces]}."
        )

        imprint_response = self._template._commands_stub.ImprintCurves(
            ImprintCurvesRequest(
                body=self._id,
                curves=sketch_shapes_to_grpc_geometries(sketch._plane, sketch.edges, sketch.faces),
                faces=[face._id for face in faces],
            )
        )

        new_edges = [
            Edge(
                grpc_edge.id,
                CurveType(grpc_edge.curve_type),
                self,
                self._template._grpc_client,
            )
            for grpc_edge in imprint_response.edges
        ]

        new_faces = [
            Face(
                grpc_face.id,
                SurfaceType(grpc_face.surface_type),
                self,
                self._template._grpc_client,
            )
            for grpc_face in imprint_response.faces
        ]

        return (new_edges, new_faces)

    @protect_grpc
    @ensure_design_is_active
    def project_curves(  # noqa: D102
        self,
        direction: UnitVector3D,
        sketch: Sketch,
        closest_face: bool,
        only_one_curve: bool = False,
    ) -> list[Face]:
        curves = sketch_shapes_to_grpc_geometries(
            sketch._plane, sketch.edges, sketch.faces, only_one_curve=only_one_curve
        )
        self._template._grpc_client.log.debug(f"Projecting provided curves on {self.id}.")

        project_response = self._template._commands_stub.ProjectCurves(
            ProjectCurvesRequest(
                body=self._id,
                curves=curves,
                direction=unit_vector_to_grpc_direction(direction),
                closest_face=closest_face,
            )
        )

        projected_faces = [
            Face(
                grpc_face.id,
                SurfaceType(grpc_face.surface_type),
                self,
                self._template._grpc_client,
            )
            for grpc_face in project_response.faces
        ]

        return projected_faces

    @check_input_types
    @protect_grpc
    @ensure_design_is_active
    def imprint_projected_curves(  # noqa: D102
        self,
        direction: UnitVector3D,
        sketch: Sketch,
        closest_face: bool,
        only_one_curve: bool = False,
    ) -> list[Face]:
        curves = sketch_shapes_to_grpc_geometries(
            sketch._plane, sketch.edges, sketch.faces, only_one_curve=only_one_curve
        )
        self._template._grpc_client.log.debug(f"Projecting provided curves on {self.id}.")

        response = self._template._commands_stub.ImprintProjectedCurves(
            ProjectCurvesRequest(
                body=self._id,
                curves=curves,
                direction=unit_vector_to_grpc_direction(direction),
                closest_face=closest_face,
            )
        )

        imprinted_faces = [
            Face(
                grpc_face.id,
                SurfaceType(grpc_face.surface_type),
                self,
                self._template._grpc_client,
            )
            for grpc_face in response.faces
        ]

        return imprinted_faces

    @ensure_design_is_active
    def set_name(self, name: str) -> None:  # noqa: D102
        return self._template.set_name(name)

    @ensure_design_is_active
    def set_fill_style(self, fill_style: FillStyle) -> None:  # noqa: D102
        return self._template.set_fill_style(fill_style)

    @ensure_design_is_active
    def set_color(self, color: str) -> None:  # noqa: D102
        return self._template.set_color(color)

    @ensure_design_is_active
    def translate(  # noqa: D102
        self, direction: UnitVector3D, distance: Quantity | Distance | Real
    ) -> None:
        return self._template.translate(direction, distance)

    @ensure_design_is_active
    def rotate(  # noqa: D102
        self,
        axis_origin: Point3D,
        axis_direction: UnitVector3D,
        angle: Quantity | Angle | Real,
    ) -> None:
        return self._template.rotate(axis_origin, axis_direction, angle)

    @ensure_design_is_active
    def scale(self, value: Real) -> None:  # noqa: D102
        return self._template.scale(value)

    @ensure_design_is_active
    def map(self, frame: Frame) -> None:  # noqa: D102
        return self._template.map(frame)

    @ensure_design_is_active
    def mirror(self, plane: Plane) -> None:  # noqa: D102
        return self._template.mirror(plane)

    @ensure_design_is_active
    def get_collision(self, body: "Body") -> CollisionType:  # noqa: D102
        return self._template.get_collision(body)

    @ensure_design_is_active
    def copy(self, parent: "Component", name: str = None) -> "Body":  # noqa: D102
        return self._template.copy(parent, name)

    @ensure_design_is_active
    def tessellate(  # noqa: D102
        self, merge: bool = False
    ) -> Union["PolyData", "MultiBlock"]:
        return self._template.tessellate(merge, self.parent_component.get_world_transform())

    def plot(  # noqa: D102
        self,
        merge: bool = False,
        screenshot: str | None = None,
        use_trame: bool | None = None,
        **plotting_options: dict | None,
    ) -> None:
        # lazy import here to improve initial module load time
        from ansys.tools.visualization_interface.types.mesh_object_plot import (
            MeshObjectPlot,
        )

        from ansys.geometry.core.plotting import GeometryPlotter

        meshobject = MeshObjectPlot(self, self.tessellate(merge=merge))
        pl = GeometryPlotter(use_trame=use_trame)
        pl.plot(meshobject, **plotting_options)
        pl.show(screenshot=screenshot, **plotting_options)

    def intersect(self, other: Union["Body", Iterable["Body"]], keep_other: bool = False) -> None:  # noqa: D102
        self.__generic_boolean_op(other, keep_other, "intersect", "bodies do not intersect")

    def subtract(self, other: Union["Body", Iterable["Body"]], keep_other: bool = False) -> None:  # noqa: D102
        self.__generic_boolean_op(other, keep_other, "subtract", "empty (complete) subtraction")

    def unite(self, other: Union["Body", Iterable["Body"]], keep_other: bool = False) -> None:  # noqa: D102
        self.__generic_boolean_op(other, keep_other, "unite", "union operation failed")

    @protect_grpc
    @reset_tessellation_cache
    @ensure_design_is_active
    @check_input_types
    def __generic_boolean_op(
        self,
        other: Union["Body", Iterable["Body"]],
        keep_other: bool,
        type_bool_op: str,
        err_bool_op: str,
    ) -> None:
        grpc_other = other if isinstance(other, Iterable) else [other]
        if keep_other:
            # Make a copy of the other body to keep it...
            # stored temporarily in the parent component - since it will be deleted
            grpc_other = [b.copy(self.parent_component, f"BoolOpCopy_{b.name}") for b in grpc_other]

        try:
            response = self._template._bodies_stub.Boolean(
                BooleanRequest(
                    body1=self.id,
                    tool_bodies=[b.id for b in grpc_other],
                    method=type_bool_op,
                )
            ).empty_result
        except Exception:
            # TODO: to be deleted - old versions did not have "tool_bodies" in the request
            # This is a temporary fix to support old versions of the server - should be deleted
            # once the server is no longer supported.
            # https://github.com/ansys/pyansys-geometry/issues/1319
            if not isinstance(other, Iterable):
                response = self._template._bodies_stub.Boolean(
                    BooleanRequest(body1=self.id, body2=other.id, method=type_bool_op)
                ).empty_result
            else:
                all_response = []
                for body2 in other:
                    response = self._template._bodies_stub.Boolean(
                        BooleanRequest(body1=self.id, body2=body2.id, method=type_bool_op)
                    ).empty_result
                    all_response.append(response)

                if all_response.count(1) > 0:
                    response = 1

        if response == 1:
            raise ValueError(
                f"Boolean operation of type '{type_bool_op}' failed: {err_bool_op}.\n"
                f"Involving bodies:{self}, {grpc_other}"
            )

        for b in grpc_other:
            b.parent_component.delete_body(b)

    def __repr__(self) -> str:
        """Represent the ``Body`` as a string."""
        lines = [f"ansys.geometry.core.designer.Body {hex(id(self))}"]
        lines.append(f"  Name                 : {self.name}")
        lines.append(f"  Exists               : {self.is_alive}")
        lines.append(f"  Parent component     : {self._parent_component.name}")
        lines.append(f"  MasterBody           : {self._template.id}")
        lines.append(f"  Surface body         : {self.is_surface}")
        if self.is_surface:
            lines.append(f"  Surface thickness    : {self.surface_thickness}")
            lines.append(f"  Surface offset       : {self.surface_offset}")

        nl = "\n"
        return f"{nl}{nl.join(lines)}{nl}"<|MERGE_RESOLUTION|>--- conflicted
+++ resolved
@@ -155,16 +155,12 @@
         return
 
     @abstractmethod
-<<<<<<< HEAD
     def set_color(self, color: str) -> None:
         """Set the color of the body."""
         return
 
     @abstractmethod
-    def faces(self) -> List[Face]:
-=======
     def faces(self) -> list[Face]:
->>>>>>> 3c5dc913
         """Get a list of all faces within the body.
 
         Returns
