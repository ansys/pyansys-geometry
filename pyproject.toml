--- conflicted
+++ resolved
@@ -71,13 +71,8 @@
     "vtk==9.3.0",
 ]
 doc = [
-<<<<<<< HEAD
     "ansys-sphinx-theme[autoapi] @ git+https://github.com/ansys/ansys-sphinx-theme.git@feat/add-nerd-fonts",
-    "beartype==0.17.2",
-=======
-    "ansys-sphinx-theme[autoapi]==0.15.2",
     "beartype==0.18.2",
->>>>>>> cfee2a71
     "docker==7.0.0",
     "ipyvtklink==0.2.3",
     "jupyter_sphinx==0.5.3",
