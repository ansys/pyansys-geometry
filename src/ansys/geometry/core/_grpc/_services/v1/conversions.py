--- conflicted
+++ resolved
@@ -1460,7 +1460,6 @@
     return GRPCQuantity(value_in_geometry_units=input.value.m_as(DEFAULT_UNITS.SERVER_ANGLE))
 
 
-<<<<<<< HEAD
 def from_grpc_angle_to_angle(grpc_quantity: GRPCQuantity) -> "pint.Quantity":
     """Convert a gRPC quantity representing an angle to a pint Quantity.
 
@@ -1475,7 +1474,7 @@
         Converted angle quantity with server angle units.
     """
     return pint.Quantity(grpc_quantity.value_in_geometry_units, DEFAULT_UNITS.SERVER_ANGLE)
-=======
+
 def from_area_to_grpc_quantity(input: "Measurement") -> GRPCQuantity:
     """Convert a ``Measurement`` containing an area to a gRPC quantity.
 
@@ -1506,7 +1505,6 @@
         Converted gRPC quantity.
     """
     return GRPCQuantity(value_in_geometry_units=input.value.m_as(DEFAULT_UNITS.SERVER_VOLUME))
->>>>>>> 5d166fb5
 
 
 def from_grpc_volume_to_volume(grpc_quantity: GRPCQuantity) -> "pint.Quantity":
