--- conflicted
+++ resolved
@@ -286,8 +286,8 @@
         ]
 
     @protect_grpc
-    def find_small_faces(
-        self,
+    def find_small_faces(self, bodies: list["Body"]) -> list[SmallFaceProblemAreas]:
+		self,
         bodies: list["Body"],
         area: Real = None,
         width: Real = None,
@@ -311,17 +311,8 @@
             return []
 
         body_ids = [body.id for body in bodies]
-<<<<<<< HEAD
-        problem_areas_response = self._repair_stub.FindSmallFaces(
-            FindSmallFacesRequest(
-                selection=body_ids,
-                area=DoubleValue(value=area) if area is not None else None,
-                width=DoubleValue(value=width) if width is not None else None,
-            )
-=======
         problem_areas_response = self._grpc_client.services.repair_tools.find_small_faces(
             selection=body_ids
->>>>>>> 999a2484
         )
         parent_design = get_design_from_body(bodies[0])
 
