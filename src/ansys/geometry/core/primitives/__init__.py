--- conflicted
+++ resolved
@@ -1,24 +1,5 @@
 """PyGeometry primitives subpackage."""
 
 from ansys.geometry.core.primitives.cylinder import Cylinder
-<<<<<<< HEAD
-from ansys.geometry.core.primitives.matrix import Matrix, Matrix33, Matrix44
-from ansys.geometry.core.primitives.point import Point2D, Point3D
-from ansys.geometry.core.primitives.vector import UnitVector2D, UnitVector3D, Vector2D, Vector3D
-
-__all__ = [
-    "Cylinder",
-    "Matrix",
-    "Matrix33",
-    "Matrix44",
-    "Point2D",
-    "Point3D",
-    "UnitVector2D",
-    "UnitVector3D",
-    "Vector2D",
-    "Vector3D",
-]
-=======
 
 __all__ = ["Cylinder"]
->>>>>>> 48af84de
