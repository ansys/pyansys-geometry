[build-system]
requires = ["flit_core >=3.2,<4"]
build-backend = "flit_core.buildapi"

[project]
name = "ansys-geometry-core"
version = "0.3.dev0"
description = "A python wrapper for Ansys Geometry service"
readme = "README.rst"
requires-python = ">=3.8,<4"
license = {file = "LICENSE"}
authors = [{name = "ANSYS, Inc.", email = "pyansys.core@ansys.com"}]
maintainers = [{name = "ANSYS, Inc.", email = "pyansys.core@ansys.com"}]
classifiers = [
    "Development Status :: 4 - Beta",
    "Intended Audience :: Science/Research",
    "Topic :: Scientific/Engineering :: Information Analysis",
    "License :: OSI Approved :: MIT License",
    "Operating System :: OS Independent",
    "Programming Language :: Python :: 3.8",
    "Programming Language :: Python :: 3.9",
    "Programming Language :: Python :: 3.10",
    "Programming Language :: Python :: 3.11",
]

dependencies = [
<<<<<<< HEAD
    "ansys-api-dbu==0.1dev0",
    "ansys-api-geometry==0.2.11",
=======
    "ansys-api-geometry==0.2.13",
>>>>>>> d77b85b6
    "beartype>=0.11.0",
    "google-api-python-client>=1.7.11",
    "googleapis-common-protos>=1.52.0",
    "grpcio>=1.35.0",
    "grpcio-health-checking>=1.45.0",
    "importlib-metadata>=4.0,<5; python_version<='3.8'",
    "numpy>=1.20.3",
    "Pint>=0.18",
    "protobuf~=3.20.2",
    "pyvista>=0.37.0",
    "scipy>=1.7.3",
    "six>=1.16.0",
    "vtk>=9",
]

[project.optional-dependencies]
all = [
    "ansys-platform-instancemanagement>=1.0.3",
    "docker>=6.0.1",
    "pyvista[trame]>=0.38.1",
]
tests = [
    "ansys-platform-instancemanagement==1.1.1",
    "beartype==0.15.0",
    "docker==6.1.3",
    "google-api-python-client==2.96.0",
    "googleapis-common-protos==1.60.0",
    "grpcio==1.50.0",
    "grpcio-health-checking==1.48.2",
    "numpy==1.25.2",
    "Pint==0.22",
    "protobuf==3.20.3",
    "pytest==7.4.0",
    "pytest-cov==4.1.0",
    "pytest-pyvista==0.1.8",
    "pytest-xvfb==3.0.0",
    "pyvista[trame]==0.41.1",
    "requests==2.31.0",
    "scipy==1.11.1",
    "six==1.16.0",
    "vtk==9.2.6",
]
doc = [
    "ansys-sphinx-theme==0.10.2",
    "docker==6.1.3",
    "ipyvtklink==0.2.3",
    "jupyter_sphinx==0.4.0",
    "jupytext==1.15.0",
    "myst-parser==2.0.0",
    "nbconvert==7.7.3",
    "nbsphinx==0.9.2",
    "notebook==7.0.2",
    "numpydoc==1.5.0",
    "panel==1.2.1",
    "pyvista[trame]==0.41.1",
    "requests==2.31.0",
    "Sphinx==7.1.1",
    "sphinx-autoapi==2.1.1",
    "sphinx-autodoc-typehints==1.22.0",
    "sphinx-copybutton==0.5.2",
    "sphinx_design==0.5.0",
    "sphinx-gallery==0.7.0",
    "vtk==9.2.6",
]

[project.urls]
Source = "https://github.com/ansys/pygeometry"
Issues = "https://github.com/ansys/pygeometry/issues"
Discussions = "https://github.com/ansys/pygeometry/discussions"
Documentation = "https://geometry.docs.pyansys.com"
Releases = "https://github.com/ansys/pygeometry/releases"

[tool.flit.module]
name = "ansys.geometry.core"

[tool.black]
line-length = 100

[tool.isort]
profile = "black"
force_sort_within_sections = true
line_length = 100
default_section = "THIRDPARTY"
src_paths = ["doc", "src", "tests"]

[tool.docformatter]
in-place = true
pre-summary-newline = true
wrap-descriptions = 88
wrap-summaries = 88

[tool.coverage.run]
source = ["ansys.geometry"]

[tool.coverage.report]
show_missing = true

[tool.pytest.ini_options]
minversion = "7.1"
addopts = "-ra --cov=ansys.geometry --cov-report html:.cov/html --cov-report xml:.cov/xml --cov-report term -vv --image_cache_dir tests/integration/image_cache --add_missing_images"
testpaths = [
    "tests",
]<|MERGE_RESOLUTION|>--- conflicted
+++ resolved
@@ -24,12 +24,8 @@
 ]
 
 dependencies = [
-<<<<<<< HEAD
     "ansys-api-dbu==0.1dev0",
-    "ansys-api-geometry==0.2.11",
-=======
     "ansys-api-geometry==0.2.13",
->>>>>>> d77b85b6
     "beartype>=0.11.0",
     "google-api-python-client>=1.7.11",
     "googleapis-common-protos>=1.52.0",
