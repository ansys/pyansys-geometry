import pytest

from ansys.geometry.core import UNITS
from ansys.geometry.core.math import Point3D, UnitVector3D
from ansys.geometry.core.primitives import Cone, Cylinder, Sphere, Torus


def test_cylinder():
    """``Cylinder`` construction and equivalency."""

    # Create two Cylinder objects
    origin = Point3D([42, 99, 13])
    radius = 100
    height = 200
    c_1 = Cylinder(origin, UnitVector3D([12, 31, 99]), UnitVector3D([25, 39, 82]), radius, height)
    c_1_duplicate = Cylinder(
        origin, UnitVector3D([12, 31, 99]), UnitVector3D([25, 39, 82]), radius, height
    )
    c_2 = Cylinder(
        Point3D([5, 8, 9]), UnitVector3D([55, 16, 73]), UnitVector3D([23, 67, 45]), 88, 76
    )
    c_with_array_definitions = Cylinder([5, 8, 9], [55, 16, 73], [23, 67, 45], 88, 76)

    # Check that the equals operator works
    assert c_1 == c_1_duplicate
    assert c_1 != c_2
    assert c_2 == c_with_array_definitions

    # Check cylinder definition
    assert c_1.origin.x == origin.x
    assert c_1.origin.y == origin.y
    assert c_1.origin.z == origin.z
    assert c_1.radius == radius
    assert c_1.height == height

<<<<<<< HEAD
    c_1.origin = new_origin = Point3D([42, 88, 99])
    c_1.radius = new_radius = 1000
    c_1.height = new_height = 2000

    assert c_1.origin.x == new_origin.x
    assert c_1.origin.y == new_origin.y
    assert c_1.origin.z == new_origin.z
    assert c_1.radius == new_radius
    assert c_1.height == new_height
=======
    c_1.origin = Point3D([42, 88, 99])
    c_1.radius = 1000
    c_1.height = 2000

    assert c_1.origin.x == 42
    assert c_1.origin.y == 88
    assert c_1.origin.z == 99
    assert c_1.radius == 1000
    assert c_1.height == 2000
>>>>>>> 0208ee23

    with pytest.raises(
        TypeError,
        match="The parameter 'radius' should be a float or an integer value.",
    ):
        Cylinder(origin, UnitVector3D([12, 31, 99]), UnitVector3D([25, 39, 82]), "A", 200)

    with pytest.raises(
        TypeError,
        match="The parameter 'height' should be a float or an integer value.",
    ):
        Cylinder(origin, UnitVector3D([12, 31, 99]), UnitVector3D([25, 39, 82]), 100, "A")

    with pytest.raises(
        TypeError,
        match="The parameter 'radius' should be a float or an integer value.",
    ):
        c_1.radius = "A"

    with pytest.raises(
        TypeError,
        match="The parameter 'height' should be a float or an integer value.",
    ):
        c_1.height = "A"

    with pytest.raises(
        TypeError,
        match="origin is invalid, type",
    ):
        c_1.origin = "A"

    with pytest.raises(TypeError, match=f"Provided type {str} is invalid,"):
        Cylinder(origin, "A", UnitVector3D([25, 39, 82]), 100, 200)

    with pytest.raises(TypeError, match=f"Provided type {str} is invalid,"):
        Cylinder(origin, UnitVector3D([12, 31, 99]), "A", 100, 200)


def test_cylinder_units():
    """``Cylinder`` units validation."""

    origin = Point3D([42, 99, 13])
    radius = 100
    height = 200
    unit = UNITS.mm
    # Verify rejection of invalid base unit type
    with pytest.raises(
        TypeError,
        match="The pint.Unit provided as input should be a \[length\] quantity.",
    ):
        Cylinder(
            origin,
            UnitVector3D([12, 31, 99]),
            UnitVector3D([25, 39, 82]),
            radius,
            height,
            UNITS.celsius,
        )

    c_1 = Cylinder(
        origin, UnitVector3D([12, 31, 99]), UnitVector3D([25, 39, 82]), radius, height, unit
    )

    # Verify rejection of invalid base unit type
    with pytest.raises(
        TypeError,
        match="The pint.Unit provided as input should be a \[length\] quantity.",
    ):
        c_1.unit = UNITS.celsius

    # Check that the units are correctly in place
    assert c_1.unit == unit

    # Request for radius/height and ensure they are in mm
<<<<<<< HEAD
    assert c_1.radius == radius
    assert c_1.height == height
=======
    assert c_1.radius == 100
    assert c_1.height == 200
>>>>>>> 0208ee23

    # Check that the actual values are in base units (i.e. UNIT_LENGTH)
    assert c_1._radius == (c_1.radius * c_1.unit).to_base_units().magnitude
    assert c_1._height == (c_1.height * c_1.unit).to_base_units().magnitude

    # Set unit to cm now... and check if the values changed
<<<<<<< HEAD
    c_1.unit = new_unit = UNITS.cm
    assert c_1.radius == UNITS.convert(radius, unit, new_unit)
    assert c_1.height == UNITS.convert(height, unit, new_unit)
=======
    c_1.unit = UNITS.cm
    assert c_1.radius == 10
    assert c_1.height == 20
>>>>>>> 0208ee23


def test_sphere():
    """``Sphere`` construction and equivalency."""

    # Create two Sphere objects
    origin = Point3D([42, 99, 13])
<<<<<<< HEAD
    radius = 100
=======
>>>>>>> 0208ee23
    s_1 = Sphere(origin, 100)
    s_1_duplicate = Sphere(origin, 100)
    s_2 = Sphere(Point3D([5, 8, 9]), 88)
    s_with_array_definitions = Sphere([5, 8, 9], 88)

    # Check that the equals operator works
    assert s_1 == s_1_duplicate
    assert s_1 != s_2
    assert s_2 == s_with_array_definitions

    # Check sphere definition
    assert s_1.origin.x == origin.x
    assert s_1.origin.y == origin.y
    assert s_1.origin.z == origin.z
<<<<<<< HEAD
    assert s_1.radius == radius

    s_1.origin = new_origin = Point3D([42, 88, 99])
    s_1.radius = new_radius = 1000

    assert s_1.origin.x == new_origin.x
    assert s_1.origin.y == new_origin.y
    assert s_1.origin.z == new_origin.z
    assert s_1.radius == new_radius

    s_2.origin = new_origin
    s_2.radius = new_radius
=======
    assert s_1.radius == 100

    s_1.origin = Point3D([42, 88, 99])
    s_1.radius = 1000

    assert s_1.origin.x == 42
    assert s_1.origin.y == 88
    assert s_1.origin.z == 99
    assert s_1.radius == 1000

    s_2.origin = Point3D([42, 88, 99])
    s_2.radius = 1000
>>>>>>> 0208ee23
    assert s_1 == s_2

    with pytest.raises(
        TypeError,
        match="The parameter 'radius' should be a float or an integer value.",
    ):
        Sphere(origin, "A")

    with pytest.raises(
        TypeError,
        match="The parameter 'radius' should be a float or an integer value.",
    ):
        s_1.radius = "A"

    with pytest.raises(
        TypeError,
        match="origin is invalid, type",
    ):
        s_1.origin = "A"


def test_sphere_units():
    """``Sphere`` units validation."""

    origin = Point3D([42, 99, 13])
<<<<<<< HEAD
    radius = 100
    unit = UNITS.mm
=======

>>>>>>> 0208ee23
    # Verify rejection of invalid base unit type
    with pytest.raises(
        TypeError,
        match="The pint.Unit provided as input should be a \[length\] quantity.",
    ):
<<<<<<< HEAD
        Sphere(origin, radius, UNITS.celsius)

    s_1 = Sphere(origin, radius, unit)
=======
        Sphere(origin, 100, UNITS.celsius)

    s_1 = Sphere(origin, 100, UNITS.mm)
>>>>>>> 0208ee23

    # Verify rejection of invalid base unit type
    with pytest.raises(
        TypeError,
        match="The pint.Unit provided as input should be a \[length\] quantity.",
    ):
        s_1.unit = UNITS.celsius

    # Check that the units are correctly in place
<<<<<<< HEAD
    assert s_1.unit == unit

    # Request for radius and ensure in mm
    assert s_1.radius == radius
=======
    assert s_1.unit == UNITS.mm

    # Request for radius and ensure in mm
    assert s_1.radius == 100
>>>>>>> 0208ee23

    # Check that the actual values are in base units (i.e. UNIT_LENGTH)
    assert s_1._radius == (s_1.radius * s_1.unit).to_base_units().magnitude

    # Set unit to cm now... and check if the values changed
<<<<<<< HEAD
    s_1.unit = new_unit = UNITS.cm
    assert s_1.radius == UNITS.convert(radius, unit, new_unit)
=======
    s_1.unit = UNITS.cm
    assert s_1.radius == 10
>>>>>>> 0208ee23


def test_cone():
    """``Cone`` construction and equivalency."""

    # Create two Cone objects
    origin = Point3D([42, 99, 13])
<<<<<<< HEAD
    radius = 100
    half_angle = 0.78539816
    c_1 = Cone(origin, UnitVector3D([12, 31, 99]), UnitVector3D([25, 39, 82]), radius, half_angle)
    c_1_duplicate = Cone(
        origin, UnitVector3D([12, 31, 99]), UnitVector3D([25, 39, 82]), radius, half_angle
=======
    c_1 = Cone(origin, UnitVector3D([12, 31, 99]), UnitVector3D([25, 39, 82]), 100, 0.78539816)
    c_1_duplicate = Cone(
        origin, UnitVector3D([12, 31, 99]), UnitVector3D([25, 39, 82]), 100, 0.78539816
>>>>>>> 0208ee23
    )
    c_2 = Cone(Point3D([5, 8, 9]), UnitVector3D([55, 16, 73]), UnitVector3D([23, 67, 45]), 88, 0.65)
    c_with_array_definitions = Cone([5, 8, 9], [55, 16, 73], [23, 67, 45], 88, 0.65)

    # Check that the equals operator works
    assert c_1 == c_1_duplicate
    assert c_1 != c_2
    assert c_2 == c_with_array_definitions

    # Check cone definition
    assert c_1.origin.x == origin.x
    assert c_1.origin.y == origin.y
    assert c_1.origin.z == origin.z
<<<<<<< HEAD
    assert c_1.radius == radius
    assert c_1.half_angle == half_angle

    c_1.origin = new_origin = Point3D([42, 88, 99])
    c_1.radius = new_radius = 1000
    c_1.half_angle = new_half_angle = 0.78539816

    assert c_1.origin.x == new_origin.x
    assert c_1.origin.y == new_origin.y
    assert c_1.origin.z == new_origin.z
    assert c_1.radius == new_radius
    assert c_1.half_angle == new_half_angle
=======
    assert c_1.radius == 100
    assert c_1.half_angle == 0.78539816

    c_1.origin = Point3D([42, 88, 99])
    c_1.radius = 1000
    c_1.half_angle = 0.78539816

    assert c_1.origin.x == 42
    assert c_1.origin.y == 88
    assert c_1.origin.z == 99
    assert c_1.radius == 1000
    assert c_1.half_angle == 0.78539816
>>>>>>> 0208ee23

    with pytest.raises(
        TypeError,
        match="The parameter 'radius' should be a float or an integer value.",
    ):
        Cone(origin, UnitVector3D([12, 31, 99]), UnitVector3D([25, 39, 82]), "A", 200)

    with pytest.raises(
        TypeError,
        match="The parameter 'half_angle' should be a float or an integer value.",
    ):
        Cone(origin, UnitVector3D([12, 31, 99]), UnitVector3D([25, 39, 82]), 100, "A")

    with pytest.raises(
        TypeError,
        match="The parameter 'radius' should be a float or an integer value.",
    ):
        c_1.radius = "A"

    with pytest.raises(
        TypeError,
        match="The parameter 'half_angle' should be a float or an integer value.",
    ):
        c_1.half_angle = "A"

    with pytest.raises(
        TypeError,
        match="origin is invalid, type",
    ):
        c_1.origin = "A"

    with pytest.raises(TypeError, match=f"Provided type {str} is invalid,"):
        Cone(origin, "A", UnitVector3D([25, 39, 82]), 100, 200)

    with pytest.raises(TypeError, match=f"Provided type {str} is invalid,"):
        Cone(origin, UnitVector3D([12, 31, 99]), "A", 100, 200)


def test_cone_units():
    """``Cone`` units validation."""

    origin = Point3D([42, 99, 13])
<<<<<<< HEAD
    radius = 100
    half_angle = 45
    unit_radius = UNITS.mm
    unit_angle = UNITS.degree
=======

>>>>>>> 0208ee23
    # Verify rejection of invalid base unit type
    with pytest.raises(
        TypeError,
        match="The pint.Unit provided as input should be a \[length\] quantity.",
    ):
        Cone(
<<<<<<< HEAD
            origin,
            UnitVector3D([12, 31, 99]),
            UnitVector3D([25, 39, 82]),
            radius,
            half_angle,
            UNITS.celsius,
=======
            origin, UnitVector3D([12, 31, 99]), UnitVector3D([25, 39, 82]), 100, 200, UNITS.celsius
>>>>>>> 0208ee23
        )

    with pytest.raises(
        TypeError,
        match="The pint.Unit provided as input should be a dimensionless quantity.",
    ):
        Cone(
            origin,
            UnitVector3D([12, 31, 99]),
            UnitVector3D([25, 39, 82]),
<<<<<<< HEAD
            radius,
            half_angle,
            unit_radius,
=======
            100,
            200,
            UNITS.mm,
>>>>>>> 0208ee23
            UNITS.celsius,
        )

    c_1 = Cone(
        origin,
        UnitVector3D([12, 31, 99]),
        UnitVector3D([25, 39, 82]),
<<<<<<< HEAD
        radius,
        half_angle,
        unit_radius,
        unit_angle,
=======
        100,
        45,
        UNITS.mm,
        UNITS.degree,
>>>>>>> 0208ee23
    )

    # Verify rejection of invalid base unit type
    with pytest.raises(
        TypeError,
        match="The pint.Unit provided as input should be a \[length\] quantity.",
    ):
        c_1.length_unit = UNITS.celsius

    with pytest.raises(
        TypeError,
        match="The pint.Unit provided as input should be a dimensionless quantity.",
    ):
        c_1.angle_unit = UNITS.celsius

    # Check that the units are correctly in place
<<<<<<< HEAD
    assert c_1.length_unit == unit_radius
    assert c_1.angle_unit == unit_angle

    # Request for radius and half angle are in expected units
    assert c_1.radius == radius
    assert c_1.half_angle == half_angle
=======
    assert c_1.length_unit == UNITS.mm
    assert c_1.angle_unit == UNITS.degree

    # Request for radius and half angle are in expected units
    assert c_1.radius == 100
    assert c_1.half_angle == 45
>>>>>>> 0208ee23

    # Check that the actual values are in base units (i.e. UNIT_LENGTH)
    assert c_1._radius == (c_1.radius * c_1.length_unit).to_base_units().magnitude
    assert c_1._half_angle == (c_1.half_angle * c_1.angle_unit).to_base_units().magnitude

    # Change units to and check if the values changed
<<<<<<< HEAD
    c_1.length_unit = new_unit_radius = UNITS.cm
    c_1.angle_unit = new_unit_angle = UNITS.radian
    assert c_1.radius == UNITS.convert(radius, unit_radius, new_unit_radius)
    assert c_1.half_angle == UNITS.convert(half_angle, unit_angle, new_unit_angle)
=======
    c_1.length_unit = UNITS.cm
    c_1.angle_unit = UNITS.radian
    assert c_1.radius == 10
    assert c_1.half_angle == 0.7853981633974483
>>>>>>> 0208ee23


def test_torus():
    """``Torus`` construction and equivalency."""

    # Create two Torus objects
    origin = Point3D([42, 99, 13])
<<<<<<< HEAD
    major_radius = 200
    minor_radius = 100
    t_1 = Torus(
        origin, UnitVector3D([12, 31, 99]), UnitVector3D([25, 39, 82]), major_radius, minor_radius
    )
    t_1_duplicate = Torus(
        origin, UnitVector3D([12, 31, 99]), UnitVector3D([25, 39, 82]), major_radius, minor_radius
    )
=======
    t_1 = Torus(origin, UnitVector3D([12, 31, 99]), UnitVector3D([25, 39, 82]), 100, 200)
    t_1_duplicate = Torus(origin, UnitVector3D([12, 31, 99]), UnitVector3D([25, 39, 82]), 100, 200)
>>>>>>> 0208ee23
    t_2 = Torus(Point3D([5, 8, 9]), UnitVector3D([55, 16, 73]), UnitVector3D([23, 67, 45]), 88, 76)
    t_with_array_definitions = Torus([5, 8, 9], [55, 16, 73], [23, 67, 45], 88, 76)

    # Check that the equals operator works
    assert t_1 == t_1_duplicate
    assert t_1 != t_2
    assert t_2 == t_with_array_definitions

    # Check cylinder definition
    assert t_1.origin.x == origin.x
    assert t_1.origin.y == origin.y
    assert t_1.origin.z == origin.z
<<<<<<< HEAD
    assert t_1.major_radius == major_radius
    assert t_1.minor_radius == minor_radius

    t_1.major_radius = new_major_radius = 2000
    t_1.minor_radius = new_minor_radius = 1000
=======
    assert t_1.major_radius == 100
    assert t_1.minor_radius == 200

    t_1.major_radius = 1000
    t_1.minor_radius = 2000
>>>>>>> 0208ee23

    assert t_1.origin.x == origin.x
    assert t_1.origin.y == origin.y
    assert t_1.origin.z == origin.z
<<<<<<< HEAD
    assert t_1.major_radius == new_major_radius
    assert t_1.minor_radius == new_minor_radius
=======
    assert t_1.major_radius == 1000
    assert t_1.minor_radius == 2000
>>>>>>> 0208ee23

    t_1.origin = new_origin = Point3D([42, 88, 99])
    assert t_1.origin.x == new_origin.x
    assert t_1.origin.y == new_origin.y
    assert t_1.origin.z == new_origin.z
<<<<<<< HEAD
    assert t_1.major_radius == new_major_radius
    assert t_1.minor_radius == new_minor_radius
=======
    assert t_1.major_radius == 1000
    assert t_1.minor_radius == 2000
>>>>>>> 0208ee23

    with pytest.raises(
        TypeError,
        match="The parameter 'major_radius' should be a float or an integer value.",
    ):
        Torus(origin, UnitVector3D([12, 31, 99]), UnitVector3D([25, 39, 82]), "A", 200)

    with pytest.raises(
        TypeError,
        match="The parameter 'minor_radius' should be a float or an integer value.",
    ):
        Torus(origin, UnitVector3D([12, 31, 99]), UnitVector3D([25, 39, 82]), 100, "A")

    with pytest.raises(
        TypeError,
        match="The parameter 'major_radius' should be a float or an integer value.",
    ):
        t_1.major_radius = "A"

    with pytest.raises(
        TypeError,
        match="The parameter 'minor_radius' should be a float or an integer value.",
    ):
        t_1.minor_radius = "A"

    with pytest.raises(
        TypeError,
        match="origin is invalid, type",
    ):
        t_1.origin = "A"

    with pytest.raises(TypeError, match=f"Provided type {str} is invalid,"):
        Torus(origin, "A", UnitVector3D([25, 39, 82]), 100, 200)

    with pytest.raises(TypeError, match=f"Provided type {str} is invalid,"):
        Torus(origin, UnitVector3D([12, 31, 99]), "A", 100, 200)


def test_torus_units():
    """``Torus`` units validation."""

    origin = Point3D([42, 99, 13])
<<<<<<< HEAD
    major_radius = 200
    minor_radius = 100
    unit = UNITS.mm
=======
>>>>>>> 0208ee23

    # Verify rejection of invalid base unit type
    with pytest.raises(
        TypeError,
        match="The pint.Unit provided as input should be a \[length\] quantity.",
    ):
        Torus(
<<<<<<< HEAD
            origin,
            UnitVector3D([12, 31, 99]),
            UnitVector3D([25, 39, 82]),
            major_radius,
            minor_radius,
            UNITS.celsius,
        )

    t_1 = Torus(
        origin,
        UnitVector3D([12, 31, 99]),
        UnitVector3D([25, 39, 82]),
        major_radius,
        minor_radius,
        unit,
    )
=======
            origin, UnitVector3D([12, 31, 99]), UnitVector3D([25, 39, 82]), 100, 200, UNITS.celsius
        )

    t_1 = Torus(origin, UnitVector3D([12, 31, 99]), UnitVector3D([25, 39, 82]), 100, 200, UNITS.mm)
>>>>>>> 0208ee23

    # Verify rejection of invalid base unit type
    with pytest.raises(
        TypeError,
        match="The pint.Unit provided as input should be a \[length\] quantity.",
    ):
        t_1.unit = UNITS.celsius

    # Check that the units are correctly in place
<<<<<<< HEAD
    assert t_1.unit == unit

    # Request for radius/height and ensure they are in mm
    assert t_1.major_radius == major_radius
    assert t_1.minor_radius == minor_radius
=======
    assert t_1.unit == UNITS.mm

    # Request for radius/height and ensure they are in mm
    assert t_1.major_radius == 100
    assert t_1.minor_radius == 200
>>>>>>> 0208ee23

    # Check that the actual values are in base units (i.e. UNIT_LENGTH)
    assert t_1._major_radius == (t_1.major_radius * t_1.unit).to_base_units().magnitude
    assert t_1._minor_radius == (t_1.minor_radius * t_1.unit).to_base_units().magnitude

    # Set unit to cm now... and check if the values changed
<<<<<<< HEAD
    t_1.unit = new_unit = UNITS.cm
    assert t_1.major_radius == UNITS.convert(major_radius, unit, new_unit)
    assert t_1.minor_radius == UNITS.convert(minor_radius, unit, new_unit)
    assert t_1.unit == new_unit
=======
    t_1.unit = UNITS.cm
    assert t_1.major_radius == 10
    assert t_1.minor_radius == 20
>>>>>>> 0208ee23
<|MERGE_RESOLUTION|>--- conflicted
+++ resolved
@@ -2,7 +2,7 @@
 
 from ansys.geometry.core import UNITS
 from ansys.geometry.core.math import Point3D, UnitVector3D
-from ansys.geometry.core.primitives import Cone, Cylinder, Sphere, Torus
+from ansys.geometry.core.primitives import Cone, Cone, Cylinder, Sphere, Torus, Sphere, Torus
 
 
 def test_cylinder():
@@ -20,10 +20,12 @@
         Point3D([5, 8, 9]), UnitVector3D([55, 16, 73]), UnitVector3D([23, 67, 45]), 88, 76
     )
     c_with_array_definitions = Cylinder([5, 8, 9], [55, 16, 73], [23, 67, 45], 88, 76)
+    c_with_array_definitions = Cylinder([5, 8, 9], [55, 16, 73], [23, 67, 45], 88, 76)
 
     # Check that the equals operator works
     assert c_1 == c_1_duplicate
     assert c_1 != c_2
+    assert c_2 == c_with_array_definitions
     assert c_2 == c_with_array_definitions
 
     # Check cylinder definition
@@ -33,7 +35,6 @@
     assert c_1.radius == radius
     assert c_1.height == height
 
-<<<<<<< HEAD
     c_1.origin = new_origin = Point3D([42, 88, 99])
     c_1.radius = new_radius = 1000
     c_1.height = new_height = 2000
@@ -43,17 +44,6 @@
     assert c_1.origin.z == new_origin.z
     assert c_1.radius == new_radius
     assert c_1.height == new_height
-=======
-    c_1.origin = Point3D([42, 88, 99])
-    c_1.radius = 1000
-    c_1.height = 2000
-
-    assert c_1.origin.x == 42
-    assert c_1.origin.y == 88
-    assert c_1.origin.z == 99
-    assert c_1.radius == 1000
-    assert c_1.height == 2000
->>>>>>> 0208ee23
 
     with pytest.raises(
         TypeError,
@@ -128,28 +118,17 @@
     assert c_1.unit == unit
 
     # Request for radius/height and ensure they are in mm
-<<<<<<< HEAD
     assert c_1.radius == radius
     assert c_1.height == height
-=======
-    assert c_1.radius == 100
-    assert c_1.height == 200
->>>>>>> 0208ee23
 
     # Check that the actual values are in base units (i.e. UNIT_LENGTH)
     assert c_1._radius == (c_1.radius * c_1.unit).to_base_units().magnitude
     assert c_1._height == (c_1.height * c_1.unit).to_base_units().magnitude
 
     # Set unit to cm now... and check if the values changed
-<<<<<<< HEAD
     c_1.unit = new_unit = UNITS.cm
     assert c_1.radius == UNITS.convert(radius, unit, new_unit)
     assert c_1.height == UNITS.convert(height, unit, new_unit)
-=======
-    c_1.unit = UNITS.cm
-    assert c_1.radius == 10
-    assert c_1.height == 20
->>>>>>> 0208ee23
 
 
 def test_sphere():
@@ -157,10 +136,7 @@
 
     # Create two Sphere objects
     origin = Point3D([42, 99, 13])
-<<<<<<< HEAD
     radius = 100
-=======
->>>>>>> 0208ee23
     s_1 = Sphere(origin, 100)
     s_1_duplicate = Sphere(origin, 100)
     s_2 = Sphere(Point3D([5, 8, 9]), 88)
@@ -175,7 +151,6 @@
     assert s_1.origin.x == origin.x
     assert s_1.origin.y == origin.y
     assert s_1.origin.z == origin.z
-<<<<<<< HEAD
     assert s_1.radius == radius
 
     s_1.origin = new_origin = Point3D([42, 88, 99])
@@ -188,20 +163,6 @@
 
     s_2.origin = new_origin
     s_2.radius = new_radius
-=======
-    assert s_1.radius == 100
-
-    s_1.origin = Point3D([42, 88, 99])
-    s_1.radius = 1000
-
-    assert s_1.origin.x == 42
-    assert s_1.origin.y == 88
-    assert s_1.origin.z == 99
-    assert s_1.radius == 1000
-
-    s_2.origin = Point3D([42, 88, 99])
-    s_2.radius = 1000
->>>>>>> 0208ee23
     assert s_1 == s_2
 
     with pytest.raises(
@@ -227,26 +188,16 @@
     """``Sphere`` units validation."""
 
     origin = Point3D([42, 99, 13])
-<<<<<<< HEAD
     radius = 100
     unit = UNITS.mm
-=======
-
->>>>>>> 0208ee23
-    # Verify rejection of invalid base unit type
-    with pytest.raises(
-        TypeError,
-        match="The pint.Unit provided as input should be a \[length\] quantity.",
-    ):
-<<<<<<< HEAD
+    # Verify rejection of invalid base unit type
+    with pytest.raises(
+        TypeError,
+        match="The pint.Unit provided as input should be a \[length\] quantity.",
+    ):
         Sphere(origin, radius, UNITS.celsius)
 
     s_1 = Sphere(origin, radius, unit)
-=======
-        Sphere(origin, 100, UNITS.celsius)
-
-    s_1 = Sphere(origin, 100, UNITS.mm)
->>>>>>> 0208ee23
 
     # Verify rejection of invalid base unit type
     with pytest.raises(
@@ -256,29 +207,17 @@
         s_1.unit = UNITS.celsius
 
     # Check that the units are correctly in place
-<<<<<<< HEAD
     assert s_1.unit == unit
 
     # Request for radius and ensure in mm
     assert s_1.radius == radius
-=======
-    assert s_1.unit == UNITS.mm
-
-    # Request for radius and ensure in mm
-    assert s_1.radius == 100
->>>>>>> 0208ee23
 
     # Check that the actual values are in base units (i.e. UNIT_LENGTH)
     assert s_1._radius == (s_1.radius * s_1.unit).to_base_units().magnitude
 
     # Set unit to cm now... and check if the values changed
-<<<<<<< HEAD
     s_1.unit = new_unit = UNITS.cm
     assert s_1.radius == UNITS.convert(radius, unit, new_unit)
-=======
-    s_1.unit = UNITS.cm
-    assert s_1.radius == 10
->>>>>>> 0208ee23
 
 
 def test_cone():
@@ -286,17 +225,11 @@
 
     # Create two Cone objects
     origin = Point3D([42, 99, 13])
-<<<<<<< HEAD
     radius = 100
     half_angle = 0.78539816
     c_1 = Cone(origin, UnitVector3D([12, 31, 99]), UnitVector3D([25, 39, 82]), radius, half_angle)
     c_1_duplicate = Cone(
         origin, UnitVector3D([12, 31, 99]), UnitVector3D([25, 39, 82]), radius, half_angle
-=======
-    c_1 = Cone(origin, UnitVector3D([12, 31, 99]), UnitVector3D([25, 39, 82]), 100, 0.78539816)
-    c_1_duplicate = Cone(
-        origin, UnitVector3D([12, 31, 99]), UnitVector3D([25, 39, 82]), 100, 0.78539816
->>>>>>> 0208ee23
     )
     c_2 = Cone(Point3D([5, 8, 9]), UnitVector3D([55, 16, 73]), UnitVector3D([23, 67, 45]), 88, 0.65)
     c_with_array_definitions = Cone([5, 8, 9], [55, 16, 73], [23, 67, 45], 88, 0.65)
@@ -310,7 +243,6 @@
     assert c_1.origin.x == origin.x
     assert c_1.origin.y == origin.y
     assert c_1.origin.z == origin.z
-<<<<<<< HEAD
     assert c_1.radius == radius
     assert c_1.half_angle == half_angle
 
@@ -323,20 +255,6 @@
     assert c_1.origin.z == new_origin.z
     assert c_1.radius == new_radius
     assert c_1.half_angle == new_half_angle
-=======
-    assert c_1.radius == 100
-    assert c_1.half_angle == 0.78539816
-
-    c_1.origin = Point3D([42, 88, 99])
-    c_1.radius = 1000
-    c_1.half_angle = 0.78539816
-
-    assert c_1.origin.x == 42
-    assert c_1.origin.y == 88
-    assert c_1.origin.z == 99
-    assert c_1.radius == 1000
-    assert c_1.half_angle == 0.78539816
->>>>>>> 0208ee23
 
     with pytest.raises(
         TypeError,
@@ -379,30 +297,22 @@
     """``Cone`` units validation."""
 
     origin = Point3D([42, 99, 13])
-<<<<<<< HEAD
     radius = 100
     half_angle = 45
     unit_radius = UNITS.mm
     unit_angle = UNITS.degree
-=======
-
->>>>>>> 0208ee23
     # Verify rejection of invalid base unit type
     with pytest.raises(
         TypeError,
         match="The pint.Unit provided as input should be a \[length\] quantity.",
     ):
         Cone(
-<<<<<<< HEAD
             origin,
             UnitVector3D([12, 31, 99]),
             UnitVector3D([25, 39, 82]),
             radius,
             half_angle,
             UNITS.celsius,
-=======
-            origin, UnitVector3D([12, 31, 99]), UnitVector3D([25, 39, 82]), 100, 200, UNITS.celsius
->>>>>>> 0208ee23
         )
 
     with pytest.raises(
@@ -413,15 +323,9 @@
             origin,
             UnitVector3D([12, 31, 99]),
             UnitVector3D([25, 39, 82]),
-<<<<<<< HEAD
             radius,
             half_angle,
             unit_radius,
-=======
-            100,
-            200,
-            UNITS.mm,
->>>>>>> 0208ee23
             UNITS.celsius,
         )
 
@@ -429,17 +333,10 @@
         origin,
         UnitVector3D([12, 31, 99]),
         UnitVector3D([25, 39, 82]),
-<<<<<<< HEAD
         radius,
         half_angle,
         unit_radius,
         unit_angle,
-=======
-        100,
-        45,
-        UNITS.mm,
-        UNITS.degree,
->>>>>>> 0208ee23
     )
 
     # Verify rejection of invalid base unit type
@@ -456,38 +353,22 @@
         c_1.angle_unit = UNITS.celsius
 
     # Check that the units are correctly in place
-<<<<<<< HEAD
     assert c_1.length_unit == unit_radius
     assert c_1.angle_unit == unit_angle
 
     # Request for radius and half angle are in expected units
     assert c_1.radius == radius
     assert c_1.half_angle == half_angle
-=======
-    assert c_1.length_unit == UNITS.mm
-    assert c_1.angle_unit == UNITS.degree
-
-    # Request for radius and half angle are in expected units
-    assert c_1.radius == 100
-    assert c_1.half_angle == 45
->>>>>>> 0208ee23
 
     # Check that the actual values are in base units (i.e. UNIT_LENGTH)
     assert c_1._radius == (c_1.radius * c_1.length_unit).to_base_units().magnitude
     assert c_1._half_angle == (c_1.half_angle * c_1.angle_unit).to_base_units().magnitude
 
     # Change units to and check if the values changed
-<<<<<<< HEAD
     c_1.length_unit = new_unit_radius = UNITS.cm
     c_1.angle_unit = new_unit_angle = UNITS.radian
     assert c_1.radius == UNITS.convert(radius, unit_radius, new_unit_radius)
     assert c_1.half_angle == UNITS.convert(half_angle, unit_angle, new_unit_angle)
-=======
-    c_1.length_unit = UNITS.cm
-    c_1.angle_unit = UNITS.radian
-    assert c_1.radius == 10
-    assert c_1.half_angle == 0.7853981633974483
->>>>>>> 0208ee23
 
 
 def test_torus():
@@ -495,7 +376,6 @@
 
     # Create two Torus objects
     origin = Point3D([42, 99, 13])
-<<<<<<< HEAD
     major_radius = 200
     minor_radius = 100
     t_1 = Torus(
@@ -504,10 +384,6 @@
     t_1_duplicate = Torus(
         origin, UnitVector3D([12, 31, 99]), UnitVector3D([25, 39, 82]), major_radius, minor_radius
     )
-=======
-    t_1 = Torus(origin, UnitVector3D([12, 31, 99]), UnitVector3D([25, 39, 82]), 100, 200)
-    t_1_duplicate = Torus(origin, UnitVector3D([12, 31, 99]), UnitVector3D([25, 39, 82]), 100, 200)
->>>>>>> 0208ee23
     t_2 = Torus(Point3D([5, 8, 9]), UnitVector3D([55, 16, 73]), UnitVector3D([23, 67, 45]), 88, 76)
     t_with_array_definitions = Torus([5, 8, 9], [55, 16, 73], [23, 67, 45], 88, 76)
 
@@ -520,42 +396,24 @@
     assert t_1.origin.x == origin.x
     assert t_1.origin.y == origin.y
     assert t_1.origin.z == origin.z
-<<<<<<< HEAD
     assert t_1.major_radius == major_radius
     assert t_1.minor_radius == minor_radius
 
     t_1.major_radius = new_major_radius = 2000
     t_1.minor_radius = new_minor_radius = 1000
-=======
-    assert t_1.major_radius == 100
-    assert t_1.minor_radius == 200
-
-    t_1.major_radius = 1000
-    t_1.minor_radius = 2000
->>>>>>> 0208ee23
 
     assert t_1.origin.x == origin.x
     assert t_1.origin.y == origin.y
     assert t_1.origin.z == origin.z
-<<<<<<< HEAD
     assert t_1.major_radius == new_major_radius
     assert t_1.minor_radius == new_minor_radius
-=======
-    assert t_1.major_radius == 1000
-    assert t_1.minor_radius == 2000
->>>>>>> 0208ee23
 
     t_1.origin = new_origin = Point3D([42, 88, 99])
     assert t_1.origin.x == new_origin.x
     assert t_1.origin.y == new_origin.y
     assert t_1.origin.z == new_origin.z
-<<<<<<< HEAD
     assert t_1.major_radius == new_major_radius
     assert t_1.minor_radius == new_minor_radius
-=======
-    assert t_1.major_radius == 1000
-    assert t_1.minor_radius == 2000
->>>>>>> 0208ee23
 
     with pytest.raises(
         TypeError,
@@ -598,12 +456,9 @@
     """``Torus`` units validation."""
 
     origin = Point3D([42, 99, 13])
-<<<<<<< HEAD
     major_radius = 200
     minor_radius = 100
     unit = UNITS.mm
-=======
->>>>>>> 0208ee23
 
     # Verify rejection of invalid base unit type
     with pytest.raises(
@@ -611,7 +466,6 @@
         match="The pint.Unit provided as input should be a \[length\] quantity.",
     ):
         Torus(
-<<<<<<< HEAD
             origin,
             UnitVector3D([12, 31, 99]),
             UnitVector3D([25, 39, 82]),
@@ -628,12 +482,6 @@
         minor_radius,
         unit,
     )
-=======
-            origin, UnitVector3D([12, 31, 99]), UnitVector3D([25, 39, 82]), 100, 200, UNITS.celsius
-        )
-
-    t_1 = Torus(origin, UnitVector3D([12, 31, 99]), UnitVector3D([25, 39, 82]), 100, 200, UNITS.mm)
->>>>>>> 0208ee23
 
     # Verify rejection of invalid base unit type
     with pytest.raises(
@@ -643,32 +491,18 @@
         t_1.unit = UNITS.celsius
 
     # Check that the units are correctly in place
-<<<<<<< HEAD
     assert t_1.unit == unit
 
     # Request for radius/height and ensure they are in mm
     assert t_1.major_radius == major_radius
     assert t_1.minor_radius == minor_radius
-=======
-    assert t_1.unit == UNITS.mm
-
-    # Request for radius/height and ensure they are in mm
-    assert t_1.major_radius == 100
-    assert t_1.minor_radius == 200
->>>>>>> 0208ee23
 
     # Check that the actual values are in base units (i.e. UNIT_LENGTH)
     assert t_1._major_radius == (t_1.major_radius * t_1.unit).to_base_units().magnitude
     assert t_1._minor_radius == (t_1.minor_radius * t_1.unit).to_base_units().magnitude
 
     # Set unit to cm now... and check if the values changed
-<<<<<<< HEAD
     t_1.unit = new_unit = UNITS.cm
     assert t_1.major_radius == UNITS.convert(major_radius, unit, new_unit)
     assert t_1.minor_radius == UNITS.convert(minor_radius, unit, new_unit)
-    assert t_1.unit == new_unit
-=======
-    t_1.unit = UNITS.cm
-    assert t_1.major_radius == 10
-    assert t_1.minor_radius == 20
->>>>>>> 0208ee23
+    assert t_1.unit == new_unit