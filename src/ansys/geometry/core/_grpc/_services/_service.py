# Copyright (C) 2023 - 2025 ANSYS, Inc. and/or its affiliates.
# SPDX-License-Identifier: MIT
#
#
# Permission is hereby granted, free of charge, to any person obtaining a copy
# of this software and associated documentation files (the "Software"), to deal
# in the Software without restriction, including without limitation the rights
# to use, copy, modify, merge, publish, distribute, sublicense, and/or sell
# copies of the Software, and to permit persons to whom the Software is
# furnished to do so, subject to the following conditions:
#
# The above copyright notice and this permission notice shall be included in all
# copies or substantial portions of the Software.
#
# THE SOFTWARE IS PROVIDED "AS IS", WITHOUT WARRANTY OF ANY KIND, EXPRESS OR
# IMPLIED, INCLUDING BUT NOT LIMITED TO THE WARRANTIES OF MERCHANTABILITY,
# FITNESS FOR A PARTICULAR PURPOSE AND NONINFRINGEMENT. IN NO EVENT SHALL THE
# AUTHORS OR COPYRIGHT HOLDERS BE LIABLE FOR ANY CLAIM, DAMAGES OR OTHER
# LIABILITY, WHETHER IN AN ACTION OF CONTRACT, TORT OR OTHERWISE, ARISING FROM,
# OUT OF OR IN CONNECTION WITH THE SOFTWARE OR THE USE OR OTHER DEALINGS IN THE
# SOFTWARE.

import grpc

from .._version import GeometryApiProtos, set_proto_version
from .base.admin import GRPCAdminService
from .base.bodies import GRPCBodyService
from .base.dbuapplication import GRPCDbuApplicationService
from .base.measurement_tools import GRPCMeasurementToolsService
from .base.named_selection import GRPCNamedSelectionService
from .base.prepare_tools import GRPCPrepareToolsService


class _GRPCServices:
    """
    Placeholder for the gRPC services (i.e. stubs).

    Notes
    -----
    This class provides a unified interface to access the different
    gRPC services available in the Geometry API. It allows for easy
    switching between different versions of the API by using the
    `version` parameter in the constructor. The services are lazy-loaded
    to avoid unnecessary imports and to improve performance.

    Parameters
    ----------
    channel : grpc.Channel
        The gRPC channel to the server.
    version : GeometryApiProtos | str | None
        The version of the gRPC API protocol to use. If None, the latest
        version is used.
    """

    def __init__(self, channel: grpc.Channel, version: GeometryApiProtos | str | None = None):
        """
        Initialize the GRPCServices class.

        Parameters
        ----------
        channel : grpc.Channel
            The gRPC channel to the server.
        version : GeometryApiProtos | str | None
            The version of the gRPC API protocol to use. If None, the latest
            version is used.
        """
        # Set the proto version to be used
        self.version = set_proto_version(channel, version)
        self.channel = channel

        # Lazy load all the services
        self._admin = None
        self._bodies = None
        self._dbu_application = None
        self._named_selection = None
        self._measurement_tools = None
<<<<<<< HEAD
        self._prepare_tools = None
=======
>>>>>>> 1c005655

    @property
    def bodies(self) -> GRPCBodyService:
        """
        Get the body service for the specified version.

        Returns
        -------
        BodyServiceBase
            The body service for the specified version.
        """
        if not self._bodies:
            # Import the appropriate body service based on the version
            from .v0.bodies import GRPCBodyServiceV0
            from .v1.bodies import GRPCBodyServiceV1

            if self.version == GeometryApiProtos.V0:
                self._bodies = GRPCBodyServiceV0(self.channel)
            elif self.version == GeometryApiProtos.V1:  # pragma: no cover
                # V1 is not implemented yet
                self._bodies = GRPCBodyServiceV1(self.channel)
            else:  # pragma: no cover
                # This should never happen as the version is set in the constructor
                raise ValueError(f"Unsupported version: {self.version}")

        return self._bodies

    @property
    def admin(self) -> GRPCAdminService:
        """
        Get the admin service for the specified version.

        Returns
        -------
        AdminServiceBase
            The admin service for the specified version.
        """
        if not self._admin:
            # Import the appropriate admin service based on the version
            from .v0.admin import GRPCAdminServiceV0
            from .v1.admin import GRPCAdminServiceV1

            if self.version == GeometryApiProtos.V0:
                self._admin = GRPCAdminServiceV0(self.channel)
            elif self.version == GeometryApiProtos.V1:  # pragma: no cover
                # V1 is not implemented yet
                self._admin = GRPCAdminServiceV1(self.channel)
            else:  # pragma: no cover
                # This should never happen as the version is set in the constructor
                raise ValueError(f"Unsupported version: {self.version}")

        return self._admin

    @property
    def dbu_application(self) -> GRPCDbuApplicationService:
        """
        Get the DBU application service for the specified version.

        Returns
        -------
        DbuApplicationServiceBase
            The DBU application service for the specified version.
        """
        if not self._dbu_application:
            # Import the appropriate DBU application service based on the version
            from .v0.dbuapplication import GRPCDbuApplicationServiceV0
            from .v1.dbuapplication import GRPCDbuApplicationServiceV1

            if self.version == GeometryApiProtos.V0:
                self._dbu_application = GRPCDbuApplicationServiceV0(self.channel)
            elif self.version == GeometryApiProtos.V1:  # pragma: no cover
                # V1 is not implemented yet
                self._dbu_application = GRPCDbuApplicationServiceV1(self.channel)
            else:  # pragma: no cover
                # This should never happen as the version is set in the constructor
                raise ValueError(f"Unsupported version: {self.version}")

        return self._dbu_application

    @property
    def named_selection(self) -> GRPCNamedSelectionService:
        """
        Get the named selection service for the specified version.

        Returns
        -------
        NamedSelectionServiceBase
            The named selection service for the specified version.
        """
        if not self._named_selection:
            # Import the appropriate named selection service based on the version
            from .v0.named_selection import GRPCNamedSelectionServiceV0
            from .v1.named_selection import GRPCNamedSelectionServiceV1

            if self.version == GeometryApiProtos.V0:
                self._named_selection = GRPCNamedSelectionServiceV0(self.channel)
            elif self.version == GeometryApiProtos.V1:  # pragma: no cover
                # V1 is not implemented yet
                self._named_selection = GRPCNamedSelectionServiceV1(self.channel)
            else:  # pragma: no cover
                # This should never happen as the version is set in the constructor
                raise ValueError(f"Unsupported version: {self.version}")

        return self._named_selection

    @property
    def measurement_tools(self) -> GRPCMeasurementToolsService:
        """
        Get the measurement tools service for the specified version.

        Returns
        -------
        MeasurementToolsServiceBase
            The measurement tools service for the specified version.
        """
        if not self._measurement_tools:
            # Import the appropriate measurement tools service based on the version
            from .v0.measurement_tools import GRPCMeasurementToolsServiceV0
            from .v1.measurement_tools import GRPCMeasurementToolsServiceV1

            if self.version == GeometryApiProtos.V0:
                self._measurement_tools = GRPCMeasurementToolsServiceV0(self.channel)
            elif self.version == GeometryApiProtos.V1:  # pragma: no cover
                # V1 is not implemented yet
                self._measurement_tools = GRPCMeasurementToolsServiceV1(self.channel)
            else:  # pragma: no cover
                # This should never happen as the version is set in the constructor
                raise ValueError(f"Unsupported version: {self.version}")

<<<<<<< HEAD
        return self._measurement_tools
        
    @property
    def prepare_tools(self) -> GRPCPrepareToolsService:
        """
        Get the prepare tools service for the specified version.

        Returns
        -------
        NamedSelectionServiceBase
            The prepare tools service for the specified version.
        """
        if not self._prepare_tools:
            # Import the appropriate prepare tools service based on the version
            from .v0.prepare_tools import GRPCPrepareToolsServiceV0
            from .v1.prepare_tools import GRPCPrepareToolsServiceV1

            if self.version == GeometryApiProtos.V0:
                self._prepare_tools = GRPCPrepareToolsServiceV0(self.channel)
            elif self.version == GeometryApiProtos.V1:  # pragma: no cover
                # V1 is not implemented yet
                self._prepare_tools = GRPCPrepareToolsServiceV1(self.channel)
            else:  # pragma: no cover
                # This should never happen as the version is set in the constructor
                raise ValueError(f"Unsupported version: {self.version}")

        return self._prepare_tools
=======
        return self._measurement_tools
>>>>>>> 1c005655
<|MERGE_RESOLUTION|>--- conflicted
+++ resolved
@@ -74,10 +74,7 @@
         self._dbu_application = None
         self._named_selection = None
         self._measurement_tools = None
-<<<<<<< HEAD
         self._prepare_tools = None
-=======
->>>>>>> 1c005655
 
     @property
     def bodies(self) -> GRPCBodyService:
@@ -207,7 +204,6 @@
                 # This should never happen as the version is set in the constructor
                 raise ValueError(f"Unsupported version: {self.version}")
 
-<<<<<<< HEAD
         return self._measurement_tools
         
     @property
@@ -234,7 +230,4 @@
                 # This should never happen as the version is set in the constructor
                 raise ValueError(f"Unsupported version: {self.version}")
 
-        return self._prepare_tools
-=======
-        return self._measurement_tools
->>>>>>> 1c005655
+        return self._prepare_tools