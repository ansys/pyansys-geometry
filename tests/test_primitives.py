--- conflicted
+++ resolved
@@ -2,35 +2,7 @@
 
 from ansys.geometry.core import UNITS
 from ansys.geometry.core.math import Point3D, UnitVector3D
-<<<<<<< HEAD
-from ansys.geometry.core.primitives import Cylinder, Plane
-
-
-def test_plane():
-    """``Plane`` construction and equivalency."""
-
-    origin = Point3D([42, 99, 13])
-    p_1 = Plane(origin, UnitVector3D([12, 31, 99]), UnitVector3D([25, 39, 82]))
-    p_1_duplicate = Plane(origin, UnitVector3D([12, 31, 99]), UnitVector3D([25, 39, 82]))
-    p_2 = Plane(Point3D([5, 8, 9]), UnitVector3D([55, 16, 73]), UnitVector3D([23, 67, 45]))
-
-    # Check that the equals operator works
-    assert p_1 == p_1_duplicate
-    assert p_1 != p_2
-
-    # Check plane definition
-    assert p_1.origin.x == origin.x
-    assert p_1.origin.y == origin.y
-    assert p_1.origin.z == origin.z
-
-    with pytest.raises(TypeError, match=f"direction_x is invalid, type {UnitVector3D} expected."):
-        Plane(origin, "A", UnitVector3D([25, 39, 82]))
-
-    with pytest.raises(TypeError, match=f"direction_y is invalid, type {UnitVector3D} expected."):
-        Plane(origin, UnitVector3D([12, 31, 99]), "A")
-=======
 from ansys.geometry.core.primitives import Cone, Cylinder, Sphere, Torus
->>>>>>> 32a6f487
 
 
 def test_cylinder():
