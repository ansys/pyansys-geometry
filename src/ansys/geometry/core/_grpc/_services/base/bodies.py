# Copyright (C) 2023 - 2025 ANSYS, Inc. and/or its affiliates.
# SPDX-License-Identifier: MIT
#
#
# Permission is hereby granted, free of charge, to any person obtaining a copy
# of this software and associated documentation files (the "Software"), to deal
# in the Software without restriction, including without limitation the rights
# to use, copy, modify, merge, publish, distribute, sublicense, and/or sell
# copies of the Software, and to permit persons to whom the Software is
# furnished to do so, subject to the following conditions:
#
# The above copyright notice and this permission notice shall be included in all
# copies or substantial portions of the Software.
#
# THE SOFTWARE IS PROVIDED "AS IS", WITHOUT WARRANTY OF ANY KIND, EXPRESS OR
# IMPLIED, INCLUDING BUT NOT LIMITED TO THE WARRANTIES OF MERCHANTABILITY,
# FITNESS FOR A PARTICULAR PURPOSE AND NONINFRINGEMENT. IN NO EVENT SHALL THE
# AUTHORS OR COPYRIGHT HOLDERS BE LIABLE FOR ANY CLAIM, DAMAGES OR OTHER
# LIABILITY, WHETHER IN AN ACTION OF CONTRACT, TORT OR OTHERWISE, ARISING FROM,
# OUT OF OR IN CONNECTION WITH THE SOFTWARE OR THE USE OR OTHER DEALINGS IN THE
# SOFTWARE.
"""Module containing the bodies service implementation (abstraction layer)."""

from abc import ABC, abstractmethod

import grpc


class GRPCBodyService(ABC):  # pragma: no cover
    """Body service for gRPC communication with the Geometry server.

    Parameters
    ----------
    channel : grpc.Channel
        The gRPC channel to the server.
    """

    def __init__(self, channel: grpc.Channel):
        """Initialize the GRPCBodyService class."""
        pass

    @abstractmethod
    def create_sphere_body(self, **kwargs) -> dict:
        """Create a sphere body."""
        pass

    @abstractmethod
    def create_extruded_body(self, **kwargs) -> dict:
        """Create an extruded body."""
        pass

    @abstractmethod
    def create_sweeping_profile_body(self, **kwargs) -> dict:
        """Create a sweeping profile body."""
        pass

    @abstractmethod
    def create_sweeping_chain(self, **kwargs) -> dict:
        """Create a sweeping chain."""
        pass

    @abstractmethod
    def sweep_with_guide(self, **kwargs) -> dict:
        """Sweep with a guide."""
        pass

    @abstractmethod
    def create_extruded_body_from_face_profile(self, **kwargs) -> dict:
        """Create an extruded body from a face profile."""
        pass

    @abstractmethod
    def create_extruded_body_from_loft_profiles(self, **kwargs) -> dict:
        """Create an extruded body from loft profiles."""
        pass

    @abstractmethod
    def create_planar_body(self, **kwargs) -> dict:
        """Create a planar body."""
        pass

    @abstractmethod
    def create_body_from_face(self, **kwargs) -> dict:
        """Create a body from a face."""
        pass

    @abstractmethod
    def create_surface_body(self, **kwargs) -> dict:
        """Create a surface body."""
        pass

    @abstractmethod
    def create_surface_body_from_trimmed_curves(self, **kwargs) -> dict:
        """Create a surface body from trimmed curves."""
        pass

    @abstractmethod
    def translate(self, **kwargs) -> dict:
        """Translate a body."""
        pass

    @abstractmethod
    def delete(self, **kwargs) -> dict:
        """Delete a body."""
        pass

    @abstractmethod
    def is_suppressed(self, **kwargs) -> dict:
        """Check if a body is suppressed."""
        pass

    @abstractmethod
    def get_color(self, **kwargs) -> dict:
        """Get the color of a body."""
        pass

    @abstractmethod
    def get_faces(self, **kwargs) -> dict:
        """Get the faces of a body."""
        pass

    @abstractmethod
    def get_edges(self, **kwargs) -> dict:
        """Get the edges of a body."""
        pass

    @abstractmethod
    def get_vertices(self, **kwargs) -> dict:
        """Get the vertices of a body."""
        pass

    @abstractmethod
    def get_volume(self, **kwargs) -> dict:
        """Get the volume of a body."""
        pass

    @abstractmethod
    def get_bounding_box(self, **kwargs) -> dict:
        """Get the bounding box of a body."""
        pass

    @abstractmethod
    def set_assigned_material(self, **kwargs) -> dict:
        """Set the assigned material of a body."""
        pass

    @abstractmethod
    def get_assigned_material(self, **kwargs) -> dict:
        """Get the assigned material of a body."""
        pass

    @abstractmethod
    def remove_assigned_material(self, **kwargs) -> dict:
        """Remove the assigned material of a body."""
        pass

    @abstractmethod
    def set_name(self, **kwargs) -> dict:
        """Set the name of a body."""
        pass

    @abstractmethod
    def set_fill_style(self, **kwargs) -> dict:
        """Set the fill style of a body."""
        pass

    @abstractmethod
    def set_suppressed(self, **kwargs) -> dict:
        """Set the suppressed state of a body."""
        pass

    @abstractmethod
    def set_color(self, **kwargs) -> dict:
        """Set the color of a body."""
        pass

    @abstractmethod
    def rotate(self, **kwargs) -> dict:
        """Rotate a body."""
        pass

    @abstractmethod
    def scale(self, **kwargs) -> dict:
        """Scale a body."""
        pass

    @abstractmethod
    def mirror(self, **kwargs) -> dict:
        """Mirror a body."""
        pass

    @abstractmethod
    def map(self, **kwargs) -> dict:
        """Map a body."""
        pass

    @abstractmethod
    def get_collision(self, **kwargs) -> dict:
        """Get the collision of a body."""
        pass

    @abstractmethod
    def copy(self, **kwargs) -> dict:
        """Copy a body."""
        pass

    @abstractmethod
    def get_tesellation(self, **kwargs) -> dict:
        """Get the tessellation of a body."""
        pass

    @abstractmethod
    def get_tesellation_with_options(self, **kwargs) -> dict:
        """Get the tessellation of a body with options."""
        pass

    @abstractmethod
    def boolean(self, **kwargs) -> dict:
        """Boolean operation."""
        pass

    @abstractmethod
    def split_body(self, **kwargs) -> dict:
        """Split a body."""
<<<<<<< HEAD
=======
        pass

    @abstractmethod
    def create_body_from_loft_profiles_with_guides(self, **kwargs) -> dict:
        """Create a body from loft profiles with guides."""
>>>>>>> 538ff146
        pass<|MERGE_RESOLUTION|>--- conflicted
+++ resolved
@@ -222,12 +222,9 @@
     @abstractmethod
     def split_body(self, **kwargs) -> dict:
         """Split a body."""
-<<<<<<< HEAD
-=======
         pass
 
     @abstractmethod
     def create_body_from_loft_profiles_with_guides(self, **kwargs) -> dict:
         """Create a body from loft profiles with guides."""
->>>>>>> 538ff146
         pass