--- conflicted
+++ resolved
@@ -5,15 +5,10 @@
 from typing import List, Union
 
 from ansys.api.geometry.v0.bodies_pb2 import (
-<<<<<<< HEAD
     CreateExtrudedBodyRequest,
     CreatePlanarBodyRequest,
     TranslateRequest,
-=======
     BodyIdentifier,
-    CreateExtrudedBodyRequest,
-    CreatePlanarBodyRequest,
->>>>>>> 24b2e20f
 )
 from ansys.api.geometry.v0.bodies_pb2_grpc import BodiesStub
 from ansys.api.geometry.v0.components_pb2 import (
@@ -280,7 +275,6 @@
         self._coordinate_systems.append(CoordinateSystem(name, frame, self, self._grpc_client))
         return self._coordinate_systems[-1]
 
-<<<<<<< HEAD
     def translate_bodies(
         self, bodies: List[Body], direction: UnitVector, distance: Union[Quantity, Distance]
     ) -> None:
@@ -320,7 +314,7 @@
             self._bodies_stub.Translate(translation_request)
 
         # TODO Consider what needs to be invalidated client-side after server-side modifications.
-=======
+
     def delete_component(self, component: Union["Component", str]) -> None:
         """Deletes an existing component (itself or its children).
 
@@ -461,5 +455,4 @@
             component._kill_component_on_client()
 
         # Kill itself
-        self._is_alive = False
->>>>>>> 24b2e20f
+        self._is_alive = False