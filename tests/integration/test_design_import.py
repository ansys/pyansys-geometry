"""Test design import."""

import numpy as np
from pint import Quantity
import pytest

from ansys.geometry.core import Modeler
from ansys.geometry.core.designer import Component, Design
from ansys.geometry.core.math import Plane, Point2D, Point3D, UnitVector3D, Vector3D
from ansys.geometry.core.misc import UNITS
from ansys.geometry.core.sketch import Sketch


def _checker_method(comp: Component, comp_ref: Component) -> None:
    # Check component features
    assert comp.id == comp_ref.id
    assert comp.name == comp_ref.name
    assert len(comp.bodies) == len(comp_ref.bodies)
    assert len(comp.components) == len(comp_ref.components)
    assert len(comp.coordinate_systems) == len(comp_ref.coordinate_systems)
    assert comp.shared_topology == comp_ref.shared_topology

    # Check design features
    if isinstance(comp, Design) and isinstance(comp_ref, Design):
        assert len(comp.materials) == len(comp_ref.materials)
        assert len(comp.named_selections) == len(comp_ref.named_selections)

    # Check bodies (if any)
    for body, body_ref in zip(comp.bodies, comp_ref.bodies):
        assert body.id == body_ref.id
        assert body.name == body_ref.name

    # Check subcomponents
    for subcomp, subcomp_ref in zip(comp.components, comp_ref.components):
        _checker_method(subcomp, subcomp_ref)


def test_design_import_simple_case(modeler: Modeler):
    # With the given session let's create a the following Design
    #
    # Create your design on the server side
    design = modeler.create_design("ReadDesign")

    # Create a Sketch object and draw a circle (all client side)
    sketch = Sketch()
    sketch.circle(Point2D([-30, -30], UNITS.mm), Quantity(10, UNITS.mm))
    distance = Quantity(30, UNITS.mm)

    #  The following component hierarchy is made
    #
    #           |---> comp_1 ---|---> nested_1_comp_1 ---> nested_1_nested_1_comp_1 X
    #           |               |                              X BODY X
    #           |               |---> nested_2_comp_1
    #           |                         X BODY X
    #           |
    # DESIGN ---|---> comp_2 -------> nested_1_comp_2
    #           |
    #           |
    #           |---> comp_3
    #                X BODY X
    #
    #
    # Now, only "comp_3", "nested_2_comp_1" and "nested_1_nested_1_comp_1"
    # will have a body associated...
    #
    #

    # Create the components
    comp_1 = design.add_component("Component_1")
    comp_2 = design.add_component("Component_2")
    comp_3 = design.add_component("Component_3")
    nested_1_comp_1 = comp_1.add_component("Nested_1_Component_1")
    nested_1_nested_1_comp_1 = nested_1_comp_1.add_component("Nested_1_Nested_1_Component_1")
    nested_2_comp_1 = comp_1.add_component("Nested_2_Component_1")
    comp_2.add_component("Nested_1_Component_2")

    # Create the bodies
    comp_3.extrude_sketch(name="comp_3_circle", sketch=sketch, distance=distance)
    nested_2_comp_1.extrude_sketch(name="nested_2_comp_1_circle", sketch=sketch, distance=distance)
    nested_1_nested_1_comp_1.extrude_sketch(
        name="nested_1_nested_1_comp_1_circle", sketch=sketch, distance=distance
    )

    # Now, let's create a new client session
    new_client = Modeler()
    read_design = new_client.read_existing_design()

    # And now assert all its elements
    assert read_design is not None
    assert len(new_client._designs) == 1

    # Check the design
    _checker_method(read_design, design)


def test_open_file(modeler: Modeler, tmp_path_factory: pytest.TempPathFactory):
<<<<<<< HEAD
    """Test creation of ``Component`` instances and the effects this has."""

    design_name = "ComponentInstance_Test"
=======
    """Test creation of a component, saving it to a file, and loading it again to a
    second component and make sure they have the same properties."""

    design_name = "CarDesign_Test"
>>>>>>> b0581f20
    design = modeler.create_design(design_name)

    # Create a car
    car1 = design.add_component("Car1")
    comp1 = car1.add_component("A")
    comp2 = car1.add_component("B")
    wheel1 = comp2.add_component("Wheel1")

    # Create car base frame
    sketch = Sketch().box(Point2D([5, 10]), 10, 20)
    comp2.extrude_sketch("Base", sketch, 5)

    # Create first wheel
    sketch = Sketch(Plane(direction_x=Vector3D([0, 1, 0]), direction_y=Vector3D([0, 0, 1])))
    sketch.circle(Point2D([0, 0]), 5)
    wheel1.extrude_sketch("Wheel", sketch, -5)

    # Create 3 other wheels and move them into position
    rotation_origin = Point3D([0, 0, 0])
    rotation_direction = UnitVector3D([0, 0, 1])

    wheel2 = comp2.add_component("Wheel2", wheel1)
    wheel2.modify_placement(Vector3D([0, 20, 0]))

    wheel3 = comp2.add_component("Wheel3", wheel1)
    wheel3.modify_placement(Vector3D([10, 0, 0]), rotation_origin, rotation_direction, np.pi)

    wheel4 = comp2.add_component("Wheel4", wheel1)
    wheel4.modify_placement(Vector3D([10, 20, 0]), rotation_origin, rotation_direction, np.pi)

    # Create 2nd car
    car2 = design.add_component("Car2", car1)
    car2.modify_placement(Vector3D([30, 0, 0]))

    # Create top of car - applies to BOTH cars
    sketch = Sketch(Plane(Point3D([0, 5, 5]))).box(Point2D([5, 2.5]), 10, 5)
    comp1.extrude_sketch("Top", sketch, 5)

<<<<<<< HEAD
    file = tmp_path_factory.mktemp("test_design") / "example.scdocx"
=======
    file = tmp_path_factory.mktemp("test_design_import") / "two_cars.scdocx"
>>>>>>> b0581f20
    design.download(file)
    design2 = modeler.open_file(file)

    # assert the two cars are the same
    _checker_method(design, design2)<|MERGE_RESOLUTION|>--- conflicted
+++ resolved
@@ -94,16 +94,10 @@
 
 
 def test_open_file(modeler: Modeler, tmp_path_factory: pytest.TempPathFactory):
-<<<<<<< HEAD
-    """Test creation of ``Component`` instances and the effects this has."""
-
-    design_name = "ComponentInstance_Test"
-=======
     """Test creation of a component, saving it to a file, and loading it again to a
     second component and make sure they have the same properties."""
 
     design_name = "CarDesign_Test"
->>>>>>> b0581f20
     design = modeler.create_design(design_name)
 
     # Create a car
@@ -142,11 +136,7 @@
     sketch = Sketch(Plane(Point3D([0, 5, 5]))).box(Point2D([5, 2.5]), 10, 5)
     comp1.extrude_sketch("Top", sketch, 5)
 
-<<<<<<< HEAD
-    file = tmp_path_factory.mktemp("test_design") / "example.scdocx"
-=======
     file = tmp_path_factory.mktemp("test_design_import") / "two_cars.scdocx"
->>>>>>> b0581f20
     design.download(file)
     design2 = modeler.open_file(file)
 
