[build-system]
build-backend = "flit_core.buildapi"
requires = [ "flit-core>=3.2,<4" ]

[project]
name = "ansys-geometry-core"
version = "0.14.dev0"
description = "A python wrapper for Ansys Geometry service"
readme = "README.rst"
license = "MIT"
license-files = [ "LICENSE" ]
maintainers = [ { name = "ANSYS, Inc.", email = "pyansys.core@ansys.com" } ]
authors = [ { name = "ANSYS, Inc.", email = "pyansys.core@ansys.com" } ]
requires-python = ">=3.10,<4"
classifiers = [
  "Development Status :: 4 - Beta",
  "Intended Audience :: Science/Research",
  "Operating System :: OS Independent",
  "Programming Language :: Python :: 3 :: Only",
  "Programming Language :: Python :: 3.10",
  "Programming Language :: Python :: 3.11",
  "Programming Language :: Python :: 3.12",
  "Programming Language :: Python :: 3.13",
  "Programming Language :: Python :: 3.14",
  "Topic :: Scientific/Engineering :: Information Analysis",
]

dependencies = [
<<<<<<< HEAD
  "ansys-api-discovery==1.0.12",
=======
  "ansys-api-discovery==1.0.14",
>>>>>>> 17615d65
  "ansys-tools-common>=0.3,<1",
  "beartype>=0.11.0,<0.23",
  "geomdl>=5,<6",
  "grpcio>=1.35.0,<2",
  "grpcio-health-checking>=1.45.0,<2",
  "matplotlib>=3,<4",
  "numpy>=1.20.3,<3",
  "pint>=0.18,<1",
  "protobuf>=3.20.2,<7",
  "requests>=2,<3",
  "scipy>=1.7.3,<2",
  "semver>=3,<4",
  "six>=1.16.0,<2",
]
optional-dependencies.all = [
  "ansys-platform-instancemanagement>=1.0.3,<2",
  "ansys-tools-visualization-interface>=0.2.6",
  "docker>=6.0.1,<8",
  "pygltflib>=1.16,<2",
  "pyvista[jupyter]>=0.38.1,<1",
  "vtk>=9,<10",
]
optional-dependencies.graphics = [
  "ansys-tools-visualization-interface>=0.2.6",
  "pygltflib>=1.16,<2",
  "pyvista[jupyter]>=0.38.1,<1",
  "vtk>=9,<10",
]

urls.Changelog = "https://github.com/ansys/pyansys-geometry/blob/main/doc/source/changelog.rst"
urls.Discussions = "https://github.com/ansys/pyansys-geometry/discussions"
urls.Documentation = "https://geometry.docs.pyansys.com"
urls.Issues = "https://github.com/ansys/pyansys-geometry/issues"
urls.Releases = "https://github.com/ansys/pyansys-geometry/releases"
urls.Source = "https://github.com/ansys/pyansys-geometry"

[dependency-groups]

# NOTE: The `dependency-groups` section is used to define groups of dependencies
# only available when a developer clones the repository and installs the package
# for local development.
dev = [
  "pre-commit==4.4.0",
  { include-group = "doc" },
  { include-group = "tests" },
]
doc = [
  "ansys-sphinx-theme[autoapi]==1.6.3",
  "ipyvtklink==0.2.3",
  "jupyter-sphinx==0.5.3",
  "jupytext==1.18.1",
  "myst-parser==4.0.1",
  "nbconvert==7.16.6",
  "nbsphinx==0.9.6",
  "notebook==7.4.7",
  "numpydoc==1.9.0",
  "pdf2image==1.17.0",
  "quarto-cli==1.8.25",
  "sphinx==8.2.3",
  "sphinx-autodoc-typehints==3.1.0",
  "sphinx-copybutton==0.5.2",
  "sphinx-jinja==2.0.2",
  { include-group = "general-all" },
]
tests = [
  { include-group = "general-all" },
  { include-group = "tests-minimal" },
]
general-all = [
  "ansys-platform-instancemanagement==1.1.2",
  "ansys-tools-common==0.3.0",
  "ansys-tools-visualization-interface==0.12.1",
  "beartype==0.22.6",
  "docker==7.1.0",
  "geomdl==5.4.0",
  "grpcio==1.75.0",
  "grpcio-health-checking==1.75.0",
  "matplotlib==3.10.7",
  "numpy==2.2.6; python_version<'3.11'",
  "numpy==2.3.3; python_version>='3.11'",
  "pint==0.24.4",
  "protobuf==6.32.1",
  "pygltflib==1.16.5",
  "pyvista[jupyter]==0.46.4",
  "requests==2.32.5",
  "scipy==1.15.3; python_version<'3.11'",
  "scipy==1.16.2; python_version>='3.11'",
  "semver==3.0.4",
  "six==1.17.0",
  "vtk==9.5.2",
]
tests-minimal = [
  "pytest==8.4.2",
  "pytest-cov==7.0.0",
  "pytest-pyvista==0.3.1",
  "pyyaml==6.0.3",
]

[tool.flit.module]
name = "ansys.geometry.core"

[tool.ruff]
line-length = 100
extend-exclude = [ "tests/integration/files" ]

fix = true
format.indent-style = "space"
format.quote-style = "double"
format.docstring-code-line-length = "dynamic"
format.docstring-code-format = true
lint.select = [
  "D",   # pydocstyle, see https://docs.astral.sh/ruff/rules/#pydocstyle-d
  "E",   # pycodestyle, see https://docs.astral.sh/ruff/rules/#pycodestyle-e-w
  "F",   # pyflakes, see https://docs.astral.sh/ruff/rules/#pyflakes-f
  "I",   # isort, see https://docs.astral.sh/ruff/rules/#isort-i
  "N",   # pep8-naming, see https://docs.astral.sh/ruff/rules/#pep8-naming-n
  "PTH", # flake8-use-pathlib, https://docs.astral.sh/ruff/rules/#flake8-use-pathlib-pth
  "TD",  # flake8-todos, https://docs.astral.sh/ruff/rules/#flake8-todos-td
]
lint.ignore = [
  "TD002", # Missing author in TODOs comment
]
# Ignore `D` rules everywhere except for the `src/` directory.
lint.per-file-ignores."!src/**.py" = [ "D" ]
# Ignore `F401` (import violations) in all `__init__.py` files.
lint.per-file-ignores."__init__.py" = [ "F401" ]
# Ignore `E402` (module level import not at top of file) in `src/ansys/geometry/core/__init__.py`.
lint.per-file-ignores."src/ansys/geometry/core/__init__.py" = [ "E402" ]
lint.isort.combine-as-imports = true
lint.isort.force-sort-within-sections = true
lint.isort.known-first-party = [ "ansys.geometry.core" ]
lint.pydocstyle.convention = "numpy"

[tool.pytest.ini_options]
minversion = "7.1"
addopts = "-ra --cov=ansys.geometry --cov-report html:.cov/html --cov-report xml:.cov/xml --cov-report term -vv --image_cache_dir tests/integration/image_cache --add_missing_images"
testpaths = [ "tests" ]

[tool.coverage.run]
source = [ "ansys.geometry" ]

[tool.coverage.report]
show_missing = true

[tool.towncrier]
directory = "doc/changelog.d"
filename = "doc/source/changelog.rst"
template = "doc/changelog.d/changelog_template.jinja"
start_string = ".. towncrier release notes start\n"
title_format = "`{version} <https://github.com/ansys/pyansys-geometry/releases/tag/v{version}>`_ - {project_date}"
issue_format = "`#{issue} <https://github.com/ansys/pyansys-geometry/pull/{issue}>`_"

[[tool.towncrier.type]]
directory = "added"
name = "Added"
showcontent = true

[[tool.towncrier.type]]
directory = "dependencies"
name = "Dependencies"
showcontent = true

[[tool.towncrier.type]]
directory = "documentation"
name = "Documentation"
showcontent = true

[[tool.towncrier.type]]
directory = "fixed"
name = "Fixed"
showcontent = true

[[tool.towncrier.type]]
directory = "maintenance"
name = "Maintenance"
showcontent = true

[[tool.towncrier.type]]
directory = "miscellaneous"
name = "Miscellaneous"
showcontent = true

[[tool.towncrier.type]]
directory = "test"
name = "Test"
showcontent = true<|MERGE_RESOLUTION|>--- conflicted
+++ resolved
@@ -26,11 +26,7 @@
 ]
 
 dependencies = [
-<<<<<<< HEAD
-  "ansys-api-discovery==1.0.12",
-=======
   "ansys-api-discovery==1.0.14",
->>>>>>> 17615d65
   "ansys-tools-common>=0.3,<1",
   "beartype>=0.11.0,<0.23",
   "geomdl>=5,<6",
