--- conflicted
+++ resolved
@@ -22,11 +22,7 @@
 project = "ansys-geometry-core"
 copyright = f"(c) {datetime.now().year} ANSYS, Inc. All rights reserved"
 author = "ANSYS, Inc."
-<<<<<<< HEAD
-release = version = "0.2.0"
-=======
 release = version = __version__
->>>>>>> 31765b1c
 cname = os.getenv("DOCUMENTATION_CNAME", default="nocname.com")
 
 # Select desired logo, theme, and declare the html title
