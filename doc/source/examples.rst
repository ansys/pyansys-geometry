--- conflicted
+++ resolved
@@ -49,12 +49,8 @@
     examples/03_modeling/design_tree.mystnb
     examples/03_modeling/service_colors.mystnb
     examples/03_modeling/surface_bodies.mystnb
-<<<<<<< HEAD
     examples/03_modeling/design_parameters.mystnb
-
-=======
     examples/03_modeling/chamfer.mystnb
->>>>>>> 1481c36f
 
 Applied examples
 ----------------
