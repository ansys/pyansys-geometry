# Copyright (C) 2023 - 2025 ANSYS, Inc. and/or its affiliates.
# SPDX-License-Identifier: MIT
#
#
# Permission is hereby granted, free of charge, to any person obtaining a copy
# of this software and associated documentation files (the "Software"), to deal
# in the Software without restriction, including without limitation the rights
# to use, copy, modify, merge, publish, distribute, sublicense, and/or sell
# copies of the Software, and to permit persons to whom the Software is
# furnished to do so, subject to the following conditions:
#
# The above copyright notice and this permission notice shall be included in all
# copies or substantial portions of the Software.
#
# THE SOFTWARE IS PROVIDED "AS IS", WITHOUT WARRANTY OF ANY KIND, EXPRESS OR
# IMPLIED, INCLUDING BUT NOT LIMITED TO THE WARRANTIES OF MERCHANTABILITY,
# FITNESS FOR A PARTICULAR PURPOSE AND NONINFRINGEMENT. IN NO EVENT SHALL THE
# AUTHORS OR COPYRIGHT HOLDERS BE LIABLE FOR ANY CLAIM, DAMAGES OR OTHER
# LIABILITY, WHETHER IN AN ACTION OF CONTRACT, TORT OR OTHERWISE, ARISING FROM,
# OUT OF OR IN CONNECTION WITH THE SOFTWARE OR THE USE OR OTHER DEALINGS IN THE
# SOFTWARE.
"""Provides tools for repairing bodies."""

from typing import TYPE_CHECKING

from google.protobuf.wrappers_pb2 import DoubleValue

from ansys.api.geometry.v0.bodies_pb2_grpc import BodiesStub
from ansys.api.geometry.v0.repairtools_pb2 import (
    FindAdjustSimplifyRequest,
    FindDuplicateFacesRequest,
    FindExtraEdgesRequest,
    FindInexactEdgesRequest,
    FindMissingFacesRequest,
    FindShortEdgesRequest,
    FindSmallFacesRequest,
    FindSplitEdgesRequest,
    FindStitchFacesRequest,
)
from ansys.api.geometry.v0.repairtools_pb2_grpc import RepairToolsStub
from ansys.geometry.core.connection import GrpcClient
from ansys.geometry.core.errors import protect_grpc
from ansys.geometry.core.misc.auxiliary import (
    get_bodies_from_ids,
    get_design_from_body,
    get_edges_from_ids,
    get_faces_from_ids,
)
from ansys.geometry.core.misc.checks import check_type_all_elements_in_iterable, min_backend_version
from ansys.geometry.core.tools.problem_areas import (
    DuplicateFaceProblemAreas,
    ExtraEdgeProblemAreas,
    InexactEdgeProblemAreas,
    MissingFaceProblemAreas,
    ShortEdgeProblemAreas,
    SmallFaceProblemAreas,
    SplitEdgeProblemAreas,
    StitchFaceProblemAreas,
    UnsimplifiedFaceProblemAreas,
)
from ansys.geometry.core.tools.repair_tool_message import RepairToolMessage
from ansys.geometry.core.typing import Real

if TYPE_CHECKING:  # pragma: no cover
    from ansys.geometry.core.designer.body import Body


class RepairTools:
    """Repair tools for PyAnsys Geometry."""

    def __init__(self, grpc_client: GrpcClient):
        """Initialize a new instance of the ``RepairTools`` class."""
        self._grpc_client = grpc_client
        self._repair_stub = RepairToolsStub(self._grpc_client.channel)
        self._bodies_stub = BodiesStub(self._grpc_client.channel)

    def find_split_edges(
        self, bodies: list["Body"], angle: Real = 0.0, length: Real = 0.0
    ) -> list[SplitEdgeProblemAreas]:
        """Find split edges in the given list of bodies.

        This method finds the split edge problem areas and returns a list of split edge
        problem areas objects.

        Parameters
        ----------
        bodies : list[Body]
            List of bodies that split edges are investigated on.
        angle : Real
            The maximum angle between edges.
        length : Real
            The maximum length of the edges.

        Returns
        -------
        list[SplitEdgeProblemAreas]
            List of objects representing split edge problem areas.
        """
        if not bodies:
            return []

        angle_value = DoubleValue(value=float(angle))
        length_value = DoubleValue(value=float(length))
        body_ids = [body.id for body in bodies]

        problem_areas_response = self._repair_stub.FindSplitEdges(
            FindSplitEdgesRequest(
                bodies_or_faces=body_ids, angle=angle_value, distance=length_value
            )
        )
        parent_design = get_design_from_body(bodies[0])
        return [
            SplitEdgeProblemAreas(
                f"{res.id}",
                self._grpc_client,
                get_edges_from_ids(parent_design, res.edge_monikers),
            )
            for res in problem_areas_response.result
        ]

    def find_extra_edges(self, bodies: list["Body"]) -> list[ExtraEdgeProblemAreas]:
        """Find the extra edges in the given list of bodies.

        This method find the extra edge problem areas and returns a list of extra edge
        problem areas objects.

        Parameters
        ----------
        bodies : list[Body]
            List of bodies that extra edges are investigated on.

        Returns
        -------
        list[ExtraEdgeProblemArea]
            List of objects representing extra edge problem areas.
        """
        if not bodies:
            return []

        body_ids = [body.id for body in bodies]
        problem_areas_response = self._repair_stub.FindExtraEdges(
            FindExtraEdgesRequest(selection=body_ids)
        )
        parent_design = get_design_from_body(bodies[0])

        return [
            ExtraEdgeProblemAreas(
                f"{res.id}",
                self._grpc_client,
                get_edges_from_ids(parent_design, res.edge_monikers),
            )
            for res in problem_areas_response.result
        ]

    def find_inexact_edges(self, bodies: list["Body"]) -> list[InexactEdgeProblemAreas]:
        """Find inexact edges in the given list of bodies.

        This method find the inexact edge problem areas and returns a list of inexact
        edge problem areas objects.

        Parameters
        ----------
        bodies : list[Body]
            List of bodies that inexact edges are investigated on.

        Returns
        -------
        list[InExactEdgeProblemArea]
            List of objects representing inexact edge problem areas.
        """
        if not bodies:
            return []

        body_ids = [body.id for body in bodies]
        problem_areas_response = self._repair_stub.FindInexactEdges(
            FindInexactEdgesRequest(selection=body_ids)
        )

        parent_design = get_design_from_body(bodies[0])

        return [
            InexactEdgeProblemAreas(
                f"{res.id}",
                self._grpc_client,
                get_edges_from_ids(parent_design, res.edge_monikers),
            )
            for res in problem_areas_response.result
        ]

    def find_short_edges(
        self, bodies: list["Body"], length: Real = 0.0
    ) -> list[ShortEdgeProblemAreas]:
        """Find the short edge problem areas.

        This method finds the short edge problem areas and returns a list of
        these objects.

        Parameters
        ----------
        bodies : list[Body]
            List of bodies that short edges are investigated on.

        Returns
        -------
        list[ShortEdgeProblemAreas]
            List of objects representing short edge problem areas.
        """
        if not bodies:
            return []

        problem_areas_response = self._repair_stub.FindShortEdges(
            FindShortEdgesRequest(
                selection=[body.id for body in bodies],
                max_edge_length=DoubleValue(value=length),
            )
        )

        parent_design = get_design_from_body(bodies[0])
        return [
            ShortEdgeProblemAreas(
                f"{res.id}",
                self._grpc_client,
                get_edges_from_ids(parent_design, res.edge_monikers),
            )
            for res in problem_areas_response.result
        ]

    def find_duplicate_faces(self, bodies: list["Body"]) -> list[DuplicateFaceProblemAreas]:
        """Find the duplicate face problem areas.

        This method finds the duplicate face problem areas and returns a list of
        duplicate face problem areas objects.

        Parameters
        ----------
        bodies : list[Body]
            List of bodies that duplicate faces are investigated on.

        Returns
        -------
        list[DuplicateFaceProblemAreas]
            List of objects representing duplicate face problem areas.
        """
        if not bodies:
            return []

        body_ids = [body.id for body in bodies]
        problem_areas_response = self._repair_stub.FindDuplicateFaces(
            FindDuplicateFacesRequest(faces=body_ids)
        )

        parent_design = get_design_from_body(bodies[0])
        return [
            DuplicateFaceProblemAreas(
                f"{res.id}",
                self._grpc_client,
                get_faces_from_ids(parent_design, res.face_monikers),
            )
            for res in problem_areas_response.result
        ]

    def find_missing_faces(self, bodies: list["Body"]) -> list[MissingFaceProblemAreas]:
        """Find the missing faces.

        This method find the missing face problem areas and returns a list of missing
        face problem areas objects.

        Parameters
        ----------
        bodies : list[Body]
            List of bodies that missing faces are investigated on.

        Returns
        -------
        list[MissingFaceProblemAreas]
            List of objects representing missing face problem areas.
        """
        if not bodies:
            return []
        body_ids = [body.id for body in bodies]
        problem_areas_response = self._repair_stub.FindMissingFaces(
            FindMissingFacesRequest(faces=body_ids)
        )
        parent_design = get_design_from_body(bodies[0])

        return [
            MissingFaceProblemAreas(
                f"{res.id}",
                self._grpc_client,
                get_edges_from_ids(parent_design, res.edge_monikers),
            )
            for res in problem_areas_response.result
        ]

    def find_small_faces(self, bodies: list["Body"]) -> list[SmallFaceProblemAreas]:
        """Find the small face problem areas.

        This method finds and returns a list of ids of small face problem areas
        objects.

        Parameters
        ----------
        bodies : list[Body]
            List of bodies that small faces are investigated on.

        Returns
        -------
        list[SmallFaceProblemAreas]
            List of objects representing small face problem areas.
        """
        if not bodies:
            return []

        body_ids = [body.id for body in bodies]
        problem_areas_response = self._repair_stub.FindSmallFaces(
            FindSmallFacesRequest(selection=body_ids)
        )
        parent_design = get_design_from_body(bodies[0])

        return [
            SmallFaceProblemAreas(
                f"{res.id}",
                self._grpc_client,
                get_faces_from_ids(parent_design, res.face_monikers),
            )
            for res in problem_areas_response.result
        ]

    def find_stitch_faces(self, bodies: list["Body"]) -> list[StitchFaceProblemAreas]:
        """Return the list of stitch face problem areas.

        This method find the stitch face problem areas and returns a list of ids of stitch face
        problem areas objects.

        Parameters
        ----------
        bodies : list[Body]
            List of bodies that stitchable faces are investigated on.

        Returns
        -------
        list[StitchFaceProblemAreas]
            List of objects representing stitch face problem areas.
        """
        body_ids = [body.id for body in bodies]
        problem_areas_response = self._repair_stub.FindStitchFaces(
            FindStitchFacesRequest(faces=body_ids)
        )
        parent_design = get_design_from_body(bodies[0])
        return [
            StitchFaceProblemAreas(
                f"{res.id}",
                self._grpc_client,
                get_bodies_from_ids(parent_design, res.body_monikers),
            )
            for res in problem_areas_response.result
        ]

<<<<<<< HEAD
    @protect_grpc
    @min_backend_version(25, 2, 0)
    def find_simplify(self, bodies: list["Body"]) -> list[UnsimplifiedFaceProblemAreas]:
        """Detect faces in a body that can be simplified.

        Parameters
        ----------
        bodies : list[Body]
            List of bodies to search.

        Returns
        -------
        list[int]
            List of problem area ids.
        """
        from ansys.geometry.core.designer.body import Body

        check_type_all_elements_in_iterable(bodies, Body)
        body_ids = [body.id for body in bodies]

        parent_design = get_design_from_body(bodies[0])
        problem_areas_response = self._repair_stub.FindAdjustSimplify(
            FindAdjustSimplifyRequest(
                selection=body_ids,
            )
        )

        return [
            UnsimplifiedFaceProblemAreas(
                f"{res.id}",
                self._grpc_client,
                get_faces_from_ids(parent_design, res.body_monikers),
            )
            for res in problem_areas_response.result
        ]

	def find_and_fix_short_edges(
=======
    def find_and_fix_short_edges(
>>>>>>> 7b273d9f
        self, bodies: list["Body"], length: Real = 0.0
    ) -> RepairToolMessage:
        """Find and fix the short edge problem areas.

        This method finds the short edges in the bodies and fixes them.

        Parameters
        ----------
        bodies : list[Body]
            List of bodies that short edges are investigated on.

        Returns
        -------
        RepairToolMessage
            Message containing created and/or modified bodies.
        """
        if not bodies:
            return RepairToolMessage(False, [], [])

        response = self._repair_stub.FindAndFixShortEdges(
            FindShortEdgesRequest(
                selection=[body.id for body in bodies],
                max_edge_length=DoubleValue(value=length),
            )
        )

        parent_design = get_design_from_body(bodies[0])
        parent_design._update_design_inplace()
        message = RepairToolMessage(
            response.result.success,
            response.result.created_bodies_monikers,
            response.result.modified_bodies_monikers,
        )
        return message

    def find_and_fix_extra_edges(
        self, bodies: list["Body"], length: Real = 0.0
    ) -> RepairToolMessage:
        """Find and fix the extra edge problem areas.

        This method finds the extra edges in the bodies and fixes them.

        Parameters
        ----------
        bodies : list[Body]
            List of bodies that short edges are investigated on.

        Returns
        -------
        RepairToolMessage
            Message containing created and/or modified bodies.
        """
        if not bodies:
            return RepairToolMessage(False, [], [])

        response = self._repair_stub.FindAndFixExtraEdges(
            FindExtraEdgesRequest(
                selection=[body.id for body in bodies],
                max_edge_length=DoubleValue(value=length),
            )
        )

        parent_design = get_design_from_body(bodies[0])
        parent_design._update_design_inplace()
        message = RepairToolMessage(
            response.result.success,
            response.result.created_bodies_monikers,
            response.result.modified_bodies_monikers,
        )
        return message
<<<<<<< HEAD
    
=======

>>>>>>> 7b273d9f
    def find_and_fix_split_edges(
        self, bodies: list["Body"], angle: Real = 0.0, length: Real = 0.0
    ) -> RepairToolMessage:
        """Find and fix the split edge problem areas.

        This method finds the extra edges in the bodies and fixes them.

        Parameters
        ----------
        bodies : list[Body]
            List of bodies that split edges are investigated on.
        angle : Real
            The maximum angle between edges.
        length : Real
            The maximum length of the edges.

        Returns
        -------
        RepairToolMessage
            Message containing created and/or modified bodies.
        """
        if not bodies:
            return RepairToolMessage(False, [], [])
<<<<<<< HEAD
        
=======

>>>>>>> 7b273d9f
        angle_value = DoubleValue(value=float(angle))
        length_value = DoubleValue(value=float(length))
        body_ids = [body.id for body in bodies]

        response = self._repair_stub.FindAndFixSplitEdges(
            FindSplitEdgesRequest(
                bodies_or_faces=body_ids, angle=angle_value, distance=length_value
            )
        )

        parent_design = get_design_from_body(bodies[0])
        parent_design._update_design_inplace()
        message = RepairToolMessage(
            response.result.success,
            response.result.created_bodies_monikers,
            response.result.modified_bodies_monikers,
        )
        return message<|MERGE_RESOLUTION|>--- conflicted
+++ resolved
@@ -356,7 +356,6 @@
             for res in problem_areas_response.result
         ]
 
-<<<<<<< HEAD
     @protect_grpc
     @min_backend_version(25, 2, 0)
     def find_simplify(self, bodies: list["Body"]) -> list[UnsimplifiedFaceProblemAreas]:
@@ -394,9 +393,6 @@
         ]
 
 	def find_and_fix_short_edges(
-=======
-    def find_and_fix_short_edges(
->>>>>>> 7b273d9f
         self, bodies: list["Body"], length: Real = 0.0
     ) -> RepairToolMessage:
         """Find and fix the short edge problem areas.
@@ -467,11 +463,7 @@
             response.result.modified_bodies_monikers,
         )
         return message
-<<<<<<< HEAD
     
-=======
-
->>>>>>> 7b273d9f
     def find_and_fix_split_edges(
         self, bodies: list["Body"], angle: Real = 0.0, length: Real = 0.0
     ) -> RepairToolMessage:
@@ -495,11 +487,7 @@
         """
         if not bodies:
             return RepairToolMessage(False, [], [])
-<<<<<<< HEAD
         
-=======
-
->>>>>>> 7b273d9f
         angle_value = DoubleValue(value=float(angle))
         length_value = DoubleValue(value=float(length))
         body_ids = [body.id for body in bodies]
