"""PyGeometry primitives subpackage."""
<<<<<<< HEAD
from ansys.geometry.core.primitives.cone import Cone
from ansys.geometry.core.primitives.cylinder import Cylinder
from ansys.geometry.core.primitives.point import Point2D, Point3D
from ansys.geometry.core.primitives.sphere import Sphere
from ansys.geometry.core.primitives.torus import Torus
from ansys.geometry.core.primitives.vector import UnitVector2D, UnitVector3D, Vector2D, Vector3D

__all__ = [
    "Cone",
    "Cylinder",
    "Point2D",
    "Point3D",
    "Sphere",
    "Torus",
    "UnitVector2D",
    "UnitVector3D",
    "Vector2D",
    "Vector3D",
]
=======

from ansys.geometry.core.primitives.cylinder import Cylinder

__all__ = ["Cylinder"]
>>>>>>> 204e0383
<|MERGE_RESOLUTION|>--- conflicted
+++ resolved
@@ -1,27 +1,13 @@
 """PyGeometry primitives subpackage."""
-<<<<<<< HEAD
+
 from ansys.geometry.core.primitives.cone import Cone
 from ansys.geometry.core.primitives.cylinder import Cylinder
-from ansys.geometry.core.primitives.point import Point2D, Point3D
 from ansys.geometry.core.primitives.sphere import Sphere
 from ansys.geometry.core.primitives.torus import Torus
-from ansys.geometry.core.primitives.vector import UnitVector2D, UnitVector3D, Vector2D, Vector3D
 
 __all__ = [
     "Cone",
     "Cylinder",
-    "Point2D",
-    "Point3D",
     "Sphere",
     "Torus",
-    "UnitVector2D",
-    "UnitVector3D",
-    "Vector2D",
-    "Vector3D",
-]
-=======
-
-from ansys.geometry.core.primitives.cylinder import Cylinder
-
-__all__ = ["Cylinder"]
->>>>>>> 204e0383
+]