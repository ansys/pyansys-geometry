--- conflicted
+++ resolved
@@ -208,17 +208,13 @@
     def find_small_faces(self, **kwargs) -> dict:  # noqa: D102
         from ansys.api.geometry.v0.repairtools_pb2 import FindSmallFacesRequest
 
-<<<<<<< HEAD
-        # Create the request - assumes all inputs are valid and of the proper type
-        request = FindSmallFacesRequest(selection=kwargs["selection"])
-=======
+        # Create the request - assumes all inputs are valid and of the proper type
         request = FindSmallFacesRequest(
             selection=kwargs["selection"],
             area=kwargs["area"],
             width=kwargs["width"],
         )
->>>>>>> 13c885fb
-
+    
         # Call the gRPC service
         response = self.stub.FindSmallFaces(request)
 
