--- conflicted
+++ resolved
@@ -4,15 +4,14 @@
 import pytest
 
 from ansys.geometry.core import UNITS
-<<<<<<< HEAD
+
 from ansys.geometry.core.primitives import (
     Cylinder,
     Matrix,
     Matrix33,
     Matrix44,
-=======
+
 from ansys.geometry.core.math import (
->>>>>>> 48af84de
     Point2D,
     Point3D,
     UnitVector2D,
