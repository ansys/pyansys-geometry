# Copyright (C) 2023 - 2025 ANSYS, Inc. and/or its affiliates.
# SPDX-License-Identifier: MIT
#
#
# Permission is hereby granted, free of charge, to any person obtaining a copy
# of this software and associated documentation files (the "Software"), to deal
# in the Software without restriction, including without limitation the rights
# to use, copy, modify, merge, publish, distribute, sublicense, and/or sell
# copies of the Software, and to permit persons to whom the Software is
# furnished to do so, subject to the following conditions:
#
# The above copyright notice and this permission notice shall be included in all
# copies or substantial portions of the Software.
#
# THE SOFTWARE IS PROVIDED "AS IS", WITHOUT WARRANTY OF ANY KIND, EXPRESS OR
# IMPLIED, INCLUDING BUT NOT LIMITED TO THE WARRANTIES OF MERCHANTABILITY,
# FITNESS FOR A PARTICULAR PURPOSE AND NONINFRINGEMENT. IN NO EVENT SHALL THE
# AUTHORS OR COPYRIGHT HOLDERS BE LIABLE FOR ANY CLAIM, DAMAGES OR OTHER
# LIABILITY, WHETHER IN AN ACTION OF CONTRACT, TORT OR OTHERWISE, ARISING FROM,
# OUT OF OR IN CONNECTION WITH THE SOFTWARE OR THE USE OR OTHER DEALINGS IN THE
# SOFTWARE.
"""Testing of geometry commands."""

from pint import Quantity
import pytest

from ansys.geometry.core.designer.geometry_commands import ExtrudeType, OffsetMode, EntityIdentifier
from ansys.geometry.core.math import Point3D, UnitVector3D
from ansys.geometry.core.math.point import Point2D
from ansys.geometry.core.misc import UNITS
from ansys.geometry.core.modeler import Modeler
from ansys.geometry.core.sketch.sketch import Sketch


def test_chamfer(modeler: Modeler):
    """Test chamfer on edges and faces."""
    design = modeler.create_design("chamfer")

    body = design.extrude_sketch("box", Sketch().box(Point2D([0, 0]), 1, 1), 1)
    assert len(body.faces) == 6
    assert len(body.edges) == 12
    assert body.volume.m == pytest.approx(Quantity(1, UNITS.m**3).m, rel=1e-6, abs=1e-8)

    modeler.geometry_commands.chamfer(body.edges[0], 0.1)
    assert len(body.faces) == 7
    assert len(body.edges) == 15
    assert body.volume.m == pytest.approx(Quantity(0.995, UNITS.m**3).m, rel=1e-6, abs=1e-8)

    modeler.geometry_commands.chamfer(body.faces[-1], 0.5)
    assert len(body.faces) == 7
    assert len(body.edges) == 15
    assert body.volume.m == pytest.approx(Quantity(0.875, UNITS.m**3).m, rel=1e-6, abs=1e-8)

    # multiple edges
    body2 = design.extrude_sketch("box2", Sketch().box(Point2D([0, 0]), 1, 1), 1)
    assert len(body2.faces) == 6
    assert len(body2.edges) == 12
    assert body2.volume.m == pytest.approx(Quantity(1, UNITS.m**3).m, rel=1e-6, abs=1e-8)

    modeler.geometry_commands.chamfer(body2.edges, 0.1)
    assert len(body2.faces) == 26
    assert len(body2.edges) == 48
    assert body2.volume.m == pytest.approx(
        Quantity(0.945333333333333333, UNITS.m**3).m, rel=1e-6, abs=1e-8
    )


def test_fillet(modeler: Modeler):
    """Test fillet on edge and face."""
    design = modeler.create_design("fillet")

    body = design.extrude_sketch("box", Sketch().box(Point2D([0, 0]), 1, 1), 1)
    assert len(body.faces) == 6
    assert len(body.edges) == 12
    assert body.volume.m == pytest.approx(Quantity(1, UNITS.m**3).m, rel=1e-6, abs=1e-8)

    modeler.geometry_commands.fillet(body.edges[0], 0.1)
    assert len(body.faces) == 7
    assert len(body.edges) == 15
    assert body.volume.m == pytest.approx(
        Quantity(0.9978539816339744, UNITS.m**3).m, rel=1e-6, abs=1e-8
    )

    modeler.geometry_commands.fillet(body.faces[-1], 0.5)
    assert len(body.faces) == 7
    assert len(body.edges) == 15
    assert body.volume.m == pytest.approx(
        Quantity(0.946349540849362, UNITS.m**3).m, rel=1e-6, abs=1e-8
    )

    # multiple edges
    body2 = design.extrude_sketch("box2", Sketch().box(Point2D([0, 0]), 1, 1), 1)
    assert len(body2.faces) == 6
    assert len(body2.edges) == 12
    assert body2.volume.m == pytest.approx(Quantity(1, UNITS.m**3).m, rel=1e-6, abs=1e-8)

    modeler.geometry_commands.fillet(body2.edges, 0.1)
    assert len(body2.faces) == 26
    assert len(body2.edges) == 48
    assert body2.volume.m == pytest.approx(
        Quantity(0.9755870138909422, UNITS.m**3).m, rel=1e-6, abs=1e-8
    )

    modeler.geometry_commands.fillet(body2.faces, 0.3)
    assert len(body2.faces) == 26
    assert len(body2.edges) == 48
    assert body2.volume.m == pytest.approx(
        Quantity(0.8043893421169303, UNITS.m**3).m, rel=1e-6, abs=1e-8
    )

    modeler.geometry_commands.fillet(body2.faces, 0.05)
    assert len(body2.faces) == 26
    assert len(body2.edges) == 48
    assert body2.volume.m == pytest.approx(
        Quantity(0.9937293491873294, UNITS.m**3).m, rel=1e-6, abs=1e-8
    )


def test_full_fillet(modeler: Modeler):
    """Test full fillet on faces."""
    design = modeler.create_design("full_fillet")

    body = design.extrude_sketch("box", Sketch().box(Point2D([0, 0]), 1, 1), 1)
    assert len(body.faces) == 6
    assert len(body.edges) == 12
    assert body.volume.m == pytest.approx(Quantity(1, UNITS.m**3).m, rel=1e-6, abs=1e-8)

    modeler.geometry_commands.full_fillet(body.faces[0:3])
    assert len(body.faces) == 6
    assert len(body.edges) == 12
    assert body.volume.m == pytest.approx(
        Quantity(0.8926990816987, UNITS.m**3).m, rel=1e-6, abs=1e-8
    )


def test_extrude_faces_and_offset_relationships(modeler: Modeler):
    """Test extrude faces and offset relationships."""
    design = modeler.create_design("extrude_faces")
    body = design.extrude_sketch("box", Sketch().box(Point2D([0, 0]), 1, 1), 1)
    assert body.volume.m == pytest.approx(Quantity(1, UNITS.m**3).m, rel=1e-6, abs=1e-8)

    # extrude out, double volume
    modeler.geometry_commands.extrude_faces(body.faces[1], 1)
    assert body.volume.m == pytest.approx(Quantity(2, UNITS.m**3).m, rel=1e-6, abs=1e-8)

    # extrude in, cut in half
    modeler.geometry_commands.extrude_faces(
        body.faces[1],
        -1,
        None,
        ExtrudeType.FORCE_CUT,
        OffsetMode.IGNORE_RELATIONSHIPS,
        False,
        False,
        True,
    )
    assert body.volume.m == pytest.approx(Quantity(1, UNITS.m**3).m, rel=1e-6, abs=1e-8)

    # setup offset relationship, faces will move together, volume won't change
    body.faces[0].setup_offset_relationship(body.faces[1], True)
    modeler.geometry_commands.extrude_faces(
        body.faces[1], 1, None, ExtrudeType.ADD, OffsetMode.MOVE_FACES_TOGETHER, False, False, False
    )
    assert body.volume.m == pytest.approx(Quantity(1, UNITS.m**3).m, rel=1e-6, abs=1e-8)

    # move apart, volume should double
    modeler.geometry_commands.extrude_faces(
        body.faces[1], 0.5, None, ExtrudeType.ADD, OffsetMode.MOVE_FACES_APART, False, False, False
    )
    assert body.volume.m == pytest.approx(Quantity(2, UNITS.m**3).m, rel=1e-6, abs=1e-8)


def test_extrude_faces_up_to(modeler: Modeler):
    """Test extrude faces up to."""
    design = modeler.create_design("extrude_faces_up_to")
    up_to = design.extrude_sketch("up_to", Sketch().box(Point2D([0, 0]), 1, 1), 1)
    up_to.translate(UnitVector3D([0, 0, 1]), 4)
    assert up_to.volume.m == pytest.approx(Quantity(1, UNITS.m**3).m, rel=1e-6, abs=1e-8)

    body = design.extrude_sketch("box", Sketch().box(Point2D([0, 0]), 1, 1), 1)
    assert body.volume.m == pytest.approx(Quantity(1, UNITS.m**3).m, rel=1e-6, abs=1e-8)

    # extrude up to other block's face, force independent or else they would merge into one body
    bodies = modeler.geometry_commands.extrude_faces_up_to(
        body.faces[1],
        up_to.faces[0],
        Point3D([0, 0, 0]),
        UnitVector3D([0, 0, 1]),
        ExtrudeType.FORCE_INDEPENDENT,
        OffsetMode.IGNORE_RELATIONSHIPS,
    )
    assert len(bodies) == 0
    assert len(design.bodies) == 2
    assert body.volume.m == pytest.approx(Quantity(4, UNITS.m**3).m, rel=1e-6, abs=1e-8)
    body.parent_component.delete_body(body)

    body = design.extrude_sketch("box", Sketch().box(Point2D([0, 0]), 1, 1), 1)
    assert body.volume.m == pytest.approx(Quantity(1, UNITS.m**3).m, rel=1e-6, abs=1e-8)

    # extrude up to other block's edge, add so they merge into one body
    bodies = modeler.geometry_commands.extrude_faces_up_to(
        body.faces[1], up_to.edges[0], Point3D([0, 0, 0]), UnitVector3D([0, 0, 1]), ExtrudeType.ADD
    )
    assert len(bodies) == 0
    assert len(design.bodies) == 1
    assert body.volume.m == pytest.approx(Quantity(5, UNITS.m**3).m, rel=1e-6, abs=1e-8)

<<<<<<< HEAD
def test_rename_object(modeler: Modeler):
    """Test renaming objects."""
    design = modeler.create_design("rename")
    body = design.extrude_sketch("box", Sketch().box(Point2D([0, 0]), 1, 1), 1)

    selection = [EntityIdentifier(id = body.id)]
    result = modeler.geometry_commands.rename_object(selection, "new_name")
    design._update_design_inplace()
    
    body = design.bodies[0]
    assert result == True
    assert body.name == "new_name"

    result = modeler.geometry_commands.rename_object(selection, "new_name2")
    design._update_design_inplace()

    body = design.bodies[0]
    assert result == True
    assert body.name == "new_name2"
=======

def test_extrude_edges_and_up_to(modeler: Modeler):
    design = modeler.create_design("extrude_edges")
    upto = design.extrude_sketch("box", Sketch().box(Point2D([0, 0]), 1, 1), 1)
    upto.translate(UnitVector3D([0, 0, 1]), 5)
    assert upto.volume.m == pytest.approx(Quantity(1, UNITS.m**3).m, rel=1e-6, abs=1e-8)

    body = design.extrude_sketch("box2", Sketch().box(Point2D([0, 0]), 1, 1), 1)
    assert body.volume.m == pytest.approx(Quantity(1, UNITS.m**3).m, rel=1e-6, abs=1e-8)

    # extrude edge
    created_bodies = modeler.geometry_commands.extrude_edges(
        body.edges[0], 1, body.edges[0].faces[1]
    )
    assert len(created_bodies) == 1
    assert created_bodies[0].is_surface
    assert created_bodies[0].faces[0].area.m == pytest.approx(
        Quantity(1, UNITS.m**2).m, rel=1e-6, abs=1e-8
    )

    # extrude edge up to face
    created_bodies = modeler.geometry_commands.extrude_edges_up_to(
        body.edges[0], upto.faces[0], Point3D([0, 0, 0]), UnitVector3D([0, 0, 1])
    )
    assert len(created_bodies) == 1
    assert created_bodies[0].is_surface
    assert created_bodies[0].faces[0].area.m == pytest.approx(
        Quantity(4, UNITS.m**2).m, rel=1e-6, abs=1e-8
    )

    # extrude multiple edges up to
    created_bodies = modeler.geometry_commands.extrude_edges_up_to(
        body.edges, upto.faces[1], Point3D([0, 0, 0]), UnitVector3D([0, 0, 1])
    )
    assert created_bodies[0].is_surface
    assert created_bodies[0].faces[0].area.m == pytest.approx(
        Quantity(6, UNITS.m**2).m, rel=1e-6, abs=1e-8
    )
    assert created_bodies[0].faces[1].area.m == pytest.approx(
        Quantity(6, UNITS.m**2).m, rel=1e-6, abs=1e-8
    )
    assert created_bodies[0].faces[2].area.m == pytest.approx(
        Quantity(6, UNITS.m**2).m, rel=1e-6, abs=1e-8
    )
    assert created_bodies[0].faces[3].area.m == pytest.approx(
        Quantity(6, UNITS.m**2).m, rel=1e-6, abs=1e-8
    )
>>>>>>> 0b26b260
<|MERGE_RESOLUTION|>--- conflicted
+++ resolved
@@ -24,7 +24,7 @@
 from pint import Quantity
 import pytest
 
-from ansys.geometry.core.designer.geometry_commands import ExtrudeType, OffsetMode, EntityIdentifier
+from ansys.geometry.core.designer.geometry_commands import ExtrudeType, OffsetMode
 from ansys.geometry.core.math import Point3D, UnitVector3D
 from ansys.geometry.core.math.point import Point2D
 from ansys.geometry.core.misc import UNITS
@@ -205,27 +205,6 @@
     assert len(design.bodies) == 1
     assert body.volume.m == pytest.approx(Quantity(5, UNITS.m**3).m, rel=1e-6, abs=1e-8)
 
-<<<<<<< HEAD
-def test_rename_object(modeler: Modeler):
-    """Test renaming objects."""
-    design = modeler.create_design("rename")
-    body = design.extrude_sketch("box", Sketch().box(Point2D([0, 0]), 1, 1), 1)
-
-    selection = [EntityIdentifier(id = body.id)]
-    result = modeler.geometry_commands.rename_object(selection, "new_name")
-    design._update_design_inplace()
-    
-    body = design.bodies[0]
-    assert result == True
-    assert body.name == "new_name"
-
-    result = modeler.geometry_commands.rename_object(selection, "new_name2")
-    design._update_design_inplace()
-
-    body = design.bodies[0]
-    assert result == True
-    assert body.name == "new_name2"
-=======
 
 def test_extrude_edges_and_up_to(modeler: Modeler):
     design = modeler.create_design("extrude_edges")
@@ -272,5 +251,4 @@
     )
     assert created_bodies[0].faces[3].area.m == pytest.approx(
         Quantity(6, UNITS.m**2).m, rel=1e-6, abs=1e-8
-    )
->>>>>>> 0b26b260
+    )