--- conflicted
+++ resolved
@@ -114,6 +114,7 @@
 # https://github.com/ansys/pyansys-geometry/issues/1733
 __TEMPORARY_BOOL_OPS_FIX__ = (99, 0, 0)
 
+
 @unique
 class MidSurfaceOffsetType(Enum):
     """Provides values for mid-surface offsets supported."""
@@ -615,13 +616,7 @@
         return
 
     @abstractmethod
-<<<<<<< HEAD
     def tessellate(self, merge: bool = False, tessellationOptions: GetTessellationOptions = None) -> Union["PolyData", "MultiBlock"]:
-=======
-    def tessellate(
-        self, merge: bool = False, tessellationOptions: TessellationOptions = None
-    ) -> Union["PolyData", "MultiBlock"]:
->>>>>>> edcbdcc8
         """Tessellate the body and return the geometry as triangles.
 
         Parameters
@@ -1325,14 +1320,7 @@
     @protect_grpc
     @graphics_required
     def tessellate(  # noqa: D102
-<<<<<<< HEAD
         self, merge: bool = False, tessOptions: GetTessellationOptions = None, transform: Matrix44 = IDENTITY_MATRIX44
-=======
-        self,
-        merge: bool = False,
-        tessellationOptions: TessellationOptions = None,
-        transform: Matrix44 = IDENTITY_MATRIX44,
->>>>>>> edcbdcc8
     ) -> Union["PolyData", "MultiBlock"]:
         # lazy import here to improve initial module load time
         import pyvista as pv
@@ -1918,13 +1906,7 @@
     def tessellate(  # noqa: D102
         self, merge: bool = False, tessOptions: GetTessellationOptions = None
     ) -> Union["PolyData", "MultiBlock"]:
-<<<<<<< HEAD
         return self._template.tessellate(merge, tessOptions, self.parent_component.get_world_transform())
-=======
-        return self._template.tessellate(
-            merge, tessellationOptions, self.parent_component.get_world_transform()
-        )
->>>>>>> edcbdcc8
 
     @ensure_design_is_active
     def shell_body(self, offset: Real) -> bool:  # noqa: D102
