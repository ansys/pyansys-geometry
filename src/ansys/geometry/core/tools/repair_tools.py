--- conflicted
+++ resolved
@@ -481,19 +481,11 @@
         parent_design = get_design_from_body(bodies[0])
         # parent_design._update_design_inplace()
         message = RepairToolMessage(
-<<<<<<< HEAD
-            success=response.success,
-            created_bodies=response.created_bodies_monikers,
-            modified_bodies=response.modified_bodies_monikers,
-            found=response.found,
-            repaired=response.repaired,
-=======
             success=response["success"],
             found=response["found"],
             repaired=response["repaired"],
             created_bodies=[],
             modified_bodies=[],
->>>>>>> 8876f7bb
         )
         parent_design.update_from_tracker(response.complete_command_response)
         return message
@@ -541,19 +533,11 @@
         parent_design = get_design_from_body(bodies[0])
         # parent_design._update_design_inplace()
         message = RepairToolMessage(
-<<<<<<< HEAD
-            success=response.success,
-            created_bodies=response.created_bodies_monikers,
-            modified_bodies=response.modified_bodies_monikers,
-            found=response.found,
-            repaired=response.repaired,
-=======
             response["success"],
             response["created_bodies_monikers"],
             response["modified_bodies_monikers"],
             response["found"],
             response["repaired"],
->>>>>>> 8876f7bb
         )
         parent_design.update_from_tracker(response.complete_command_response)
         return message
@@ -612,19 +596,11 @@
         parent_design = get_design_from_body(bodies[0])
         # parent_design._update_design_inplace()
         message = RepairToolMessage(
-<<<<<<< HEAD
-            success=response.success,
-            created_bodies=response.created_bodies_monikers,
-            modified_bodies=response.modified_bodies_monikers,
-            found=response.found,
-            repaired=response.repaired,
-=======
             response["success"],
             response["created_bodies_monikers"],
             response["modified_bodies_monikers"],
             response["found"],
             response["repaired"],
->>>>>>> 8876f7bb
         )
         parent_design.update_from_tracker(response.complete_command_response)
 
@@ -672,19 +648,11 @@
         parent_design = get_design_from_body(bodies[0])
         # parent_design._update_design_inplace()
         message = RepairToolMessage(
-<<<<<<< HEAD
-            success=response.success,
-            created_bodies=response.created_bodies_monikers,
-            modified_bodies=response.modified_bodies_monikers,
-            found=response.found,
-            repaired=response.repaired,
-=======
             response["success"],
             response["created_bodies_monikers"],
             response["modified_bodies_monikers"],
             response["found"],
             response["repaired"],
->>>>>>> 8876f7bb
         )
         parent_design.update_from_tracker(response.complete_command_response)
         return message
