# Copyright (C) 2023 - 2024 ANSYS, Inc. and/or its affiliates.
# SPDX-License-Identifier: MIT
#
#
# Permission is hereby granted, free of charge, to any person obtaining a copy
# of this software and associated documentation files (the "Software"), to deal
# in the Software without restriction, including without limitation the rights
# to use, copy, modify, merge, publish, distribute, sublicense, and/or sell
# copies of the Software, and to permit persons to whom the Software is
# furnished to do so, subject to the following conditions:
#
# The above copyright notice and this permission notice shall be included in all
# copies or substantial portions of the Software.
#
# THE SOFTWARE IS PROVIDED "AS IS", WITHOUT WARRANTY OF ANY KIND, EXPRESS OR
# IMPLIED, INCLUDING BUT NOT LIMITED TO THE WARRANTIES OF MERCHANTABILITY,
# FITNESS FOR A PARTICULAR PURPOSE AND NONINFRINGEMENT. IN NO EVENT SHALL THE
# AUTHORS OR COPYRIGHT HOLDERS BE LIABLE FOR ANY CLAIM, DAMAGES OR OTHER
# LIABILITY, WHETHER IN AN ACTION OF CONTRACT, TORT OR OTHERWISE, ARISING FROM,
# OUT OF OR IN CONNECTION WITH THE SOFTWARE OR THE USE OR OTHER DEALINGS IN THE
# SOFTWARE.
"""Provides for managing a body."""
from abc import ABC, abstractmethod
from enum import Enum, unique
from functools import wraps

from ansys.api.dbu.v0.dbumodels_pb2 import EntityIdentifier
from ansys.api.geometry.v0.bodies_pb2 import (
    BooleanRequest,
    CopyRequest,
    GetCollisionRequest,
<<<<<<< HEAD
    MirrorRequest,
=======
    MapRequest,
>>>>>>> 6524f6b0
    RotateRequest,
    ScaleRequest,
    SetAssignedMaterialRequest,
    TranslateRequest,
)
from ansys.api.geometry.v0.bodies_pb2_grpc import BodiesStub
from ansys.api.geometry.v0.commands_pb2 import (
    AssignMidSurfaceOffsetTypeRequest,
    AssignMidSurfaceThicknessRequest,
    ImprintCurvesRequest,
    ProjectCurvesRequest,
)
from ansys.api.geometry.v0.commands_pb2_grpc import CommandsStub
from beartype import beartype as check_input_types
from beartype.typing import TYPE_CHECKING, Iterable, List, Optional, Tuple, Union
from pint import Quantity

from ansys.geometry.core.connection.client import GrpcClient
from ansys.geometry.core.connection.conversions import (
<<<<<<< HEAD
    plane_to_grpc_plane,
=======
    frame_to_grpc_frame,
>>>>>>> 6524f6b0
    point3d_to_grpc_point,
    sketch_shapes_to_grpc_geometries,
    tess_to_pd,
    unit_vector_to_grpc_direction,
)
from ansys.geometry.core.designer.edge import CurveType, Edge
from ansys.geometry.core.designer.face import Face, SurfaceType
from ansys.geometry.core.errors import protect_grpc
from ansys.geometry.core.materials.material import Material
from ansys.geometry.core.math.constants import IDENTITY_MATRIX44
from ansys.geometry.core.math.frame import Frame
from ansys.geometry.core.math.matrix import Matrix44
from ansys.geometry.core.math.plane import Plane
from ansys.geometry.core.math.point import Point3D
from ansys.geometry.core.math.vector import UnitVector3D
from ansys.geometry.core.misc.checks import check_type, ensure_design_is_active, min_backend_version
from ansys.geometry.core.misc.measurements import DEFAULT_UNITS, Angle, Distance
from ansys.geometry.core.sketch.sketch import Sketch
from ansys.geometry.core.typing import Real

if TYPE_CHECKING:  # pragma: no cover
    from pyvista import MultiBlock, PolyData

    from ansys.geometry.core.designer.component import Component


@unique
class MidSurfaceOffsetType(Enum):
    """Provides values for mid-surface offsets supported by the Geometry service."""

    MIDDLE = 0
    TOP = 1
    BOTTOM = 2
    VARIABLE = 3
    CUSTOM = 4


@unique
class CollisionType(Enum):
    """Provides values for collision types between bodies."""

    NONE = 0
    TOUCH = 1
    INTERSECT = 2
    CONTAINED = 3
    CONTAINEDTOUCH = 4


class IBody(ABC):
    """
    Defines the common methods for a body, providing the abstract body interface.

    Both the ``MasterBody`` class and ``Body`` class both inherit from the ``IBody``
    class. All child classes must implement all abstract methods.
    """

    @abstractmethod
    def id(self) -> str:
        """Get the ID of the body as a string."""
        return

    @abstractmethod
    def name(self) -> str:
        """Get the name of the body."""
        return

    @abstractmethod
    def faces(self) -> List[Face]:
        """
        Get a list of all faces within the body.

        Returns
        -------
        List[Face]
        """
        return

    @abstractmethod
    def edges(self) -> List[Edge]:
        """
        Get a list of all edges within the body.

        Returns
        -------
        List[Edge]
        """
        return

    @abstractmethod
    def is_alive(self) -> bool:
        """Check if the body is still alive and has not been deleted."""
        return

    @abstractmethod
    def is_surface(self) -> bool:
        """Check if the body is a planar body."""
        return

    @abstractmethod
    def surface_thickness(self) -> Union[Quantity, None]:
        """
        Get the surface thickness of a surface body.

        Notes
        -----
        This method is only for surface-type bodies that have been assigned a surface thickness.
        """
        return

    @abstractmethod
    def surface_offset(self) -> Union["MidSurfaceOffsetType", None]:
        """
        Get the surface offset type of a surface body.

        Notes
        -----
        This method is only for surface-type bodies that have been assigned a surface offset.
        """
        return

    @abstractmethod
    def volume(self) -> Quantity:
        """
        Calculate the volume of the body.

        Notes
        -----
        When dealing with a planar surface, a value of ``0`` is returned as a volume.
        """
        return

    @abstractmethod
    def assign_material(self, material: Material) -> None:
        """
        Assign a material against the design in the active Geometry service instance.

        Parameters
        ----------
        material : Material
            Source material data.
        """
        return

    @abstractmethod
    def add_midsurface_thickness(self, thickness: Quantity) -> None:
        """
        Add a mid-surface thickness to a surface body.

        Parameters
        ----------
        thickness : ~pint.Quantity
            Thickness to assign.

        Notes
        -----
        Only surface bodies are eligible for mid-surface thickness assignment.
        """
        return

    @abstractmethod
    def add_midsurface_offset(self, offset: "MidSurfaceOffsetType") -> None:
        """
        Add a mid-surface offset to a surface body.

        Parameters
        ----------
        offset_type : MidSurfaceOffsetType
            Surface offset to assign.

        Notes
        -----
        Only surface bodies are eligible for mid-surface offset assignment.
        """
        return

    @abstractmethod
    def imprint_curves(self, faces: List[Face], sketch: Sketch) -> Tuple[List[Edge], List[Face]]:
        """
        Imprint all specified geometries onto specified faces of the body.

        Parameters
        ----------
        faces: List[Face]
            List of faces to imprint the curves of the sketch onto.
        sketch: Sketch
            All curves to imprint on the faces.

        Returns
        -------
        Tuple[List[Edge], List[Face]]
            All impacted edges and faces from the imprint operation.
        """
        return

    @abstractmethod
    def project_curves(
        self,
        direction: UnitVector3D,
        sketch: Sketch,
        closest_face: bool,
        only_one_curve: Optional[bool] = False,
    ) -> List[Face]:
        """
        Project all specified geometries onto the body.

        Parameters
        ----------
        direction: UnitVector3D
            Direction of the projection.
        sketch: Sketch
            All curves to project on the body.
        closest_face: bool
            Whether to target the closest face with the projection.
        only_one_curve: bool, default: False
            Whether to project only one curve of the entire sketch. When
            ``True``, only one curve is projected.

        Notes
        -----
        The ``only_one_curve`` parameter allows you to optimize the server call because
        projecting curves is an expensive operation. This reduces the workload on the
        server side.

        Returns
        -------
        List[Face]
            All faces from the project curves operation.
        """
        return

    @abstractmethod
    def imprint_projected_curves(
        self,
        direction: UnitVector3D,
        sketch: Sketch,
        closest_face: bool,
        only_one_curve: Optional[bool] = False,
    ) -> List[Face]:  # noqa: D102
        """
        Project and imprint specified geometries onto the body.

        This method combines the ``project_curves()`` and ``imprint_curves()`` method into
        one method. It has higher performance than calling them back-to-back when dealing
        with many curves. Because it is a specialized function, this method only returns
        the faces (and not the edges) from the imprint operation.

        Parameters
        ----------
        direction: UnitVector3D
            Direction of the projection.
        sketch: Sketch
            All curves to project on the body.
        closest_face: bool
            Whether to target the closest face with the projection.
        only_one_curve: bool, default: False
            Whether to project only one curve of the entire sketch. When
            ``True``, only one curve is projected.

        Notes
        -----
        The ``only_one_curve`` parameter allows you to optimize the server call because
        projecting curves is an expensive operation. This reduces the workload on the
        server side.

        Returns
        -------
        List[Face]
            All imprinted faces from the operation.
        """
        return

    @abstractmethod
    def translate(self, direction: UnitVector3D, distance: Union[Quantity, Distance, Real]) -> None:
        """
        Translate the geometry body in the specified direction by a given distance.

        Parameters
        ----------
        direction: UnitVector3D
            Direction of the translation.
        distance: Union[~pint.Quantity, Distance, Real]
            Distance (magnitude) of the translation.

        Returns
        -------
        None
        """
        return

    @abstractmethod
    def rotate(
        self,
        axis_origin: Point3D,
        axis_direction: UnitVector3D,
        angle: Union[Quantity, Angle, Real],
    ) -> None:
        """
        Rotate the geometry body around the specified axis by a given angle.

        Parameters
        ----------
        axis_origin: Point3D
            Origin of the rotational axis.
        axis_direction: UnitVector3D
            The axis of rotation.
        angle: Union[~pint.Quantity, Angle, Real]
            Angle (magnitude) of the rotation.
        Returns
        -------
        None
        """
        return

    @abstractmethod
<<<<<<< HEAD
    def mirror(self, plane: Plane) -> None:
        """
        Mirror the geometry body across the specified plane.

        Parameters
        ----------
        plane: Plane
            Represents the mirror.
=======
    def scale(self, value: Real) -> None:
        """
        Scale the geometry body by the given value.

        Parameters
        ----------
        value: Real
            Value to scale the body by.
        """
        return

    @abstractmethod
    def map(self, frame: Frame) -> None:
        """
        Map the geometry body to the new specified frame.

        Parameters
        ----------
        frame: Frame
            Structure defining the orientation of the body.
>>>>>>> 6524f6b0
        """
        return

    @abstractmethod
    def get_collision(self, body: "Body") -> CollisionType:
        """
        Get the collision state between bodies.

        Parameters
        ----------
        body: Body
            Object that the collision state is checked with.

        Returns
        -------
        CollisionType
            Enum that defines the collision state between bodies.
        """
        return

    @abstractmethod
    def copy(self, parent: "Component", name: str = None) -> "Body":
        """
        Create a copy of the body and place it under the specified parent component.

        Parameters
        ----------
        parent: Component
            Parent component to place the new body under within the design assembly.
        name: str
            Name to give the new body.

        Returns
        -------
        Body
            Copy of the body.
        """
        return

    @abstractmethod
    def tessellate(self, merge: Optional[bool] = False) -> Union["PolyData", "MultiBlock"]:
        """
        Tessellate the body and return the geometry as triangles.

        Parameters
        ----------
        merge : bool, default: False
            Whether to merge the body into a single mesh. When ``False`` (default), the
            number of triangles are preserved and only the topology is merged.
            When ``True``, the individual faces of the tessellation are merged.

        Returns
        -------
        ~pyvista.PolyData, ~pyvista.MultiBlock
            Merged :class:`pyvista.PolyData` if ``merge=True`` or a composite dataset.

        Examples
        --------
        Extrude a box centered at the origin to create a rectangular body and
        tessellate it:

        >>> from ansys.geometry.core.misc.units import UNITS as u
        >>> from ansys.geometry.core.sketch import Sketch
        >>> from ansys.geometry.core.math import Plane, Point2D, Point3D, UnitVector3D
        >>> from ansys.geometry.core import Modeler
        >>> modeler = Modeler()
        >>> origin = Point3D([0, 0, 0])
        >>> plane = Plane(origin, direction_x=[1, 0, 0], direction_y=[0, 0, 1])
        >>> sketch = Sketch(plane)
        >>> box = sketch.box(Point2D([2, 0]), 4, 4)
        >>> design = modeler.create_design("my-design")
        >>> my_comp = design.add_component("my-comp")
        >>> body = my_comp.extrude_sketch("my-sketch", sketch, 1 * u.m)
        >>> blocks = body.tessellate()
        >>> blocks
        >>> MultiBlock (0x7f94ec757460)
             N Blocks:	6
             X Bounds:	0.000, 4.000
             Y Bounds:	-1.000, 0.000
             Z Bounds:	-0.500, 4.500

        Merge the body:

        >>> mesh = body.tessellate(merge=True)
        >>> mesh
        PolyData (0x7f94ec75f3a0)
          N Cells:	12
          N Points:	24
          X Bounds:	0.000e+00, 4.000e+00
          Y Bounds:	-1.000e+00, 0.000e+00
          Z Bounds:	-5.000e-01, 4.500e+00
          N Arrays:	0
        """
        return

    @abstractmethod
    def plot(
        self,
        merge: bool = False,
        screenshot: Optional[str] = None,
        use_trame: Optional[bool] = None,
        **plotting_options: Optional[dict],
    ) -> None:
        """
        Plot the body.

        Parameters
        ----------
        merge : bool, default: False
            Whether to merge the body into a single mesh. When ``False`` (default),
            the number of triangles are preserved and only the topology is merged.
            When ``True``, the individual faces of the tessellation are merged.
        screenshot : str, default: None
            Path for saving a screenshot of the image that is being represented.
        use_trame : bool, default: None
            Whether to enable the use of `trame <https://kitware.github.io/trame/index.html>`_.
            The default is ``None``, in which case the ``USE_TRAME`` global setting
            is used.
        **plotting_options : dict, default: None
            Keyword arguments for plotting. For allowable keyword arguments, see the
            :meth:`Plotter.add_mesh <pyvista.Plotter.add_mesh>` method.

        Examples
        --------
        Extrude a box centered at the origin to create rectangular body and
        plot it:

        >>> from ansys.geometry.core.misc.units import UNITS as u
        >>> from ansys.geometry.core.sketch import Sketch
        >>> from ansys.geometry.core.math import Plane, Point2D, Point3D, UnitVector3D
        >>> from ansys.geometry.core import Modeler
        >>> modeler = Modeler()
        >>> origin = Point3D([0, 0, 0])
        >>> plane = Plane(origin, direction_x=[1, 0, 0], direction_y=[0, 0, 1])
        >>> sketch = Sketch(plane)
        >>> box = sketch.box(Point2D([2, 0]), 4, 4)
        >>> design = modeler.create_design("my-design")
        >>> mycomp = design.add_component("my-comp")
        >>> body = mycomp.extrude_sketch("my-sketch", sketch, 1 * u.m)
        >>> body.plot()

        Plot the body and color each face individually:

        >>> body.plot(multi_colors=True)
        """
        return

    def intersect(self, other: Union["Body", Iterable["Body"]]) -> None:
        """
        Intersect two (or more) bodies.

        Notes
        -----
        The ``self`` parameter is directly modified with the result, and
        the ``other`` parameter is consumed. Thus, it is important to make
        copies if needed.

        Parameters
        ----------
        other : Body
            Body to intersect with.

        Raises
        ------
        ValueError
            If the bodies do not intersect.
        """
        return

    @protect_grpc
    def subtract(self, other: Union["Body", Iterable["Body"]]) -> None:
        """
        Subtract two (or more) bodies.

        Notes
        -----
        The ``self`` parameter is directly modified with the result, and
        the ``other`` parameter is consumed. Thus, it is important to make
        copies if needed.

        Parameters
        ----------
        other : Body
            Body to subtract from the ``self`` parameter.

        Raises
        ------
        ValueError
            If the subtraction results in an empty (complete) subtraction.
        """
        return

    @protect_grpc
    def unite(self, other: Union["Body", Iterable["Body"]]) -> None:
        """
        Unite two (or more) bodies.

        Notes
        -----
        The ``self`` parameter is directly modified with the result, and
        the ``other`` parameter is consumed. Thus, it is important to make
        copies if needed.

        Parameters
        ----------
        other : Body
            Body to unite with the ``self`` parameter.
        """
        return


class MasterBody(IBody):
    """
    Represents solids and surfaces organized within the design assembly.

    Solids and surfaces synchronize to a design within a supporting Geometry service instance.

    Parameters
    ----------
    id : str
        Server-defined ID for the body.
    name : str
        User-defined label for the body.
    parent_component : Component
        Parent component to place the new component under within the design assembly.
    grpc_client : GrpcClient
        Active supporting geometry service instance for design modeling.
    is_surface : bool, default: False
        Whether the master body is a surface or an 3D object (with volume). The default
        is ``False``, in which case the master body is a surface. When ``True``, the
        master body is a 3D object (with volume).
    """

    def __init__(
        self,
        id: str,
        name: str,
        grpc_client: GrpcClient,
        is_surface: bool = False,
    ):
        """Initialize the ``MasterBody`` class."""
        check_type(id, str)
        check_type(name, str)
        check_type(grpc_client, GrpcClient)
        check_type(is_surface, bool)

        self._id = id
        self._name = name
        self._grpc_client = grpc_client
        self._is_surface = is_surface
        self._surface_thickness = None
        self._surface_offset = None
        self._is_alive = True
        self._bodies_stub = BodiesStub(self._grpc_client.channel)
        self._commands_stub = CommandsStub(self._grpc_client.channel)
        self._tessellation = None

    def reset_tessellation_cache(func):
        """
        Decorate ``MasterBody`` methods that require a tessellation cache update.

        Parameters
        ----------
        func : method
            Method to call.

        Returns
        -------
        Any
            Output of the method, if any.
        """

        @wraps(func)
        def wrapper(self: "MasterBody", *args, **kwargs):
            self._tessellation = None
            return func(self, *args, **kwargs)

        return wrapper

    @property
    def _grpc_id(self) -> EntityIdentifier:  # noqa: D102
        """Entity identifier of this body on the server side."""
        return EntityIdentifier(id=self._id)

    @property
    def id(self) -> str:  # noqa: D102
        return self._id

    @property
    def name(self) -> str:  # noqa: D102
        return self._name

    @property
    def is_surface(self) -> bool:  # noqa: D102
        return self._is_surface

    @property
    def surface_thickness(self) -> Union[Quantity, None]:  # noqa: D102
        return self._surface_thickness if self.is_surface else None

    @property
    def surface_offset(self) -> Union["MidSurfaceOffsetType", None]:  # noqa: D102
        return self._surface_offset if self.is_surface else None

    @property
    @protect_grpc
    def faces(self) -> List[Face]:  # noqa: D102
        self._grpc_client.log.debug(f"Retrieving faces for body {self.id} from server.")
        grpc_faces = self._bodies_stub.GetFaces(self._grpc_id)
        return [
            Face(
                grpc_face.id,
                SurfaceType(grpc_face.surface_type),
                self,
                self._grpc_client,
                grpc_face.is_reversed,
            )
            for grpc_face in grpc_faces.faces
        ]

    @property
    @protect_grpc
    def edges(self) -> List[Edge]:  # noqa: D102
        self._grpc_client.log.debug(f"Retrieving edges for body {self.id} from server.")
        grpc_edges = self._bodies_stub.GetEdges(self._grpc_id)
        return [
            Edge(
                grpc_edge.id,
                CurveType(grpc_edge.curve_type),
                self,
                self._grpc_client,
                grpc_edge.is_reversed,
            )
            for grpc_edge in grpc_edges.edges
        ]

    @property
    def is_alive(self) -> bool:  # noqa: D102
        return self._is_alive

    @property
    @protect_grpc
    def volume(self) -> Quantity:  # noqa: D102
        if self.is_surface:
            self._grpc_client.log.debug("Dealing with planar surface. Returning 0 as the volume.")
            return Quantity(0, DEFAULT_UNITS.SERVER_VOLUME)
        else:
            self._grpc_client.log.debug(f"Retrieving volume for body {self.id} from server.")
            volume_response = self._bodies_stub.GetVolume(self._grpc_id)
            return Quantity(volume_response.volume, DEFAULT_UNITS.SERVER_VOLUME)

    @protect_grpc
    @check_input_types
    def assign_material(self, material: Material) -> None:  # noqa: D102
        self._grpc_client.log.debug(f"Assigning body {self.id} material {material.name}.")
        self._bodies_stub.SetAssignedMaterial(
            SetAssignedMaterialRequest(id=self._id, material=material.name)
        )

    @protect_grpc
    @check_input_types
    def add_midsurface_thickness(self, thickness: Quantity) -> None:  # noqa: D102
        if self.is_surface:
            self._commands_stub.AssignMidSurfaceThickness(
                AssignMidSurfaceThicknessRequest(
                    bodies_or_faces=[self.id], thickness=thickness.m_as(DEFAULT_UNITS.SERVER_LENGTH)
                )
            )
            self._surface_thickness = thickness
        else:
            self._grpc_client.log.warning(
                f"Body {self.name} cannot be assigned a mid-surface thickness because it is not a surface. Ignoring request."  # noqa : E501
            )

    @protect_grpc
    @check_input_types
    def add_midsurface_offset(self, offset: MidSurfaceOffsetType) -> None:  # noqa: D102
        if self.is_surface:
            self._commands_stub.AssignMidSurfaceOffsetType(
                AssignMidSurfaceOffsetTypeRequest(
                    bodies_or_faces=[self.id], offset_type=offset.value
                )
            )
            self._surface_offset = offset
        else:
            self._grpc_client.log.warning(
                f"Body {self.name} cannot be assigned a mid-surface offset because it is not a surface. Ignoring request."  # noqa : E501
            )

    @protect_grpc
    @check_input_types
    def imprint_curves(
        self, faces: List[Face], sketch: Sketch
    ) -> Tuple[List[Edge], List[Face]]:  # noqa: D102
        raise NotImplementedError(
            """
            imprint_curves is not implemented at the MasterBody level.
            Instead, call this method on a body.
            """
        )

    @protect_grpc
    @check_input_types
    def project_curves(
        self,
        direction: UnitVector3D,
        sketch: Sketch,
        closest_face: bool,
        only_one_curve: Optional[bool] = False,
    ) -> List[Face]:  # noqa: D102
        raise NotImplementedError(
            """
            project_curves is not implemented at the MasterBody level.
            Instead, call this method on a body.
            """
        )

    @check_input_types
    @protect_grpc
    def imprint_projected_curves(
        self,
        direction: UnitVector3D,
        sketch: Sketch,
        closest_face: bool,
        only_one_curve: Optional[bool] = False,
    ) -> List[Face]:  # noqa: D102
        raise NotImplementedError(
            """
            imprint_projected_curves is not implemented at the MasterBody level.
            Instead, call this method on a body.
            """
        )

    @protect_grpc
    @check_input_types
    @reset_tessellation_cache
    def translate(
        self, direction: UnitVector3D, distance: Union[Quantity, Distance, Real]
    ) -> None:  # noqa: D102
        distance = distance if isinstance(distance, Distance) else Distance(distance)

        translation_magnitude = distance.value.m_as(DEFAULT_UNITS.SERVER_LENGTH)

        self._grpc_client.log.debug(f"Translating body {self.id}.")

        self._bodies_stub.Translate(
            TranslateRequest(
                ids=[self.id],
                direction=unit_vector_to_grpc_direction(direction),
                distance=translation_magnitude,
            )
        )

    @protect_grpc
    @check_input_types
    @reset_tessellation_cache
    @min_backend_version(24, 2, 0)
    def rotate(
        self,
        axis_origin: Point3D,
        axis_direction: UnitVector3D,
        angle: Union[Quantity, Angle, Real],
    ) -> None:  # noqa: D102
        angle = angle if isinstance(angle, Angle) else Angle(angle)
        rotation_magnitude = angle.value.m_as(DEFAULT_UNITS.SERVER_ANGLE)
        self._grpc_client.log.debug(f"Rotating body {self.id}.")
        self._bodies_stub.Rotate(
            RotateRequest(
                id=self.id,
                axis_origin=point3d_to_grpc_point(axis_origin),
                axis_direction=unit_vector_to_grpc_direction(axis_direction),
                angle=rotation_magnitude,
            )
        )

    @protect_grpc
    @check_input_types
    @reset_tessellation_cache
    @min_backend_version(24, 2, 0)
<<<<<<< HEAD
    def mirror(self, plane: Plane) -> None:  # noqa: D102
        self._grpc_client.log.debug(f"Mirroring body {self.id}.")
        self._bodies_stub.Mirror(MirrorRequest(id=self.id, plane=plane_to_grpc_plane(plane)))
=======
    def scale(self, value: Real) -> None:  # noqa: D102
        self._grpc_client.log.debug(f"Scaling body {self.id}.")
        self._bodies_stub.Scale(ScaleRequest(id=self.id, scale=value))

    @protect_grpc
    @check_input_types
    @reset_tessellation_cache
    @min_backend_version(24, 2, 0)
    def map(self, frame: Frame) -> None:  # noqa: D102
        self._grpc_client.log.debug(f"Mapping body {self.id}.")
        self._bodies_stub.Map(MapRequest(id=self.id, frame=frame_to_grpc_frame(frame)))
>>>>>>> 6524f6b0

    @protect_grpc
    @min_backend_version(24, 2, 0)
    def get_collision(self, body: "Body") -> CollisionType:  # noqa: D102
        self._grpc_client.log.debug(f"Get collision between body {self.id} and body {body.id}.")
        response = self._bodies_stub.GetCollision(
            GetCollisionRequest(
                body_1_id=self.id,
                body_2_id=body.id,
            )
        )
        return CollisionType(response.collision)

    @protect_grpc
    def copy(self, parent: "Component", name: str = None) -> "Body":  # noqa: D102
        from ansys.geometry.core.designer.component import Component

        # Check input types
        check_type(parent, Component)
        check_type(name, (type(None), str))
        copy_name = self.name if name is None else name

        self._grpc_client.log.debug(f"Copying body {self.id}.")

        # Perform copy request to server
        response = self._bodies_stub.Copy(
            CopyRequest(
                id=self.id,
                parent=parent.id,
                name=copy_name,
            )
        )

        # Assign the new body to its specified parent (and return the new body)
        tb = MasterBody(
            response.master_id, copy_name, self._grpc_client, is_surface=self.is_surface
        )
        parent._master_component.part.bodies.append(tb)
        body_id = f"{parent.id}/{tb.id}" if parent.parent_component else tb.id
        return Body(body_id, response.name, parent, tb)

    @protect_grpc
    def tessellate(
        self, merge: Optional[bool] = False, transform: Matrix44 = IDENTITY_MATRIX44
    ) -> Union["PolyData", "MultiBlock"]:  # noqa: D102
        # lazy import here to improve initial module load time
        import pyvista as pv

        if not self.is_alive:
            return pv.PolyData() if merge else pv.MultiBlock()

        self._grpc_client.log.debug(f"Requesting tessellation for body {self.id}.")

        # cache tessellation
        if not self._tessellation:
            resp = self._bodies_stub.GetTessellation(self._grpc_id)
            self._tessellation = resp.face_tessellation.values()

        pdata = [tess_to_pd(tess).transform(transform) for tess in self._tessellation]
        comp = pv.MultiBlock(pdata)
        if merge:
            ugrid = comp.combine()
            return pv.PolyData(ugrid.points, ugrid.cells, n_faces=ugrid.n_cells)
        return comp

    def plot(
        self,
        merge: bool = False,
        screenshot: Optional[str] = None,
        use_trame: Optional[bool] = None,
        **plotting_options: Optional[dict],
    ) -> None:  # noqa: D102
        raise NotImplementedError(
            "MasterBody does not implement plot methods. Call this method on a body instead."
        )

    def intersect(self, other: Union["Body", Iterable["Body"]]) -> None:  # noqa: D102
        raise NotImplementedError(
            "MasterBody does not implement Boolean methods. Call this method on a body instead."
        )

    def subtract(self, other: Union["Body", Iterable["Body"]]) -> None:  # noqa: D102
        raise NotImplementedError(
            "MasterBody does not implement Boolean methods. Call this method on a body instead."
        )

    def unite(self, other: Union["Body", Iterable["Body"]]) -> None:
        # noqa: D102
        raise NotImplementedError(
            "MasterBody does not implement Boolean methods. Call this method on a body instead."
        )

    def __repr__(self) -> str:
        """Represent the master body as a string."""
        lines = [f"ansys.geometry.core.designer.MasterBody {hex(id(self))}"]
        lines.append(f"  Name                 : {self.name}")
        lines.append(f"  Exists               : {self.is_alive}")
        lines.append(f"  Surface body         : {self.is_surface}")
        if self.is_surface:
            lines.append(f"  Surface thickness    : {self.surface_thickness}")
            lines.append(f"  Surface offset       : {self.surface_offset}")

        return "\n".join(lines)


class Body(IBody):
    """
    Represents solids and surfaces organized within the design assembly.

    Solids and surfaces synchronize to a design within a supporting Geometry service instance.

    Parameters
    ----------
    id : str
        Server-defined ID for the body.
    name : str
        User-defined label for the body.
    parent_component : Component
        Parent component to place the new component under within the design assembly.
    template : MasterBody
        Master body that this body is an occurrence of.
    """

    def __init__(self, id, name, parent_component: "Component", template: MasterBody) -> None:
        """Initialize the ``Body`` class."""
        self._id = id
        self._name = name
        self._parent_component = parent_component
        self._template = template

    def reset_tessellation_cache(func):
        """
        Decorate ``Body`` methods that require a tessellation cache update.

        Parameters
        ----------
        func : method
            Method to call.

        Returns
        -------
        Any
            Output of the method, if any.
        """

        @wraps(func)
        def wrapper(self: "Body", *args, **kwargs):
            self._template._tessellation = None
            return func(self, *args, **kwargs)

        return wrapper

    @property
    def id(self) -> str:  # noqa: D102
        return self._id

    @property
    def name(self) -> str:  # noqa: D102
        return self._template.name

    @property
    def parent_component(self) -> "Component":  # noqa: D102
        return self._parent_component

    @property
    @protect_grpc
    @ensure_design_is_active
    def faces(self) -> List[Face]:  # noqa: D102
        self._template._grpc_client.log.debug(f"Retrieving faces for body {self.id} from server.")
        grpc_faces = self._template._bodies_stub.GetFaces(EntityIdentifier(id=self.id))
        return [
            Face(
                grpc_face.id,
                SurfaceType(grpc_face.surface_type),
                self,
                self._template._grpc_client,
                grpc_face.is_reversed,
            )
            for grpc_face in grpc_faces.faces
        ]

    @property
    @protect_grpc
    @ensure_design_is_active
    def edges(self) -> List[Edge]:  # noqa: D102
        self._template._grpc_client.log.debug(f"Retrieving edges for body {self.id} from server.")
        grpc_edges = self._template._bodies_stub.GetEdges(EntityIdentifier(id=self.id))
        return [
            Edge(
                grpc_edge.id,
                CurveType(grpc_edge.curve_type),
                self,
                self._template._grpc_client,
                grpc_edge.is_reversed,
            )
            for grpc_edge in grpc_edges.edges
        ]

    @property
    def _is_alive(self) -> bool:  # noqa: D102
        return self._template.is_alive

    @_is_alive.setter
    def _is_alive(self, value: bool):
        self._template._is_alive = value

    @property
    def is_alive(self) -> bool:  # noqa: D102
        return self._is_alive

    @property
    def is_surface(self) -> bool:  # noqa: D102
        return self._template.is_surface

    @property
    def _surface_thickness(self) -> Union[Quantity, None]:  # noqa: D102
        return self._template.surface_thickness

    @_surface_thickness.setter
    def _surface_thickness(self, value):
        self._template._surface_thickness = value

    @property
    def surface_thickness(self) -> Union[Quantity, None]:  # noqa: D102
        return self._surface_thickness

    @property
    def _surface_offset(self) -> Union["MidSurfaceOffsetType", None]:  # noqa: D102
        return self._template._surface_offset

    @_surface_offset.setter
    def _surface_offset(self, value: "MidSurfaceOffsetType"):  # noqa: D102
        self._template._surface_offset = value

    @property
    def surface_offset(self) -> Union["MidSurfaceOffsetType", None]:  # noqa: D102
        return self._surface_offset

    @property
    @ensure_design_is_active
    def volume(self) -> Quantity:  # noqa: D102
        return self._template.volume

    @ensure_design_is_active
    def assign_material(self, material: Material) -> None:  # noqa: D102
        self._template.assign_material(material)

    @ensure_design_is_active
    def add_midsurface_thickness(self, thickness: Quantity) -> None:  # noqa: D102
        self._template.add_midsurface_thickness(thickness)

    @ensure_design_is_active
    def add_midsurface_offset(self, offset: "MidSurfaceOffsetType") -> None:  # noqa: D102
        self._template.add_midsurface_offset(offset)

    @protect_grpc
    @ensure_design_is_active
    def imprint_curves(
        self, faces: List[Face], sketch: Sketch
    ) -> Tuple[List[Edge], List[Face]]:  # noqa: D102
        # Verify that each of the faces provided are part of this body
        body_faces = self.faces
        for provided_face in faces:
            is_found = False
            for body_face in body_faces:
                if provided_face.id == body_face.id:
                    is_found = True
                    break
            if not is_found:
                raise ValueError(f"Face with ID {provided_face.id} is not part of this body.")

        self._template._grpc_client.log.debug(
            f"Imprinting curves provided on {self.id} "
            + f"for faces {[face.id for face in faces]}."
        )

        imprint_response = self._template._commands_stub.ImprintCurves(
            ImprintCurvesRequest(
                body=self._id,
                curves=sketch_shapes_to_grpc_geometries(sketch._plane, sketch.edges, sketch.faces),
                faces=[face._id for face in faces],
            )
        )

        new_edges = [
            Edge(grpc_edge.id, grpc_edge.curve_type, self, self._template._grpc_client)
            for grpc_edge in imprint_response.edges
        ]

        new_faces = [
            Face(grpc_face.id, grpc_face.surface_type, self, self._template._grpc_client)
            for grpc_face in imprint_response.faces
        ]

        return (new_edges, new_faces)

    @protect_grpc
    @ensure_design_is_active
    def project_curves(
        self,
        direction: UnitVector3D,
        sketch: Sketch,
        closest_face: bool,
        only_one_curve: Optional[bool] = False,
    ) -> List[Face]:  # noqa: D102
        curves = sketch_shapes_to_grpc_geometries(
            sketch._plane, sketch.edges, sketch.faces, only_one_curve=only_one_curve
        )
        self._template._grpc_client.log.debug(f"Projecting provided curves on {self.id}.")

        project_response = self._template._commands_stub.ProjectCurves(
            ProjectCurvesRequest(
                body=self._id,
                curves=curves,
                direction=unit_vector_to_grpc_direction(direction),
                closest_face=closest_face,
            )
        )

        projected_faces = [
            Face(grpc_face.id, grpc_face.surface_type, self, self._template._grpc_client)
            for grpc_face in project_response.faces
        ]

        return projected_faces

    @check_input_types
    @protect_grpc
    @ensure_design_is_active
    def imprint_projected_curves(
        self,
        direction: UnitVector3D,
        sketch: Sketch,
        closest_face: bool,
        only_one_curve: Optional[bool] = False,
    ) -> List[Face]:  # noqa: D102
        curves = sketch_shapes_to_grpc_geometries(
            sketch._plane, sketch.edges, sketch.faces, only_one_curve=only_one_curve
        )
        self._template._grpc_client.log.debug(f"Projecting provided curves on {self.id}.")

        response = self._template._commands_stub.ImprintProjectedCurves(
            ProjectCurvesRequest(
                body=self._id,
                curves=curves,
                direction=unit_vector_to_grpc_direction(direction),
                closest_face=closest_face,
            )
        )

        imprinted_faces = [
            Face(grpc_face.id, grpc_face.surface_type, self, self._template._grpc_client)
            for grpc_face in response.faces
        ]

        return imprinted_faces

    @ensure_design_is_active
    def translate(
        self, direction: UnitVector3D, distance: Union[Quantity, Distance, Real]
    ) -> None:  # noqa: D102
        return self._template.translate(direction, distance)

    @ensure_design_is_active
    def rotate(
        self,
        axis_origin: Point3D,
        axis_direction: UnitVector3D,
        angle: Union[Quantity, Angle, Real],
    ) -> None:  # noqa: D102
        return self._template.rotate(axis_origin, axis_direction, angle)

    @ensure_design_is_active
<<<<<<< HEAD
    def mirror(self, plane: Plane) -> None:  # noqa: D102
        return self._template.mirror(plane)
=======
    def scale(self, value: Real) -> None:  # noqa: D102
        return self._template.scale(value)

    @ensure_design_is_active
    def map(self, frame: Frame) -> None:  # noqa: D102
        return self._template.map(frame)
>>>>>>> 6524f6b0

    @ensure_design_is_active
    def get_collision(self, body: "Body") -> CollisionType:  # noqa: D102
        return self._template.get_collision(body)

    @ensure_design_is_active
    def copy(self, parent: "Component", name: str = None) -> "Body":  # noqa: D102
        return self._template.copy(parent, name)

    @ensure_design_is_active
    def tessellate(
        self, merge: Optional[bool] = False
    ) -> Union["PolyData", "MultiBlock"]:  # noqa: D102
        return self._template.tessellate(merge, self.parent_component.get_world_transform())

    def plot(
        self,
        merge: bool = False,
        screenshot: Optional[str] = None,
        use_trame: Optional[bool] = None,
        **plotting_options: Optional[dict],
    ) -> None:  # noqa: D102
        # lazy import here to improve initial module load time

        from ansys.geometry.core.plotting import PlotterHelper

        PlotterHelper(use_trame=use_trame).plot(
            self, merge_bodies=merge, screenshot=screenshot, **plotting_options
        )

    def intersect(self, other: Union["Body", Iterable["Body"]]) -> None:  # noqa: D102
        self.__generic_boolean_op(other, "intersect", "bodies do not intersect")

    def subtract(self, other: Union["Body", Iterable["Body"]]) -> None:  # noqa: D102
        self.__generic_boolean_op(other, "subtract", "empty (complete) subtraction")

    def unite(self, other: Union["Body", Iterable["Body"]]) -> None:  # noqa: D102
        self.__generic_boolean_op(other, "unite", "union operation failed")

    @protect_grpc
    @reset_tessellation_cache
    @ensure_design_is_active
    @check_input_types
    def __generic_boolean_op(
        self, other: Union["Body", Iterable["Body"]], type_bool_op: str, err_bool_op: str
    ) -> None:
        grpc_other = other if isinstance(other, Iterable) else [other]
        try:
            response = self._template._bodies_stub.Boolean(
                BooleanRequest(
                    body1=self.id, tool_bodies=[b.id for b in grpc_other], method=type_bool_op
                )
            ).empty_result
        except Exception as err:
            # TODO: to be deleted - old versions did not have "tool_bodies" in the request
            # This is a temporary fix to support old versions of the server - should be deleted
            # once the server is no longer supported.
            if not isinstance(other, Iterable):
                response = self._template._bodies_stub.Boolean(
                    BooleanRequest(body1=self.id, body2=other.id, method=type_bool_op)
                ).empty_result
            else:
                all_response = []
                for body2 in other:
                    response = self._template._bodies_stub.Boolean(
                        BooleanRequest(body1=self.id, body2=body2.id, method=type_bool_op)
                    ).empty_result
                    all_response.append(response)

                if all_response.count(1) > 0:
                    response = 1

        if response == 1:
            raise ValueError(
                f"Boolean operation of type '{type_bool_op}' failed: {err_bool_op}.\n"
                f"Involving bodies:{self}, {grpc_other}"
            )

        for b in grpc_other:
            b.parent_component.delete_body(b)

    def __repr__(self) -> str:
        """Represent the ``Body`` as a string."""
        lines = [f"ansys.geometry.core.designer.Body {hex(id(self))}"]
        lines.append(f"  Name                 : {self.name}")
        lines.append(f"  Exists               : {self.is_alive}")
        lines.append(f"  Parent component     : {self._parent_component.name}")
        lines.append(f"  MasterBody           : {self._template.id}")
        lines.append(f"  Surface body         : {self.is_surface}")
        if self.is_surface:
            lines.append(f"  Surface thickness    : {self.surface_thickness}")
            lines.append(f"  Surface offset       : {self.surface_offset}")

        nl = "\n"
        return f"{nl}{nl.join(lines)}{nl}"<|MERGE_RESOLUTION|>--- conflicted
+++ resolved
@@ -29,11 +29,8 @@
     BooleanRequest,
     CopyRequest,
     GetCollisionRequest,
-<<<<<<< HEAD
+    MapRequest,
     MirrorRequest,
-=======
-    MapRequest,
->>>>>>> 6524f6b0
     RotateRequest,
     ScaleRequest,
     SetAssignedMaterialRequest,
@@ -53,11 +50,8 @@
 
 from ansys.geometry.core.connection.client import GrpcClient
 from ansys.geometry.core.connection.conversions import (
-<<<<<<< HEAD
+    frame_to_grpc_frame,
     plane_to_grpc_plane,
-=======
-    frame_to_grpc_frame,
->>>>>>> 6524f6b0
     point3d_to_grpc_point,
     sketch_shapes_to_grpc_geometries,
     tess_to_pd,
@@ -372,7 +366,30 @@
         return
 
     @abstractmethod
-<<<<<<< HEAD
+    def scale(self, value: Real) -> None:
+        """
+        Scale the geometry body by the given value.
+
+        Parameters
+        ----------
+        value: Real
+            Value to scale the body by.
+        """
+        return
+
+    @abstractmethod
+    def map(self, frame: Frame) -> None:
+        """
+        Map the geometry body to the new specified frame.
+
+        Parameters
+        ----------
+        frame: Frame
+            Structure defining the orientation of the body.
+        """
+        return
+
+    @abstractmethod
     def mirror(self, plane: Plane) -> None:
         """
         Mirror the geometry body across the specified plane.
@@ -381,28 +398,6 @@
         ----------
         plane: Plane
             Represents the mirror.
-=======
-    def scale(self, value: Real) -> None:
-        """
-        Scale the geometry body by the given value.
-
-        Parameters
-        ----------
-        value: Real
-            Value to scale the body by.
-        """
-        return
-
-    @abstractmethod
-    def map(self, frame: Frame) -> None:
-        """
-        Map the geometry body to the new specified frame.
-
-        Parameters
-        ----------
-        frame: Frame
-            Structure defining the orientation of the body.
->>>>>>> 6524f6b0
         """
         return
 
@@ -882,11 +877,6 @@
     @check_input_types
     @reset_tessellation_cache
     @min_backend_version(24, 2, 0)
-<<<<<<< HEAD
-    def mirror(self, plane: Plane) -> None:  # noqa: D102
-        self._grpc_client.log.debug(f"Mirroring body {self.id}.")
-        self._bodies_stub.Mirror(MirrorRequest(id=self.id, plane=plane_to_grpc_plane(plane)))
-=======
     def scale(self, value: Real) -> None:  # noqa: D102
         self._grpc_client.log.debug(f"Scaling body {self.id}.")
         self._bodies_stub.Scale(ScaleRequest(id=self.id, scale=value))
@@ -898,7 +888,14 @@
     def map(self, frame: Frame) -> None:  # noqa: D102
         self._grpc_client.log.debug(f"Mapping body {self.id}.")
         self._bodies_stub.Map(MapRequest(id=self.id, frame=frame_to_grpc_frame(frame)))
->>>>>>> 6524f6b0
+
+    @protect_grpc
+    @check_input_types
+    @reset_tessellation_cache
+    @min_backend_version(24, 2, 0)
+    def mirror(self, plane: Plane) -> None:  # noqa: D102
+        self._grpc_client.log.debug(f"Mirroring body {self.id}.")
+        self._bodies_stub.Mirror(MirrorRequest(id=self.id, plane=plane_to_grpc_plane(plane)))
 
     @protect_grpc
     @min_backend_version(24, 2, 0)
@@ -1272,17 +1269,16 @@
         return self._template.rotate(axis_origin, axis_direction, angle)
 
     @ensure_design_is_active
-<<<<<<< HEAD
+    def scale(self, value: Real) -> None:  # noqa: D102
+        return self._template.scale(value)
+
+    @ensure_design_is_active
+    def map(self, frame: Frame) -> None:  # noqa: D102
+        return self._template.map(frame)
+
+    @ensure_design_is_active
     def mirror(self, plane: Plane) -> None:  # noqa: D102
         return self._template.mirror(plane)
-=======
-    def scale(self, value: Real) -> None:  # noqa: D102
-        return self._template.scale(value)
-
-    @ensure_design_is_active
-    def map(self, frame: Frame) -> None:  # noqa: D102
-        return self._template.map(frame)
->>>>>>> 6524f6b0
 
     @ensure_design_is_active
     def get_collision(self, body: "Body") -> CollisionType:  # noqa: D102
