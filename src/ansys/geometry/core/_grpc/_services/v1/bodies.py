# Copyright (C) 2023 - 2025 ANSYS, Inc. and/or its affiliates.
# SPDX-License-Identifier: MIT
#
#
# Permission is hereby granted, free of charge, to any person obtaining a copy
# of this software and associated documentation files (the "Software"), to deal
# in the Software without restriction, including without limitation the rights
# to use, copy, modify, merge, publish, distribute, sublicense, and/or sell
# copies of the Software, and to permit persons to whom the Software is
# furnished to do so, subject to the following conditions:
#
# The above copyright notice and this permission notice shall be included in all
# copies or substantial portions of the Software.
#
# THE SOFTWARE IS PROVIDED "AS IS", WITHOUT WARRANTY OF ANY KIND, EXPRESS OR
# IMPLIED, INCLUDING BUT NOT LIMITED TO THE WARRANTIES OF MERCHANTABILITY,
# FITNESS FOR A PARTICULAR PURPOSE AND NONINFRINGEMENT. IN NO EVENT SHALL THE
# AUTHORS OR COPYRIGHT HOLDERS BE LIABLE FOR ANY CLAIM, DAMAGES OR OTHER
# LIABILITY, WHETHER IN AN ACTION OF CONTRACT, TORT OR OTHERWISE, ARISING FROM,
# OUT OF OR IN CONNECTION WITH THE SOFTWARE OR THE USE OR OTHER DEALINGS IN THE
# SOFTWARE.
"""Module containing the bodies service implementation for v1."""

import grpc

from ansys.geometry.core.errors import protect_grpc

from ..base.bodies import GRPCBodyService


class GRPCBodyServiceV1(GRPCBodyService):  # pragma: no cover
    """Body service for gRPC communication with the Geometry server.

    This class provides methods to create and manipulate bodies in the
    Geometry server using gRPC. It is specifically designed for the v1
    version of the Geometry API.

    Parameters
    ----------
    channel : grpc.Channel
        The gRPC channel to the server.
    """

    @protect_grpc
    def __init__(self, channel: grpc.Channel):
        """Initialize the BodyService with the gRPC stub."""
        from ansys.api.geometry.v1.bodies_pb2_grpc import BodiesStub

        self.stub = BodiesStub(channel)

    @protect_grpc
    def create_sphere_body(self, **kwargs) -> dict:  # noqa: D102
        raise NotImplementedError

    @protect_grpc
    def create_extruded_body(self, **kwargs) -> dict:  # noqa: D102
        raise NotImplementedError

    @protect_grpc
    def create_sweeping_profile_body(self, **kwargs) -> dict:  # noqa: D102
        raise NotImplementedError

    @protect_grpc
    def create_sweeping_chain(self, **kwargs) -> dict:  # noqa: D102
        raise NotImplementedError

    @protect_grpc
    def sweep_with_guide(self, **kwargs) -> dict:  # noqa: D102
        raise NotImplementedError

    @protect_grpc
    def create_extruded_body_from_face_profile(self, **kwargs) -> dict:  # noqa: D102
        raise NotImplementedError

    @protect_grpc
    def create_extruded_body_from_loft_profiles(self, **kwargs) -> dict:  # noqa: D102
        raise NotImplementedError

    @protect_grpc
    def create_planar_body(self, **kwargs) -> dict:  # noqa: D102
        raise NotImplementedError

    @protect_grpc
    def create_body_from_face(self, **kwargs) -> dict:  # noqa: D102
        raise NotImplementedError

    @protect_grpc
    def create_surface_body(self, **kwargs) -> dict:  # noqa: D102
        raise NotImplementedError

    @protect_grpc
    def create_surface_body_from_trimmed_curves(self, **kwargs) -> dict:  # noqa: D102
        raise NotImplementedError

    @protect_grpc
    def translate(self, **kwargs) -> dict:  # noqa: D102
        raise NotImplementedError

    @protect_grpc
    def delete(self, **kwargs) -> dict:  # noqa: D102
        raise NotImplementedError

    @protect_grpc
    def is_suppressed(self, **kwargs) -> dict:  # noqa: D102
        raise NotImplementedError

    @protect_grpc
    def get_color(self, **kwargs) -> dict:  # noqa: D102
        raise NotImplementedError

    @protect_grpc
    def get_faces(self, **kwargs) -> dict:  # noqa: D102
        raise NotImplementedError

    @protect_grpc
    def get_edges(self, **kwargs) -> dict:  # noqa: D102
        raise NotImplementedError

    @protect_grpc
    def get_vertices(self, **kwargs) -> dict:  # noqa: D102
        raise NotImplementedError

    @protect_grpc
    def get_volume(self, **kwargs) -> dict:  # noqa: D102
        raise NotImplementedError

    @protect_grpc
    def get_bounding_box(self, **kwargs) -> dict:  # noqa: D102
        raise NotImplementedError

    @protect_grpc
    def set_assigned_material(self, **kwargs) -> dict:  # noqa: D102
        raise NotImplementedError

    @protect_grpc
    def get_assigned_material(self, **kwargs) -> dict:  # noqa: D102
        raise NotImplementedError

    @protect_grpc
    def remove_assigned_material(self, **kwargs):  # noqa: D102
        raise NotImplementedError

    @protect_grpc
    def set_name(self, **kwargs) -> dict:  # noqa: D102
        raise NotImplementedError

    @protect_grpc
    def set_fill_style(self, **kwargs) -> dict:  # noqa: D102
        raise NotImplementedError

    @protect_grpc
    def set_suppressed(self, **kwargs) -> dict:  # noqa: D102
        raise NotImplementedError

    @protect_grpc
    def set_color(self, **kwargs) -> dict:  # noqa: D102
        raise NotImplementedError

    @protect_grpc
    def rotate(self, **kwargs) -> dict:  # noqa: D102
        raise NotImplementedError

    @protect_grpc
    def scale(self, **kwargs) -> dict:  # noqa: D102
        raise NotImplementedError

    @protect_grpc
    def mirror(self, **kwargs) -> dict:  # noqa: D102
        raise NotImplementedError

    @protect_grpc
    def map(self, **kwargs) -> dict:  # noqa: D102
        raise NotImplementedError

    @protect_grpc
    def get_collision(self, **kwargs) -> dict:  # noqa: D102
        raise NotImplementedError

    @protect_grpc
    def copy(self, **kwargs) -> dict:  # noqa: D102
        raise NotImplementedError

    @protect_grpc
    def get_tesellation(self, **kwargs) -> dict:  # noqa: D102
        raise NotImplementedError

    @protect_grpc
    def get_tesellation_with_options(self, **kwargs) -> dict:  # noqa: D102
        raise NotImplementedError

    @protect_grpc
    def boolean(self, **kwargs) -> dict:  # noqa: D102
        raise NotImplementedError

    @protect_grpc
<<<<<<< HEAD
    def combine(self, **kwargs) -> dict:  # noqa: D102
=======
    def split_body(self, **kwargs) -> dict:  # noqa: D102
>>>>>>> 538ff146
        raise NotImplementedError

    @protect_grpc
    def create_body_from_loft_profiles_with_guides(self, **kwargs) -> dict:  # noqa: D102
        raise NotImplementedError<|MERGE_RESOLUTION|>--- conflicted
+++ resolved
@@ -193,11 +193,11 @@
         raise NotImplementedError
 
     @protect_grpc
-<<<<<<< HEAD
     def combine(self, **kwargs) -> dict:  # noqa: D102
-=======
+        raise NotImplementedError
+        
+    @protect_grpc        
     def split_body(self, **kwargs) -> dict:  # noqa: D102
->>>>>>> 538ff146
         raise NotImplementedError
 
     @protect_grpc
