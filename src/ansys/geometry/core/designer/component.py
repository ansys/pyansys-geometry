--- conflicted
+++ resolved
@@ -738,7 +738,6 @@
             )
             pass
 
-<<<<<<< HEAD
     def add_design_point(
         self,
         name: str,
@@ -789,7 +788,7 @@
 
         # Finally return the list of created DesignPoint objects
         return self._design_points[-n_design_points:]
-=======
+
     @protect_grpc
     @check_input_types
     def delete_beam(self, beam: Union[Beam, str]) -> None:
@@ -827,7 +826,6 @@
                 + " Ignoring deletion request."
             )
             pass
->>>>>>> 044b6a6a
 
     @check_input_types
     def search_component(self, id: str) -> Union["Component", None]:
@@ -1107,12 +1105,8 @@
         lines.append(f"  Exists               : {self.is_alive}")
         lines.append(f"  Parent component     : {self.parent_component.name}")
         lines.append(f"  N Bodies             : {sum(alive_bodies)}")
-<<<<<<< HEAD
-        lines.append(f"  N Beams              : {len(self.beams)}")
-        lines.append(f"  N Design Points      : {len(self.design_points)}")
-=======
         lines.append(f"  N Beams              : {sum(alive_beams)}")
         lines.append(f"  N Coordinate Systems : {sum(alive_coords)}")
->>>>>>> 044b6a6a
+        lines.append(f"  N Design Points      : {len(self.design_points)}")
         lines.append(f"  N Components         : {sum(alive_comps)}")
         return "\n".join(lines)