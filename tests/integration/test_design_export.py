--- conflicted
+++ resolved
@@ -30,11 +30,7 @@
 from ansys.geometry.core.math import Plane, Point2D, Point3D, UnitVector3D, Vector3D
 from ansys.geometry.core.sketch import Sketch
 
-<<<<<<< HEAD
-from .conftest import skip_if_linux, skip_if_spaceclaim, skip_if_windows
-=======
-from .conftest import skip_if_core_service
->>>>>>> 1bb39e5d
+from .conftest import skip_if_core_service, skip_if_spaceclaim, skip_if_windows
 
 
 def _create_demo_design(modeler: Modeler) -> Design:
@@ -270,12 +266,7 @@
 
 def test_export_to_step(modeler: Modeler, tmp_path_factory: pytest.TempPathFactory):
     """Test exporting a design to STEP format."""
-<<<<<<< HEAD
-    skip_if_linux(modeler, test_export_to_step.__name__, "design")  # Skip test on Linux
-
-=======
     skip_if_core_service(modeler, test_export_to_step.__name__, "step_export")
->>>>>>> 1bb39e5d
     # Create a demo design
     design = _create_demo_design(modeler)
 
@@ -299,12 +290,8 @@
 
 def test_export_to_iges(modeler: Modeler, tmp_path_factory: pytest.TempPathFactory):
     """Test exporting a design to IGES format."""
-<<<<<<< HEAD
-    skip_if_linux(modeler, test_export_to_iges.__name__, "design")  # Skip test on Linux
-
-=======
     skip_if_core_service(modeler, test_export_to_iges.__name__, "iges_export")
->>>>>>> 1bb39e5d
+
     # Create a demo design
     design = _create_demo_design(modeler)
 
@@ -324,12 +311,8 @@
 
 def test_export_to_fmd(modeler: Modeler, tmp_path_factory: pytest.TempPathFactory):
     """Test exporting a design to FMD format."""
-<<<<<<< HEAD
-    skip_if_linux(modeler, test_export_to_fmd.__name__, "design")  # Skip test on Linux
-
-=======
     skip_if_core_service(modeler, test_export_to_fmd.__name__, "fmd_export")
->>>>>>> 1bb39e5d
+
     # Create a demo design
     design = _create_demo_design(modeler)
 
