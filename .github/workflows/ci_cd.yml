--- conflicted
+++ resolved
@@ -310,17 +310,11 @@
         if: github.ref != 'refs/heads/blitz'
         run: |
           git fetch origin blitz
-<<<<<<< HEAD
-          git diff --name-only origin/blitz doc/source/ | grep -q .
-          # Set the output variable to true if modifications are made to the docs folder
-          echo "build_docs=$(test $? -eq 0 && echo true || echo false)" >> $GITHUB_ENV
-=======
           if [ -n "$(git diff --name-only origin/blitz doc/source/)" ]; then
             echo "build_docs=true" >> $GITHUB_ENV
           else
             echo "build_docs=false" >> $GITHUB_ENV
           fi
->>>>>>> 9389ba59
 
       - name: Always run on the blitz branch
         if: github.ref == 'refs/heads/blitz'
