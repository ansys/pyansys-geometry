--- conflicted
+++ resolved
@@ -619,7 +619,6 @@
         f"Expected named selections {expected_named_selections}, but got {actual_named_selections}."
     )
 
-<<<<<<< HEAD
 # Define a condition to check the backend version
 backend_version_condition = not min_backend_version(26, 1, 0)
 
@@ -627,10 +626,6 @@
     backend_version_condition,
     reason="Test requires backend version 26.1.0 or higher."
 )
-=======
-
-@min_backend_version(26, 1, 0)
->>>>>>> 709c2c17
 def test_named_selections_after_file_open(modeler: Modeler):
     """Test to verify named selections are imported during open a file."""
     # Open File
