# Copyright (C) 2023 - 2025 ANSYS, Inc. and/or its affiliates.
# SPDX-License-Identifier: MIT
#
#
# Permission is hereby granted, free of charge, to any person obtaining a copy
# of this software and associated documentation files (the "Software"), to deal
# in the Software without restriction, including without limitation the rights
# to use, copy, modify, merge, publish, distribute, sublicense, and/or sell
# copies of the Software, and to permit persons to whom the Software is
# furnished to do so, subject to the following conditions:
#
# The above copyright notice and this permission notice shall be included in all
# copies or substantial portions of the Software.
#
# THE SOFTWARE IS PROVIDED "AS IS", WITHOUT WARRANTY OF ANY KIND, EXPRESS OR
# IMPLIED, INCLUDING BUT NOT LIMITED TO THE WARRANTIES OF MERCHANTABILITY,
# FITNESS FOR A PARTICULAR PURPOSE AND NONINFRINGEMENT. IN NO EVENT SHALL THE
# AUTHORS OR COPYRIGHT HOLDERS BE LIABLE FOR ANY CLAIM, DAMAGES OR OTHER
# LIABILITY, WHETHER IN AN ACTION OF CONTRACT, TORT OR OTHERWISE, ARISING FROM,
# OUT OF OR IN CONNECTION WITH THE SOFTWARE OR THE USE OR OTHER DEALINGS IN THE
# SOFTWARE.
"""Module for managing an edge."""

from enum import Enum, unique
from typing import TYPE_CHECKING

from pint import Quantity

from ansys.api.dbu.v0.dbumodels_pb2 import EntityIdentifier
from ansys.api.geometry.v0.edges_pb2_grpc import EdgesStub
from ansys.geometry.core.connection.client import GrpcClient
from ansys.geometry.core.connection.conversions import grpc_curve_to_curve, grpc_point_to_point3d
from ansys.geometry.core.errors import GeometryRuntimeError, protect_grpc
from ansys.geometry.core.math.bbox import BoundingBox
from ansys.geometry.core.math.point import Point3D
from ansys.geometry.core.misc.checks import ensure_design_is_active, min_backend_version
from ansys.geometry.core.misc.measurements import DEFAULT_UNITS
from ansys.geometry.core.shapes.curves.trimmed_curve import ReversedTrimmedCurve, TrimmedCurve
from ansys.geometry.core.shapes.parameterization import Interval

if TYPE_CHECKING:  # pragma: no cover
    from ansys.geometry.core.designer.body import Body
    from ansys.geometry.core.designer.face import Face


@unique
class CurveType(Enum):
    """Provides values for the curve types supported."""

    CURVETYPE_UNKNOWN = 0
    CURVETYPE_LINE = 1
    CURVETYPE_CIRCLE = 2
    CURVETYPE_ELLIPSE = 3
    CURVETYPE_NURBS = 4
    CURVETYPE_PROCEDURAL = 5


class Edge:
    """Represents a single edge of a body within the design assembly.

    This class synchronizes to a design within a supporting Geometry service instance.

    Parameters
    ----------
    id : str
        Server-defined ID for the body.
    curve_type : CurveType
        Type of curve that the edge forms.
    body : Body
        Parent body that the edge constructs.
    grpc_client : GrpcClient
        Active supporting Geometry service instance for design modeling.
    is_reversed : bool
        Direction of the edge.
    """

    def __init__(
        self,
        id: str,
        curve_type: CurveType,
        body: "Body",
        grpc_client: GrpcClient,
        is_reversed: bool = False,
    ):
        """Initialize the ``Edge`` class."""
        self._id = id
        self._curve_type = curve_type
        self._body = body
        self._grpc_client = grpc_client
        self._edges_stub = EdgesStub(grpc_client.channel)
        self._is_reversed = is_reversed
        self._shape = None

    @property
    def id(self) -> str:
        """ID of the edge."""
        return self._id

    @property
    def _grpc_id(self) -> EntityIdentifier:
        """Entity ID of this edge on the server side."""
        return EntityIdentifier(id=self._id)

    @property
    def body(self) -> "Body":
        """Body of the edge."""
        return self._body

    @property
    def is_reversed(self) -> bool:
        """Flag indicating if the edge is reversed."""
        return self._is_reversed

    @property
    @protect_grpc
    @ensure_design_is_active
    @min_backend_version(24, 2, 0)
    def shape(self) -> TrimmedCurve:
        """Underlying trimmed curve of the edge.

        If the edge is reversed, its shape is the ``ReversedTrimmedCurve`` type, which swaps the
        start and end points of the curve and handles parameters to allow evaluation as if the
        curve is not reversed.
        """
        if self._shape is None:
            self._grpc_client.log.debug("Requesting edge properties from server.")
            response = self._edges_stub.GetCurve(self._grpc_id)
            geometry = grpc_curve_to_curve(response)

            response = self._edges_stub.GetStartAndEndPoints(self._grpc_id)
            start = Point3D(
                [response.start.x, response.start.y, response.start.z],
                unit=DEFAULT_UNITS.SERVER_LENGTH,
            )
            end = Point3D(
                [response.end.x, response.end.y, response.end.z], unit=DEFAULT_UNITS.SERVER_LENGTH
            )

            response = self._edges_stub.GetLength(self._grpc_id)
            length = Quantity(response.length, DEFAULT_UNITS.SERVER_LENGTH)

            response = self._edges_stub.GetInterval(self._grpc_id)
            interval = Interval(response.start, response.end)

            self._shape = (
                ReversedTrimmedCurve(geometry, start, end, interval, length)
                if self.is_reversed
                else TrimmedCurve(geometry, start, end, interval, length)
            )
        return self._shape

    @property
    @protect_grpc
    @ensure_design_is_active
    def length(self) -> Quantity:
        """Calculated length of the edge."""
        try:
            return self.shape.length
        except GeometryRuntimeError:  # pragma: no cover
            # Only for versions earlier than 24.2.0 (before the introduction of the shape property)
            self._grpc_client.log.debug("Requesting edge length from server.")
            length_response = self._edges_stub.GetLength(self._grpc_id)
            return Quantity(length_response.length, DEFAULT_UNITS.SERVER_LENGTH)

    @property
    def curve_type(self) -> CurveType:
        """Curve type of the edge."""
        return self._curve_type

    @property
    @protect_grpc
    @ensure_design_is_active
    def faces(self) -> list["Face"]:
        """Faces that contain the edge."""
        from ansys.geometry.core.designer.face import Face, SurfaceType

        self._grpc_client.log.debug("Requesting edge faces from server.")
        grpc_faces = self._edges_stub.GetFaces(self._grpc_id).faces
        return [
            Face(
                grpc_face.id,
                SurfaceType(grpc_face.surface_type),
                self._body,
                self._grpc_client,
                grpc_face.is_reversed,
            )
            for grpc_face in grpc_faces
        ]

    @property
    @protect_grpc
    @ensure_design_is_active
    def start(self) -> Point3D:
        """Start point of the edge."""
        try:
            return self.shape.start
        except GeometryRuntimeError:  # pragma: no cover
            # Only for versions earlier than 24.2.0 (before the introduction of the shape property)
            self._grpc_client.log.debug("Requesting edge start point from server.")
            response = self._edges_stub.GetStartAndEndPoints(self._grpc_id)
            return Point3D(
                [response.start.x, response.start.y, response.start.z],
                unit=DEFAULT_UNITS.SERVER_LENGTH,
            )

    @property
    @protect_grpc
    @ensure_design_is_active
    def end(self) -> Point3D:
        """End point of the edge."""
        try:
            return self.shape.end
        except GeometryRuntimeError:  # pragma: no cover
            # Only for versions earlier than 24.2.0 (before the introduction of the shape property)
            self._grpc_client.log.debug("Requesting edge end point from server.")
            response = self._edges_stub.GetStartAndEndPoints(self._grpc_id)
            return Point3D(
                [response.end.x, response.end.y, response.end.z], unit=DEFAULT_UNITS.SERVER_LENGTH
<<<<<<< HEAD
            )
=======
            )

    @property
    @protect_grpc
    @ensure_design_is_active
    @min_backend_version(25, 2, 0)
    def bounding_box(self) -> BoundingBox:
        """Bounding box of the edge."""
        self._grpc_client.log.debug("Requesting bounding box from server.")

        result = self._edges_stub.GetBoundingBox(self._grpc_id)

        min_corner = grpc_point_to_point3d(result.min)
        max_corner = grpc_point_to_point3d(result.max)
        center = grpc_point_to_point3d(result.center)
        return BoundingBox(min_corner, max_corner, center)
>>>>>>> c7ec5d88
<|MERGE_RESOLUTION|>--- conflicted
+++ resolved
@@ -216,9 +216,6 @@
             response = self._edges_stub.GetStartAndEndPoints(self._grpc_id)
             return Point3D(
                 [response.end.x, response.end.y, response.end.z], unit=DEFAULT_UNITS.SERVER_LENGTH
-<<<<<<< HEAD
-            )
-=======
             )
 
     @property
@@ -234,5 +231,4 @@
         min_corner = grpc_point_to_point3d(result.min)
         max_corner = grpc_point_to_point3d(result.max)
         center = grpc_point_to_point3d(result.center)
-        return BoundingBox(min_corner, max_corner, center)
->>>>>>> c7ec5d88
+        return BoundingBox(min_corner, max_corner, center)