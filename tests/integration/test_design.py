--- conflicted
+++ resolved
@@ -1931,14 +1931,6 @@
     assert body2.get_collision(body3) == CollisionType.NONE
 
 
-<<<<<<< HEAD
-def test_body_mirror(modeler: Modeler):
-    """Test the mirroring of a body."""
-    skip_if_linux(modeler)
-    design = modeler.create_design("Design1")
-
-    # Create shape with no lines of symmetry in any axis
-=======
 def test_body_scale(modeler: Modeler):
     """Verify the correct scaling of a body."""
 
@@ -1960,7 +1952,6 @@
     design = modeler.create_design("BodyMap_Test")
 
     # non-symmetric shape to allow determination of mirroring
->>>>>>> 6524f6b0
     body = design.extrude_sketch(
         "box",
         Sketch()
@@ -1971,7 +1962,99 @@
         .segment_to_point(Point2D([1, 1])),
         1,
     )
-<<<<<<< HEAD
+
+    # Test 1: identity mapping - everything should be the same
+    copy = body.copy(body.parent_component, "copy")
+    copy.map(Frame(Point3D([0, 0, 0]), UnitVector3D([1, 0, 0]), UnitVector3D([0, 1, 0])))
+
+    vertices = []
+    for edge in body.edges:
+        vertices.extend([edge.shape.start, edge.shape.end])
+
+    copy_vertices = []
+    for edge in copy.edges:
+        copy_vertices.extend([edge.shape.start, edge.shape.end])
+
+    assert np.allclose(vertices, copy_vertices)
+
+    # Test 2: mirror the body - flips only the x direction
+    copy = body.copy(body.parent_component, "copy")
+    copy.map(Frame(Point3D([-4, 0, 1]), UnitVector3D([-1, 0, 0]), UnitVector3D([0, 1, 0])))
+
+    copy_vertices = []
+    for edge in copy.edges:
+        copy_vertices.extend([edge.shape.start, edge.shape.end])
+
+    # expected vertices from confirmed mirror
+    expected_vertices = [
+        Point3D([-5.0, -1.0, 0.0]),
+        Point3D([-5.0, 1.0, 0.0]),
+        Point3D([-5.0, -1.0, 1.0]),
+        Point3D([-5.0, -1.0, 0.0]),
+        Point3D([-3.0, -1.0, 0.0]),
+        Point3D([-5.0, -1.0, 0.0]),
+        Point3D([-3.0, -1.0, 1.0]),
+        Point3D([-3.0, -1.0, 0.0]),
+        Point3D([-4.0, 0.5, 0.0]),
+        Point3D([-3.0, -1.0, 0.0]),
+        Point3D([-4.0, 0.5, 1.0]),
+        Point3D([-4.0, 0.5, 0.0]),
+        Point3D([-3.0, 1.0, 0.0]),
+        Point3D([-4.0, 0.5, 0.0]),
+        Point3D([-3.0, 1.0, 1.0]),
+        Point3D([-3.0, 1.0, 0.0]),
+        Point3D([-5.0, 1.0, 0.0]),
+        Point3D([-3.0, 1.0, 0.0]),
+        Point3D([-5.0, 1.0, 1.0]),
+        Point3D([-5.0, 1.0, 0.0]),
+        Point3D([-5.0, -1.0, 1.0]),
+        Point3D([-5.0, 1.0, 1.0]),
+        Point3D([-3.0, -1.0, 1.0]),
+        Point3D([-5.0, -1.0, 1.0]),
+        Point3D([-4.0, 0.5, 1.0]),
+        Point3D([-3.0, -1.0, 1.0]),
+        Point3D([-3.0, 1.0, 1.0]),
+        Point3D([-4.0, 0.5, 1.0]),
+        Point3D([-5.0, 1.0, 1.0]),
+        Point3D([-3.0, 1.0, 1.0]),
+    ]
+
+    assert np.allclose(expected_vertices, copy_vertices)
+
+    # Test 3: rotate body 180 degrees - flip x and y direction
+    map_copy = body.copy(body.parent_component, "copy")
+    map_copy.map(Frame(Point3D([0, 0, 0]), UnitVector3D([-1, 0, 0]), UnitVector3D([0, -1, 0])))
+
+    rotate_copy = body.copy(body.parent_component, "copy")
+    rotate_copy.rotate(Point3D([0, 0, 0]), UnitVector3D([0, 0, 1]), np.pi)
+
+    map_vertices = []
+    for edge in map_copy.edges:
+        map_vertices.extend([edge.shape.start, edge.shape.end])
+
+    rotate_vertices = []
+    for edge in rotate_copy.edges:
+        rotate_vertices.extend([edge.shape.start, edge.shape.end])
+
+    assert np.allclose(map_vertices, rotate_vertices)
+
+
+def test_body_mirror(modeler: Modeler):
+    """Test the mirroring of a body."""
+    skip_if_linux(modeler)
+    design = modeler.create_design("Design1")
+
+    # Create shape with no lines of symmetry in any axis
+    body = design.extrude_sketch(
+        "box",
+        Sketch()
+        .segment(Point2D([1, 1]), Point2D([-1, 1]))
+        .segment_to_point(Point2D([0, 0.5]))
+        .segment_to_point(Point2D([-1, -1]))
+        .segment_to_point(Point2D([1, -1]))
+        .segment_to_point(Point2D([1, 1])),
+        1,
+    )
     top = design.extrude_sketch(
         "top", Sketch(Plane(Point3D([0, 0, 1]))).box(Point2D([0.5, 0.5]), 0.1, 0.1), 0.1
     )
@@ -2176,81 +2259,4 @@
     for edge in copy3.edges:
         copy_vertices.extend([edge.shape.start, edge.shape.end])
 
-    assert np.allclose(expected_vertices, copy_vertices)
-=======
-
-    # Test 1: identity mapping - everything should be the same
-    copy = body.copy(body.parent_component, "copy")
-    copy.map(Frame(Point3D([0, 0, 0]), UnitVector3D([1, 0, 0]), UnitVector3D([0, 1, 0])))
-
-    vertices = []
-    for edge in body.edges:
-        vertices.extend([edge.shape.start, edge.shape.end])
-
-    copy_vertices = []
-    for edge in copy.edges:
-        copy_vertices.extend([edge.shape.start, edge.shape.end])
-
-    assert np.allclose(vertices, copy_vertices)
-
-    # Test 2: mirror the body - flips only the x direction
-    copy = body.copy(body.parent_component, "copy")
-    copy.map(Frame(Point3D([-4, 0, 1]), UnitVector3D([-1, 0, 0]), UnitVector3D([0, 1, 0])))
-
-    copy_vertices = []
-    for edge in copy.edges:
-        copy_vertices.extend([edge.shape.start, edge.shape.end])
-
-    # expected vertices from confirmed mirror
-    expected_vertices = [
-        Point3D([-5.0, -1.0, 0.0]),
-        Point3D([-5.0, 1.0, 0.0]),
-        Point3D([-5.0, -1.0, 1.0]),
-        Point3D([-5.0, -1.0, 0.0]),
-        Point3D([-3.0, -1.0, 0.0]),
-        Point3D([-5.0, -1.0, 0.0]),
-        Point3D([-3.0, -1.0, 1.0]),
-        Point3D([-3.0, -1.0, 0.0]),
-        Point3D([-4.0, 0.5, 0.0]),
-        Point3D([-3.0, -1.0, 0.0]),
-        Point3D([-4.0, 0.5, 1.0]),
-        Point3D([-4.0, 0.5, 0.0]),
-        Point3D([-3.0, 1.0, 0.0]),
-        Point3D([-4.0, 0.5, 0.0]),
-        Point3D([-3.0, 1.0, 1.0]),
-        Point3D([-3.0, 1.0, 0.0]),
-        Point3D([-5.0, 1.0, 0.0]),
-        Point3D([-3.0, 1.0, 0.0]),
-        Point3D([-5.0, 1.0, 1.0]),
-        Point3D([-5.0, 1.0, 0.0]),
-        Point3D([-5.0, -1.0, 1.0]),
-        Point3D([-5.0, 1.0, 1.0]),
-        Point3D([-3.0, -1.0, 1.0]),
-        Point3D([-5.0, -1.0, 1.0]),
-        Point3D([-4.0, 0.5, 1.0]),
-        Point3D([-3.0, -1.0, 1.0]),
-        Point3D([-3.0, 1.0, 1.0]),
-        Point3D([-4.0, 0.5, 1.0]),
-        Point3D([-5.0, 1.0, 1.0]),
-        Point3D([-3.0, 1.0, 1.0]),
-    ]
-
-    assert np.allclose(expected_vertices, copy_vertices)
-
-    # Test 3: rotate body 180 degrees - flip x and y direction
-    map_copy = body.copy(body.parent_component, "copy")
-    map_copy.map(Frame(Point3D([0, 0, 0]), UnitVector3D([-1, 0, 0]), UnitVector3D([0, -1, 0])))
-
-    rotate_copy = body.copy(body.parent_component, "copy")
-    rotate_copy.rotate(Point3D([0, 0, 0]), UnitVector3D([0, 0, 1]), np.pi)
-
-    map_vertices = []
-    for edge in map_copy.edges:
-        map_vertices.extend([edge.shape.start, edge.shape.end])
-
-    rotate_vertices = []
-    for edge in rotate_copy.edges:
-        rotate_vertices.extend([edge.shape.start, edge.shape.end])
-
-    assert np.allclose(map_vertices, rotate_vertices)
->>>>>>> 6524f6b0
+    assert np.allclose(expected_vertices, copy_vertices)