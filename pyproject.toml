[build-system]
requires = ["flit_core >=3.2,<4"]
build-backend = "flit_core.buildapi"

[project]
name = "ansys-geometry-core"
version = "0.8.dev0"
description = "A python wrapper for Ansys Geometry service"
readme = "README.rst"
requires-python = ">=3.10,<4"
license = { file = "LICENSE" }
authors = [{ name = "ANSYS, Inc.", email = "pyansys.core@ansys.com" }]
maintainers = [{ name = "ANSYS, Inc.", email = "pyansys.core@ansys.com" }]
classifiers = [
    "Development Status :: 4 - Beta",
    "Intended Audience :: Science/Research",
    "Topic :: Scientific/Engineering :: Information Analysis",
    "License :: OSI Approved :: MIT License",
    "Operating System :: OS Independent",
    "Programming Language :: Python :: 3.10",
    "Programming Language :: Python :: 3.11",
    "Programming Language :: Python :: 3.12",
]

dependencies = [
    "ansys-api-geometry==0.4.10",
    "ansys-tools-path>=0.3,<1",
    "ansys-tools-visualization-interface>=0.2.6,<1",
    "beartype>=0.11.0,<0.20",
    "grpcio>=1.35.0,<2",
    "grpcio-health-checking>=1.45.0,<2",
    "numpy>=1.20.3,<3",
    "Pint>=0.18,<1",
    "protobuf>=3.20.2,<5.28",
    "pyvista>=0.37.0,<1",
    "requests>=2,<3",
    "scipy>=1.7.3,<2",
    "semver>=3,<4",
    "six>=1.16.0,<2",
    "vtk>=9,<10",
]

[project.optional-dependencies]
all = [
    "ansys-platform-instancemanagement>=1.0.3,<2",
    "docker>=6.0.1,<8",
    "pyvista[jupyter]>=0.38.1,<1",
]
tests = [
    "ansys-platform-instancemanagement==1.1.2",
    "ansys-tools-path==0.6.0",
    "ansys-tools-visualization-interface==0.4.5",
    "beartype==0.19.0",
    "docker==7.1.0",
    "grpcio==1.66.2",
    "grpcio-health-checking==1.66.2",
    "numpy==2.1.2",
    "Pint==0.24.3",
    "protobuf==5.27.2",
    "pytest==8.3.3",
    "pytest-cov==5.0.0",
    "pytest-pyvista==0.1.9",
    "pytest-xvfb==3.0.0",
    "pyvista[jupyter]==0.44.1",
    "requests==2.32.3",
    "scipy==1.14.1",
    "semver==3.0.2",
    "six==1.16.0",
    "vtk==9.3.1",
]
tests-minimal = [
    "pytest==8.3.3",
    "pytest-cov==5.0.0",
    "pytest-pyvista==0.1.9",
    "pytest-xvfb==3.0.0",
]
doc = [
    "ansys-sphinx-theme[autoapi]==1.1.2",
<<<<<<< HEAD
    "ansys-tools-path==0.6.0",
    "ansys-tools-visualization-interface==0.4.4",
=======
    "ansys-tools-visualization-interface==0.4.5",
>>>>>>> 93ab6ca4
    "beartype==0.19.0",
    "docker==7.1.0",
    "grpcio==1.66.2",
    "grpcio-health-checking==1.66.2",
    "ipyvtklink==0.2.3",
    "jupyter_sphinx==0.5.3",
    "jupytext==1.16.4",
    "myst-parser==4.0.0",
    "nbconvert==7.16.4",
    "nbsphinx==0.9.5",
    "notebook==7.2.2",
    "numpydoc==1.8.0",
<<<<<<< HEAD
    "numpy==2.1.1",
    "panel==1.5.1",
    "Pint==0.24.3",
=======
    "panel==1.5.2",
>>>>>>> 93ab6ca4
    "protobuf==5.27.2",
    "pyvista[jupyter]==0.44.1",
    "requests==2.32.3",
    "scipy==1.14.1",
    "semver==3.0.2",
    "six==1.16.0",
    "sphinx==8.0.2",
    "sphinx-autodoc-typehints==2.4.4",
    "sphinx-copybutton==0.5.2",
    "sphinx-jinja==2.0.2",
    "trame-vtk==2.8.10",
    "vtk==9.3.1",
]

[project.urls]
Source = "https://github.com/ansys/pyansys-geometry"
Issues = "https://github.com/ansys/pyansys-geometry/issues"
Discussions = "https://github.com/ansys/pyansys-geometry/discussions"
Documentation = "https://geometry.docs.pyansys.com"
Releases = "https://github.com/ansys/pyansys-geometry/releases"
Changelog = "https://github.com/ansys/pyansys-geometry/blob/main/doc/source/changelog.rst"

[tool.flit.module]
name = "ansys.geometry.core"

[tool.ruff]
line-length = 100
fix = true
extend-exclude = ["tests/integration/files"]

[tool.ruff.format]
quote-style = "double"
indent-style = "space"
docstring-code-format = true
docstring-code-line-length = "dynamic"

[tool.ruff.lint]
select = [
    "E",    # pycodestyle, see https://docs.astral.sh/ruff/rules/#pycodestyle-e-w
    "D",    # pydocstyle, see https://docs.astral.sh/ruff/rules/#pydocstyle-d
    "F",    # pyflakes, see https://docs.astral.sh/ruff/rules/#pyflakes-f
    "I",    # isort, see https://docs.astral.sh/ruff/rules/#isort-i
    "N",    # pep8-naming, see https://docs.astral.sh/ruff/rules/#pep8-naming-n
    "PTH",  # flake8-use-pathlib, https://docs.astral.sh/ruff/rules/#flake8-use-pathlib-pth
    "TD",   # flake8-todos, https://docs.astral.sh/ruff/rules/#flake8-todos-td
]
ignore = [
    "TD002", # Missing author in TODOs comment
]

[tool.ruff.lint.per-file-ignores]
# Ignore `F401` (import violations) in all `__init__.py` files.
"__init__.py" = ["F401"]
# Ignore `E402` (module level import not at top of file) in `src/ansys/geometry/core/__init__.py`.
"src/ansys/geometry/core/__init__.py" = ["E402"]
# Ignore `D` rules everywhere except for the `src/` directory.
"!src/**.py" = ["D"]

[tool.ruff.lint.pydocstyle]
convention = "numpy"

[tool.ruff.lint.isort]
combine-as-imports = true
force-sort-within-sections = true
known-first-party = ["ansys.geometry.core"]

[tool.coverage.run]
source = ["ansys.geometry"]

[tool.coverage.report]
show_missing = true

[tool.pytest.ini_options]
minversion = "7.1"
addopts = "-ra --cov=ansys.geometry --cov-report html:.cov/html --cov-report xml:.cov/xml --cov-report term -vv --image_cache_dir tests/integration/image_cache --add_missing_images"
testpaths = ["tests"]

[tool.towncrier]
directory = "doc/changelog.d"
filename = "doc/source/changelog.rst"
template = "doc/changelog.d/changelog_template.jinja"
start_string = ".. towncrier release notes start\n"
title_format = "`{version} <https://github.com/ansys/pyansys-geometry/releases/tag/v{version}>`_ - {project_date}"
issue_format = "`#{issue} <https://github.com/ansys/pyansys-geometry/pull/{issue}>`_"

[[tool.towncrier.type]]
directory = "added"
name = "Added"
showcontent = true

[[tool.towncrier.type]]
directory = "dependencies"
name = "Dependencies"
showcontent = true

[[tool.towncrier.type]]
directory = "documentation"
name = "Documentation"
showcontent = true

[[tool.towncrier.type]]
directory = "fixed"
name = "Fixed"
showcontent = true

[[tool.towncrier.type]]
directory = "maintenance"
name = "Maintenance"
showcontent = true

[[tool.towncrier.type]]
directory = "miscellaneous"
name = "Miscellaneous"
showcontent = true

[[tool.towncrier.type]]
directory = "documentation"
name = "Documentation"
showcontent = true

[[tool.towncrier.type]]
directory = "maintenance"
name = "Maintenance"
showcontent = true

[[tool.towncrier.type]]
directory = "test"
name = "Test"
showcontent = true<|MERGE_RESOLUTION|>--- conflicted
+++ resolved
@@ -76,12 +76,8 @@
 ]
 doc = [
     "ansys-sphinx-theme[autoapi]==1.1.2",
-<<<<<<< HEAD
     "ansys-tools-path==0.6.0",
-    "ansys-tools-visualization-interface==0.4.4",
-=======
     "ansys-tools-visualization-interface==0.4.5",
->>>>>>> 93ab6ca4
     "beartype==0.19.0",
     "docker==7.1.0",
     "grpcio==1.66.2",
@@ -94,13 +90,9 @@
     "nbsphinx==0.9.5",
     "notebook==7.2.2",
     "numpydoc==1.8.0",
-<<<<<<< HEAD
-    "numpy==2.1.1",
-    "panel==1.5.1",
+    "numpy==2.1.2",
+    "panel==1.5.2",
     "Pint==0.24.3",
-=======
-    "panel==1.5.2",
->>>>>>> 93ab6ca4
     "protobuf==5.27.2",
     "pyvista[jupyter]==0.44.1",
     "requests==2.32.3",
