[build-system]
requires = ["flit_core >=3.2,<4"]
build-backend = "flit_core.buildapi"

[project]
name = "ansys-geometry-core"
version = "0.12.dev0"
description = "A python wrapper for Ansys Geometry service"
readme = "README.rst"
requires-python = ">=3.10,<4"
license = "MIT"
license-files = ["LICENSE"]
authors = [{ name = "ANSYS, Inc.", email = "pyansys.core@ansys.com" }]
maintainers = [{ name = "ANSYS, Inc.", email = "pyansys.core@ansys.com" }]
classifiers = [
    "Development Status :: 4 - Beta",
    "Intended Audience :: Science/Research",
    "Topic :: Scientific/Engineering :: Information Analysis",
    "Operating System :: OS Independent",
    "Programming Language :: Python :: 3.10",
    "Programming Language :: Python :: 3.11",
    "Programming Language :: Python :: 3.12",
    "Programming Language :: Python :: 3.13",
]

dependencies = [
<<<<<<< HEAD
    "ansys-api-geometry==0.4.71",
=======
    "ansys-api-geometry==0.4.72",
>>>>>>> bdd4a7c0
    "ansys-tools-path>=0.3,<1",
    "beartype>=0.11.0,<0.22",
    "geomdl>=5,<6",
    "grpcio>=1.35.0,<2",
    "grpcio-health-checking>=1.45.0,<2",
    "matplotlib>=3,<4",
    "numpy>=1.20.3,<3",
    "Pint>=0.18,<1",
    "protobuf>=3.20.2,<6",
    "requests>=2,<3",
    "scipy>=1.7.3,<2",
    "semver>=3,<4",
    "six>=1.16.0,<2",
]

[project.optional-dependencies]
graphics = [
    "ansys-tools-visualization-interface>=0.2.6",
    "pygltflib>=1.16,<2",
    "pyvista[jupyter]>=0.38.1,<1",
    "vtk>=9,<10",
]
all = [
    "ansys-platform-instancemanagement>=1.0.3,<2",
    "ansys-tools-visualization-interface>=0.2.6",
    "docker>=6.0.1,<8",
    "pygltflib>=1.16,<2",
    "pyvista[jupyter]>=0.38.1,<1",
    "vtk>=9,<10",
]
tests = [
    "ansys-platform-instancemanagement==1.1.2",
    "ansys-tools-path==0.7.3",
    "ansys-tools-visualization-interface==0.11.0",
    "beartype==0.21.0",
    "docker==7.1.0",
    "geomdl==5.4.0",
    "grpcio==1.71.0",
    "grpcio-health-checking==1.71.0",
    "matplotlib==3.10.5",
    "numpy==2.2.6",
    "Pint==0.24.4",
    "protobuf==5.29.3",
    "pygltflib==1.16.5",
    "pytest==8.4.1",
    "pytest-cov==6.2.1",
    "pytest-pyvista==0.2.0",
    "pyvista[jupyter]==0.46.0",
    "pyyaml==6.0.2",
    "requests==2.32.4",
    "scipy==1.15.3",
    "semver==3.0.4",
    "six==1.17.0",
    "vtk==9.5.0",
]
tests-minimal = [
    "pytest==8.4.1",
    "pytest-cov==6.2.1",
    "pytest-pyvista==0.2.0",
    "pyyaml==6.0.2",
]
doc = [
    "ansys-sphinx-theme[autoapi]==1.5.3",
    "ansys-tools-path==0.7.3",
    "ansys-tools-visualization-interface==0.11.0",
    "beartype==0.21.0",
    "docker==7.1.0",
    "geomdl==5.4.0",
    "grpcio==1.71.0",
    "grpcio-health-checking==1.71.0",
    "ipyvtklink==0.2.3",
    "jupyter_sphinx==0.5.3",
    "jupytext==1.17.2",
    "matplotlib==3.10.5",
    "myst-parser==4.0.1",
    "nbconvert==7.16.6",
    "nbsphinx==0.9.6",
    "notebook==7.4.5",
    "numpydoc==1.9.0",
    "numpy==2.2.6",
    "panel==1.7.5",
    "pdf2image==1.17.0",
    "Pint==0.24.4",
    "protobuf==5.29.3",
    "pygltflib==1.16.5",
    "pyvista[jupyter]==0.46.0",
    "quarto-cli==1.7.33",
    "requests==2.32.4",
    "scipy==1.15.3",
    "semver==3.0.4",
    "six==1.17.0",
    "sphinx==8.2.3",
    "sphinx-autodoc-typehints==3.1.0",
    "sphinx-copybutton==0.5.2",
    "sphinx-jinja==2.0.2",
    "trame-vtk==2.9.1",
    "vtk==9.5.0",
]

[project.urls]
Source = "https://github.com/ansys/pyansys-geometry"
Issues = "https://github.com/ansys/pyansys-geometry/issues"
Discussions = "https://github.com/ansys/pyansys-geometry/discussions"
Documentation = "https://geometry.docs.pyansys.com"
Releases = "https://github.com/ansys/pyansys-geometry/releases"
Changelog = "https://github.com/ansys/pyansys-geometry/blob/main/doc/source/changelog.rst"

[tool.flit.module]
name = "ansys.geometry.core"

[tool.ruff]
line-length = 100
fix = true
extend-exclude = ["tests/integration/files"]

[tool.ruff.format]
quote-style = "double"
indent-style = "space"
docstring-code-format = true
docstring-code-line-length = "dynamic"

[tool.ruff.lint]
select = [
    "E",    # pycodestyle, see https://docs.astral.sh/ruff/rules/#pycodestyle-e-w
    "D",    # pydocstyle, see https://docs.astral.sh/ruff/rules/#pydocstyle-d
    "F",    # pyflakes, see https://docs.astral.sh/ruff/rules/#pyflakes-f
    "I",    # isort, see https://docs.astral.sh/ruff/rules/#isort-i
    "N",    # pep8-naming, see https://docs.astral.sh/ruff/rules/#pep8-naming-n
    "PTH",  # flake8-use-pathlib, https://docs.astral.sh/ruff/rules/#flake8-use-pathlib-pth
    "TD",   # flake8-todos, https://docs.astral.sh/ruff/rules/#flake8-todos-td
]
ignore = [
    "TD002", # Missing author in TODOs comment
]

[tool.ruff.lint.per-file-ignores]
# Ignore `F401` (import violations) in all `__init__.py` files.
"__init__.py" = ["F401"]
# Ignore `E402` (module level import not at top of file) in `src/ansys/geometry/core/__init__.py`.
"src/ansys/geometry/core/__init__.py" = ["E402"]
# Ignore `D` rules everywhere except for the `src/` directory.
"!src/**.py" = ["D"]

[tool.ruff.lint.pydocstyle]
convention = "numpy"

[tool.ruff.lint.isort]
combine-as-imports = true
force-sort-within-sections = true
known-first-party = ["ansys.geometry.core"]

[tool.coverage.run]
source = ["ansys.geometry"]

[tool.coverage.report]
show_missing = true

[tool.pytest.ini_options]
minversion = "7.1"
addopts = "-ra --cov=ansys.geometry --cov-report html:.cov/html --cov-report xml:.cov/xml --cov-report term -vv --image_cache_dir tests/integration/image_cache --add_missing_images"
testpaths = ["tests"]

[tool.towncrier]
directory = "doc/changelog.d"
filename = "doc/source/changelog.rst"
template = "doc/changelog.d/changelog_template.jinja"
start_string = ".. towncrier release notes start\n"
title_format = "`{version} <https://github.com/ansys/pyansys-geometry/releases/tag/v{version}>`_ - {project_date}"
issue_format = "`#{issue} <https://github.com/ansys/pyansys-geometry/pull/{issue}>`_"

[[tool.towncrier.type]]
directory = "added"
name = "Added"
showcontent = true

[[tool.towncrier.type]]
directory = "dependencies"
name = "Dependencies"
showcontent = true

[[tool.towncrier.type]]
directory = "documentation"
name = "Documentation"
showcontent = true

[[tool.towncrier.type]]
directory = "fixed"
name = "Fixed"
showcontent = true

[[tool.towncrier.type]]
directory = "maintenance"
name = "Maintenance"
showcontent = true

[[tool.towncrier.type]]
directory = "miscellaneous"
name = "Miscellaneous"
showcontent = true

[[tool.towncrier.type]]
directory = "test"
name = "Test"
showcontent = true<|MERGE_RESOLUTION|>--- conflicted
+++ resolved
@@ -24,11 +24,7 @@
 ]
 
 dependencies = [
-<<<<<<< HEAD
-    "ansys-api-geometry==0.4.71",
-=======
     "ansys-api-geometry==0.4.72",
->>>>>>> bdd4a7c0
     "ansys-tools-path>=0.3,<1",
     "beartype>=0.11.0,<0.22",
     "geomdl>=5,<6",
