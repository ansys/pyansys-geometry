[build-system]
requires = ["flit_core >=3.2,<4"]
build-backend = "flit_core.buildapi"

[project]
name = "ansys-geometry-core"
version = "0.8.dev0"
description = "A python wrapper for Ansys Geometry service"
readme = "README.rst"
requires-python = ">=3.10,<4"
license = { file = "LICENSE" }
authors = [{ name = "ANSYS, Inc.", email = "pyansys.core@ansys.com" }]
maintainers = [{ name = "ANSYS, Inc.", email = "pyansys.core@ansys.com" }]
classifiers = [
    "Development Status :: 4 - Beta",
    "Intended Audience :: Science/Research",
    "Topic :: Scientific/Engineering :: Information Analysis",
    "License :: OSI Approved :: MIT License",
    "Operating System :: OS Independent",
    "Programming Language :: Python :: 3.10",
    "Programming Language :: Python :: 3.11",
    "Programming Language :: Python :: 3.12",
]

dependencies = [
    "ansys-api-geometry==0.4.8",
    "ansys-tools-path>=0.3,<1",
    "ansys-tools-visualization-interface>=0.2.6,<1",
    "beartype>=0.11.0,<0.19",
    "grpcio>=1.35.0,<2",
    "grpcio-health-checking>=1.45.0,<2",
    "numpy>=1.20.3,<3",
    "Pint>=0.18,<1",
    "protobuf>=3.20.2,<6",
    "pyvista>=0.37.0,<1",
    "requests>=2,<3",
    "scipy>=1.7.3,<2",
    "semver>=3,<4",
    "six>=1.16.0,<2",
    "vtk>=9,<10",
]

[project.optional-dependencies]
all = [
    "ansys-platform-instancemanagement>=1.0.3,<2",
    "docker>=6.0.1,<8",
    "pyvista[jupyter]>=0.38.1,<1",
]
tests = [
    "ansys-platform-instancemanagement==1.1.2",
    "ansys-tools-path==0.6.0",
    "ansys-tools-visualization-interface==0.4.4",
    "beartype==0.18.5",
    "docker==7.1.0",
    "grpcio==1.66.1",
    "grpcio-health-checking==1.66.1",
    "numpy==2.1.1",
    "Pint==0.24.3",
    "protobuf==5.28.2",
    "pytest==8.3.3",
    "pytest-cov==5.0.0",
    "pytest-pyvista==0.1.9",
    "pytest-xvfb==3.0.0",
    "pyvista[jupyter]==0.44.1",
    "requests==2.32.3",
    "scipy==1.14.1",
    "semver==3.0.2",
    "six==1.16.0",
    "vtk==9.3.1",
]
tests-minimal = [
    "pytest==8.3.3",
    "pytest-cov==5.0.0",
    "pytest-pyvista==0.1.9",
    "pytest-xvfb==3.0.0",
]
doc = [
<<<<<<< HEAD
    "ansys-sphinx-theme[autoapi] @ git+https://github.com/ansys/ansys-sphinx-theme.git@fix/test-cheatsheet",
=======
    "ansys-sphinx-theme[autoapi]==1.0.11",
>>>>>>> c84a39bf
    "ansys-tools-visualization-interface==0.4.4",
    "beartype==0.18.5",
    "docker==7.1.0",
    "ipyvtklink==0.2.3",
    "jupyter_sphinx==0.5.3",
    "jupytext==1.16.4",
    "jupyter==1.1.1",
    "myst-parser==4.0.0",
    "nbconvert==7.16.4",
    "nbformat==5.10.4",
    "nbsphinx==0.9.5",
    "notebook==7.2.2",
    "numpydoc==1.8.0",
    "panel==1.5.0",
    "pyvista[jupyter]==0.44.1",
    "requests==2.32.3",
    "sphinx==8.0.2",
    "sphinx-autodoc-typehints==2.4.4",
    "sphinx-copybutton==0.5.2",
    "sphinx-jinja==2.0.2",
    "trame-vtk==2.8.10",
    "vtk==9.3.1",
]

[project.urls]
Source = "https://github.com/ansys/pyansys-geometry"
Issues = "https://github.com/ansys/pyansys-geometry/issues"
Discussions = "https://github.com/ansys/pyansys-geometry/discussions"
Documentation = "https://geometry.docs.pyansys.com"
Releases = "https://github.com/ansys/pyansys-geometry/releases"
Changelog = "https://github.com/ansys/pyansys-geometry/blob/main/doc/source/changelog.rst"

[tool.flit.module]
name = "ansys.geometry.core"

[tool.ruff]
line-length = 100
fix = true
extend-exclude = ["tests/integration/files"]

[tool.ruff.format]
quote-style = "double"
indent-style = "space"
docstring-code-format = true
docstring-code-line-length = "dynamic"

[tool.ruff.lint]
select = [
    "E",    # pycodestyle, see https://docs.astral.sh/ruff/rules/#pycodestyle-e-w
    "D",    # pydocstyle, see https://docs.astral.sh/ruff/rules/#pydocstyle-d
    "F",    # pyflakes, see https://docs.astral.sh/ruff/rules/#pyflakes-f
    "I",    # isort, see https://docs.astral.sh/ruff/rules/#isort-i
    "N",    # pep8-naming, see https://docs.astral.sh/ruff/rules/#pep8-naming-n
    "PTH",  # flake8-use-pathlib, https://docs.astral.sh/ruff/rules/#flake8-use-pathlib-pth
    "TD",   # flake8-todos, https://docs.astral.sh/ruff/rules/#flake8-todos-td
]
ignore = [
    "TD002", # Missing author in TODOs comment
]

[tool.ruff.lint.per-file-ignores]
# Ignore `F401` (import violations) in all `__init__.py` files.
"__init__.py" = ["F401"]
# Ignore `E402` (module level import not at top of file) in `src/ansys/geometry/core/__init__.py`.
"src/ansys/geometry/core/__init__.py" = ["E402"]
# Ignore `D` rules everywhere except for the `src/` directory.
"!src/**.py" = ["D"]

[tool.ruff.lint.pydocstyle]
convention = "numpy"

[tool.ruff.lint.isort]
combine-as-imports = true
force-sort-within-sections = true
known-first-party = ["ansys.geometry.core"]

[tool.coverage.run]
source = ["ansys.geometry"]

[tool.coverage.report]
show_missing = true

[tool.pytest.ini_options]
minversion = "7.1"
addopts = "-ra --cov=ansys.geometry --cov-report html:.cov/html --cov-report xml:.cov/xml --cov-report term -vv --image_cache_dir tests/integration/image_cache --add_missing_images"
testpaths = ["tests"]

[tool.towncrier]
directory = "doc/changelog.d"
filename = "doc/source/changelog.rst"
template = "doc/changelog.d/changelog_template.jinja"
start_string = ".. towncrier release notes start\n"
title_format = "`{version} <https://github.com/ansys/pyansys-geometry/releases/tag/v{version}>`_ - {project_date}"
issue_format = "`#{issue} <https://github.com/ansys/pyansys-geometry/pull/{issue}>`_"

[[tool.towncrier.type]]
directory = "added"
name = "Added"
showcontent = true

[[tool.towncrier.type]]
directory = "dependencies"
name = "Dependencies"
showcontent = true

[[tool.towncrier.type]]
directory = "documentation"
name = "Documentation"
showcontent = true

[[tool.towncrier.type]]
directory = "fixed"
name = "Fixed"
showcontent = true

[[tool.towncrier.type]]
directory = "maintenance"
name = "Maintenance"
showcontent = true

[[tool.towncrier.type]]
directory = "miscellaneous"
name = "Miscellaneous"
showcontent = true

[[tool.towncrier.type]]
directory = "documentation"
name = "Documentation"
showcontent = true

[[tool.towncrier.type]]
directory = "maintenance"
name = "Maintenance"
showcontent = true

[[tool.towncrier.type]]
directory = "test"
name = "Test"
showcontent = true<|MERGE_RESOLUTION|>--- conflicted
+++ resolved
@@ -75,11 +75,7 @@
     "pytest-xvfb==3.0.0",
 ]
 doc = [
-<<<<<<< HEAD
     "ansys-sphinx-theme[autoapi] @ git+https://github.com/ansys/ansys-sphinx-theme.git@fix/test-cheatsheet",
-=======
-    "ansys-sphinx-theme[autoapi]==1.0.11",
->>>>>>> c84a39bf
     "ansys-tools-visualization-interface==0.4.4",
     "beartype==0.18.5",
     "docker==7.1.0",
