"""``Ellipse`` class module."""

from typing import Optional, Union

import numpy as np
from pint import Quantity
import pyvista as pv
from scipy.integrate import quad
from scipy.spatial.transform import Rotation as spatial_rotation

from ansys.geometry.core.math import Point2D
from ansys.geometry.core.math.matrix import Matrix33, Matrix44
from ansys.geometry.core.misc import Angle, Distance, check_type
from ansys.geometry.core.misc.measurements import UNIT_ANGLE, UNIT_LENGTH
from ansys.geometry.core.sketch.face import SketchFace
from ansys.geometry.core.typing import Real


class Ellipse(SketchFace):
    """A class for modeling ellipses.

    Parameters
    ----------
    center: Point2D
        A :class:`Point2D` representing the center of the ellipse.
    semi_major_axis : Union[Quantity, Distance]
        The semi-major axis of the ellipse.
    semi_minor_axis : Union[Quantity, Distance]
        The semi-minor axis of the ellipse.
    angle : Optional[Union[Quantity, Angle, Real]]
        The placement angle for orientation alignment.
    """

    def __init__(
        self,
        center: Point2D,
        semi_major_axis: Union[Quantity, Distance],
        semi_minor_axis: Union[Quantity, Distance],
        angle: Optional[Union[Quantity, Angle, Real]] = 0,
    ):
        """Initializes the ellipse shape."""
        super().__init__()
        check_type(center, Point2D)

        check_type(semi_major_axis, (Quantity, Distance))
        check_type(semi_minor_axis, (Quantity, Distance))
        self._center = center
        self._semi_major_axis = (
            semi_major_axis if isinstance(semi_major_axis, Distance) else Distance(semi_major_axis)
        )
        self._semi_minor_axis = (
            semi_minor_axis if isinstance(semi_minor_axis, Distance) else Distance(semi_minor_axis)
        )

        if self._semi_major_axis.value.m_as(self._semi_major_axis.base_unit) <= 0:
            raise ValueError("Semi-major axis must be a real positive value.")
        if self._semi_minor_axis.value.m_as(self._semi_minor_axis.base_unit) <= 0:
            raise ValueError("Semi-minor axis must be a real positive value.")

        if isinstance(angle, (int, float)):
            angle = Angle(angle, UNIT_ANGLE)
        self._angle_offset = angle if isinstance(angle, Angle) else Angle(angle, angle.units)

        # Align both units if misaligned
        if self._semi_major_axis.unit != self._semi_minor_axis.unit:
            self._semi_minor_axis.unit = self._semi_major_axis.unit

        # Ensure that the semi-major axis is equal or larger than the minor one
        if self._semi_major_axis.value.m < self._semi_minor_axis.value.m:
            raise ValueError("Semi-major axis cannot be shorter than semi-minor axis.")

    @property
    def center(self) -> Point2D:
        """The center of the ellipse.

        Returns
        -------
        Point2D
            The center of the ellipse.
        """
        return self._center

    @property
    def semi_major_axis(self) -> Quantity:
        """Return the semi-major axis of the ellipse.

        Returns
        -------
        Quantity
            Semi-major axis of the ellipse.
        """
        return self._semi_major_axis.value

    @property
    def semi_minor_axis(self) -> Quantity:
        """Return the semi-minor axis of the ellipse.

        Returns
        -------
        Quantity
            Semi-minor axis of the ellipse.
        """
        return self._semi_minor_axis.value

    @property
    def eccentricity(self) -> Real:
        """Return the eccentricity of the ellipse.

        Returns
        -------
        Real
            Eccentricity of the ellipse.
        """
        ecc = (
            self.semi_major_axis.m**2 - self.semi_minor_axis.m**2
        ) ** 0.5 / self.semi_major_axis.m
        if ecc == 1:
            raise ValueError("The curve defined is a parabola not an ellipse.")
        elif ecc > 1:
            raise ValueError("The curve defined is an hyperbola not an ellipse.")
        return ecc

    @property
    def linear_eccentricity(self) -> Quantity:
        """Return the linear eccentricity of the ellipse.

        Returns
        -------
        Quantity
            Linear eccentricity of the ellipse.

        Notes
        -----
        The linear eccentricity is the distance from the center to the focus.
        """
        return (self.semi_major_axis**2 - self.semi_minor_axis**2) ** 0.5

    @property
    def semi_latus_rectum(self) -> Quantity:
        """Return the semi-latus rectum of the ellipse.

        Returns
        -------
        Quantity
            Semi-latus rectum of the ellipse.
        """
        return self.semi_minor_axis**2 / self.semi_major_axis

    @property
    def perimeter(self) -> Quantity:
        """Return the perimeter of the ellipse.

        Returns
        -------
        Quantity
            The perimeter of the ellipse.
        """

        def integrand(theta, ecc):
            return np.sqrt(1 - (ecc * np.sin(theta)) ** 2)

        I, _ = quad(integrand, 0, np.pi / 2, args=(self.eccentricity,))
        return 4 * self.semi_major_axis * I

    @property
    def area(self) -> Quantity:
        """Return the area of the ellipse.

        Returns
        -------
        Quantity
            The area of the ellipse.
        """
        return np.pi * self.semi_major_axis * self.semi_minor_axis

    @property
    def visualization_polydata(self) -> pv.PolyData:
        """
        Return the vtk polydata representation for PyVista visualization.

        The representation lies in the X/Y plane within
        the standard global cartesian coordinate system.

        Returns
        -------
        pyvista.PolyData
            The vtk pyvista.Polydata configuration.
        """
        rotation = Matrix33(
            spatial_rotation.from_euler(
                "xyz", [0, 0, self._angle_offset.value.m_as(UNIT_ANGLE)], degrees=False
            ).as_matrix()
        )

        transformation_matrix = Matrix44(
            [
                [
                    rotation[0, 0],
                    rotation[0, 1],
                    rotation[0, 2],
                    self.center.x.m_as(UNIT_LENGTH),
                ],
                [
                    rotation[1, 0],
                    rotation[1, 1],
                    rotation[1, 2],
                    self.center.y.m_as(UNIT_LENGTH),
                ],
                [
                    rotation[2, 0],
                    rotation[2, 1],
                    rotation[2, 2],
                    0,
                ],
                [0, 0, 0, 1],
            ]
        )

        # TODO: Replace with core pyvista ellipse implementation when released
        points = np.zeros((100, 3))
        theta = np.linspace(0.0, 2.0 * np.pi, 100)
<<<<<<< HEAD
        points[:, 0] = self.semi_major_axis.m * np.cos(theta)
        points[:, 1] = self.semi_minor_axis.m * np.sin(theta)
=======
        points[:, 0] = self.semi_major_axis.m_as(UNIT_LENGTH) * np.cos(theta)
        points[:, 1] = self.semi_minor_axis.m_as(UNIT_LENGTH) * np.sin(theta)
>>>>>>> 03229cc0
        cells = np.array([np.append(np.array([100]), np.arange(100))])
        return pv.wrap(pv.PolyData(points, cells)).transform(transformation_matrix)<|MERGE_RESOLUTION|>--- conflicted
+++ resolved
@@ -219,12 +219,7 @@
         # TODO: Replace with core pyvista ellipse implementation when released
         points = np.zeros((100, 3))
         theta = np.linspace(0.0, 2.0 * np.pi, 100)
-<<<<<<< HEAD
-        points[:, 0] = self.semi_major_axis.m * np.cos(theta)
-        points[:, 1] = self.semi_minor_axis.m * np.sin(theta)
-=======
         points[:, 0] = self.semi_major_axis.m_as(UNIT_LENGTH) * np.cos(theta)
         points[:, 1] = self.semi_minor_axis.m_as(UNIT_LENGTH) * np.sin(theta)
->>>>>>> 03229cc0
         cells = np.array([np.append(np.array([100]), np.arange(100))])
         return pv.wrap(pv.PolyData(points, cells)).transform(transformation_matrix)