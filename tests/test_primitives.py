from io import UnsupportedOperation

from numpy import finfo as np_finfo
import pytest

from ansys.geometry.core import UNITS
from ansys.geometry.core.primitives import (
    Cylinder,
    Point2D,
    Point3D,
    UnitVector2D,
    UnitVector3D,
    Vector2D,
    Vector3D,
)

DOUBLE_EPS = np_finfo(float).eps


def test_point3d():
    """Simple test to create a ``Point3D``."""

    # Test the null Point3D
    p_null = Point3D()
    assert len(p_null) == 3
    assert all(x == None for x in p_null)
    p_null.unit = UNITS.cm
    p_null.x = 10
    p_null.y = 20
    p_null.z = 30
    assert p_null.x == 10
    assert p_null.y == 20
    assert p_null.z == 30
    assert p_null[0] == 0.1
    assert p_null[1] == 0.2
    assert p_null[2] == 0.3

    # Create two Point3D objects
    p_1 = Point3D([0, 1, 3])
    p_1_copy = Point3D([0, 1, 3])
    p_2 = Point3D([0, 4, 7])

    # Check that the equals operator works
    assert p_1 == p_1_copy
    assert p_1 != p_2

    # Check its X, Y, Z components
    assert p_1.x == 0
    assert p_1.y == 1
    assert p_1.z == 3

    # Check that the setter works properly in p_1_copy
    p_1_copy.x = 3
    p_1_copy.y = 3
    p_1_copy.z = 3

    # Check that the equals operator works (p_1 and p_1_copy should no longer be equal)
    assert p_1 != p_1_copy
    assert p_1 != p_2


def test_point2d():
    """Simple test to create a ``Point2D``."""

    # Test the null Point2D
    p_null = Point2D()
    assert len(p_null) == 2
    assert all(x == None for x in p_null)
    p_null.unit = UNITS.cm
    p_null.x = 10
    p_null.y = 20
    assert p_null.x == 10
    assert p_null.y == 20
    assert p_null[0] == 0.1
    assert p_null[1] == 0.2

    # Create two Point2D objects
    p_1 = Point2D([0, 1])
    p_1_copy = Point2D([0, 1])
    p_2 = Point2D([0, 4])

    # Check that the equals operator works
    assert p_1 == p_1_copy
    assert p_1 != p_2

    # Check its X, Y, Z components
    assert p_1.x == 0
    assert p_1.y == 1

    # Check that the setter works properly in p_1_copy
    p_1_copy.x = 3
    p_1_copy.y = 3

    # Check that the equals operator works (p_1 and p_1_copy should no longer be equal)
    assert p_1 != p_1_copy
    assert p_1 != p_2


def test_point3d_errors():
    """Testing multiple ``Point3D`` errors."""

    with pytest.raises(ValueError, match="Point3D must have three coordinates."):
        Point3D([1, 4])

    with pytest.raises(
        TypeError, match="The numpy.ndarray 'input' should contain float or integer values."
    ):
        Point3D(["a", "b", "c"])

    # Create a point
    point = Point3D([1, 4, 4])

    # Test setter error checks
    with pytest.raises(TypeError, match="The parameter 'x' should be a float or an integer value."):
        point.x = "a"

    with pytest.raises(TypeError, match="The parameter 'y' should be a float or an integer value."):
        point.y = "a"

    with pytest.raises(TypeError, match="The parameter 'z' should be a float or an integer value."):
        point.z = "a"

    # Build a Point2D and try to compare against it
<<<<<<< HEAD
    with pytest.raises(TypeError, match=f"Provided type {Point2D} is invalid"):
=======
    with pytest.raises(TypeError, match="Provided type"):
>>>>>>> 891e813c
        point_2d = Point2D([1, 4])
        assert point == point_2d


def test_point2d_errors():
    """Testing multiple ``Point2D`` errors."""

    with pytest.raises(ValueError, match="Point2D must have two coordinates."):
        Point2D([1, 4, 4])

    with pytest.raises(
        TypeError, match="The numpy.ndarray 'input' should contain float or integer values."
    ):
        Point2D(["a", "b"])

    # Create a point
    point = Point2D([1, 4])

    # Test setter error checks
    with pytest.raises(TypeError, match="The parameter 'x' should be a float or an integer value."):
        point.x = "a"

    with pytest.raises(TypeError, match="The parameter 'y' should be a float or an integer value."):
        point.y = "a"

    # Build a Point3D and try to compare against it
<<<<<<< HEAD
    with pytest.raises(TypeError, match=f"Provided type {Point3D} is invalid"):
=======
    with pytest.raises(TypeError, match="Provided type"):
>>>>>>> 891e813c
        point_3d = Point3D([1, 4, 4])
        assert point == point_3d


def test_vector3d():
    """Simple test to create a ``Vector3D``."""

    # Create two Vector3D objects
    v1 = Vector3D([0, 1, 3])
    v1_copy = Vector3D([0, 1, 3])
    v2 = Vector3D([0, 4, 7])

    # Check that the equals operator works
    assert v1 == v1_copy
    assert v1 != v2

    # Check its X, Y, Z components
    assert v1.x == 0
    assert v1.y == 1
    assert v1.z == 3

    # Check that the setter works properly in v1_copy
    v1_copy.x = 3
    v1_copy.y = 3
    v1_copy.z = 3

    # Check that the equals operator works (v1 and v1_copy should no longer be equal)
    assert v1 != v1_copy
    assert v1 != v2

    # Check the norm value of vector v1
    assert abs(round(v1.norm, 3) - 3.162) <= DOUBLE_EPS

    # Check the normalization value of v1
    v1_n = v1.normalize()
    assert abs(round(v1_n.x, 3) - 0.0) <= DOUBLE_EPS
    assert abs(round(v1_n.y, 3) - 0.316) <= DOUBLE_EPS
    assert abs(round(v1_n.z, 3) - 0.949) <= DOUBLE_EPS

    # Check the cross product value of v1 with v2
    v_cross = v1.cross(v2)
    assert v_cross.x == -5
    assert v_cross.y == 0
    assert v_cross.z == 0

    # Check that the dot and cross product overload is fine
    assert abs(round(v1 * v2 - 25)) <= DOUBLE_EPS
    v_cross_overload = v1 % v2
    assert v_cross_overload == v_cross


def test_vector2d():
    """Simple test to create a ``Vector2D``."""

    # Create two Vector2D objects
    v_1 = Vector2D([2, 1])
    v_1_copy = Vector2D([2, 1])
    v_2 = Vector2D([0, 4])

    # Check that the equals operator works
    assert v_1 == v_1_copy
    assert v_1 != v_2

    # Check its X, Y components
    assert v_1.x == 2
    assert v_1.y == 1

    # Check that the setter works properly in v_1_copy
    v_1_copy.x = 3
    v_1_copy.y = 3

    # Check that the equals operator works (v_1 and v_1_copy should no longer be equal)
    assert v_1 != v_1_copy
    assert v_1 != v_2

    # Check the norm value of vector v1
    assert abs(round(v_1.norm, 3) - 2.236) <= DOUBLE_EPS

    v1_n = v_1.normalize()
    assert abs(round(v1_n.x, 3) - 0.894) <= DOUBLE_EPS
    assert abs(round(v1_n.y, 3) - 0.447) <= DOUBLE_EPS

    # Check that the dot product overload is fine
    v_3 = Vector2D([2, 8])
    v_4 = Vector2D([3, 7])
    assert abs(round(v_3 * v_4 - 62)) <= DOUBLE_EPS


def test_unit_vector_3d():
    """Simple test to create a ``UnitVector3D``."""

    # Create UnitVector3D objects from Vector3D
    v1 = Vector3D([0, 1, 3])
    v2 = UnitVector3D(v1)
    assert abs(round(v2.x, 3) - 0.0) <= DOUBLE_EPS
    assert abs(round(v2.y, 3) - 0.316) <= DOUBLE_EPS
    assert abs(round(v2.z, 3) - 0.949) <= DOUBLE_EPS

    # Create UnitVector3D objects from numpy.ndarray
    v3 = UnitVector3D([1, 2, 3])
    assert abs(round(v3.x, 3) - 0.267) <= DOUBLE_EPS
    assert abs(round(v3.y, 3) - 0.535) <= DOUBLE_EPS
    assert abs(round(v3.z, 3) - 0.802) <= DOUBLE_EPS

    # Check that UnitVector2D is immutable
    with pytest.raises(UnsupportedOperation, match="UnitVector3D is immutable."):
        v2.x = 3
    with pytest.raises(UnsupportedOperation, match="UnitVector3D is immutable."):
        v2.y = 3
    with pytest.raises(UnsupportedOperation, match="UnitVector3D is immutable."):
        v2.z = 3


def test_unit_vector_2d():
    """Simple test to create a ``UnitVector2D``."""

    # Create UnitVector2D objects from Vector2D
    v1 = Vector2D([2, 1])
    v2 = UnitVector2D(v1)
    assert abs(round(v2.x, 3) - 0.894) <= DOUBLE_EPS
    assert abs(round(v2.y, 3) - 0.447) <= DOUBLE_EPS

    # Create UnitVector2D objects from numpy.ndarray
    v3 = UnitVector2D([2, 1])
    assert abs(round(v3.x, 3) - 0.894) <= DOUBLE_EPS
    assert abs(round(v3.y, 3) - 0.447) <= DOUBLE_EPS

    # Check that UnitVector2D is immutable
    with pytest.raises(UnsupportedOperation, match="UnitVector2D is immutable."):
        v2.x = 3
    with pytest.raises(UnsupportedOperation, match="UnitVector2D is immutable."):
        v2.y = 3


def test_vector3d_errors():
    """Testing multiple ``Vector3D`` errors."""

    with pytest.raises(ValueError, match="Vector3D must have three coordinates."):
        Vector3D([1, 2])

    with pytest.raises(
        TypeError, match="The numpy.ndarray 'input' should contain float or integer values."
    ):
        Vector3D(["a", "b", "c"])

    # Create a Vector3D
    v1 = Vector3D([1, 2, 3])

    # Test setter error checks
    with pytest.raises(TypeError, match="The parameter 'x' should be a float or an integer value."):
        v1.x = "x"

    with pytest.raises(TypeError, match="The parameter 'y' should be a float or an integer value."):
        v1.y = "y"

    with pytest.raises(TypeError, match="The parameter 'z' should be a float or an integer value."):
        v1.z = "z"

    # Build a Vector2D and try to compare against it
<<<<<<< HEAD
    with pytest.raises(TypeError, match=f"Provided type {Vector2D} is invalid"):
=======
    with pytest.raises(TypeError, match="Provided type"):
>>>>>>> 891e813c
        v2 = Vector2D([1, 2])
        assert v1 == v2

    # Try to normalize a 0-value vector
    with pytest.raises(ValueError, match="The norm of the Vector3D is not valid."):
        v2 = Vector3D([0, 0, 0])
        v2.normalize()


def test_vector2d_errors():
    """Testing multiple ``Vector2D`` errors."""

    with pytest.raises(ValueError, match="Vector2D must have two coordinates."):
        Vector2D([1])

    with pytest.raises(
        TypeError, match="The numpy.ndarray 'input' should contain float or integer values."
    ):
        Vector2D(["a", "b"])

    # Create a Vector2D
    v1 = Vector2D([1, 2])

    # Test setter error checks
    with pytest.raises(TypeError, match="The parameter 'x' should be a float or an integer value."):
        v1.x = "x"

    with pytest.raises(TypeError, match="The parameter 'y' should be a float or an integer value."):
        v1.y = "y"

    # Build a Vector3D and try to compare against it
<<<<<<< HEAD
    with pytest.raises(TypeError, match=f"Provided type {Vector3D} is invalid"):
=======
    with pytest.raises(TypeError, match="Provided type"):
>>>>>>> 891e813c
        v2 = Vector3D([1, 5, 6])
        assert v1 == v2

    # Try to normalize a 0-value vector
    with pytest.raises(ValueError, match="The norm of the Vector2D is not valid."):
        v2 = Vector2D([0, 0])
        v2.normalize()


def test_point3D_units():
    """``Point3D`` units testing."""

    # Create a Point3D with some units
    p_cm_to_mm = Point3D([10, 20, 30], UNITS.cm)

    # Check that the units are correctly in place
    assert p_cm_to_mm.unit == UNITS.cm

    # Request for X, Y, Z and ensure they are in cm
    assert p_cm_to_mm.x == 10
    assert p_cm_to_mm.y == 20
    assert p_cm_to_mm.z == 30

    # Check that the actual values are in base units (i.e. UNIT_LENGTH)
    assert p_cm_to_mm[0] == (p_cm_to_mm.x * p_cm_to_mm.unit).to_base_units().magnitude
    assert p_cm_to_mm[1] == (p_cm_to_mm.y * p_cm_to_mm.unit).to_base_units().magnitude
    assert p_cm_to_mm[2] == (p_cm_to_mm.z * p_cm_to_mm.unit).to_base_units().magnitude

    # Store the numpy array values
    (raw_x, raw_y, raw_z) = p_cm_to_mm[0:3]

    # Set unit to mm now... and check if the values changed
    p_cm_to_mm.unit = UNITS.mm
    assert p_cm_to_mm.x == 100
    assert p_cm_to_mm.y == 200
    assert p_cm_to_mm.z == 300

    # Check that the values are still the same in the array
    assert raw_x == p_cm_to_mm[0]
    assert raw_y == p_cm_to_mm[1]
    assert raw_z == p_cm_to_mm[2]

    # Now change the value of a X being in millimeters
    p_cm_to_mm.x = 20  # Basically 1/5 of original x
    assert not raw_x == p_cm_to_mm[0]
    assert raw_x == p_cm_to_mm[0] * 5

    # Now change the value of a Y being in millimeters
    p_cm_to_mm.y = 10  # Basically 1/20 of original y
    assert not raw_y == p_cm_to_mm[1]
    assert raw_y == p_cm_to_mm[1] * 20

    # Now change the value of a Z being in millimeters
    p_cm_to_mm.z = 30  # Basically 1/10 of original z
    assert not raw_z == p_cm_to_mm[2]
    assert raw_z == p_cm_to_mm[2] * 10


def test_point2D_units():
    """``Point2D`` units testing."""

    # Create a Point2D with some units
    p_cm_to_mm = Point2D([10, 20], UNITS.cm)

    # Check that the units are correctly in place
    assert p_cm_to_mm.unit == UNITS.cm

    # Request for X, Y, Z and ensure they are in cm
    assert p_cm_to_mm.x == 10
    assert p_cm_to_mm.y == 20

    # Check that the actual values are in base units (i.e. UNIT_LENGTH)
    assert p_cm_to_mm[0] == (p_cm_to_mm.x * p_cm_to_mm.unit).to_base_units().magnitude
    assert p_cm_to_mm[1] == (p_cm_to_mm.y * p_cm_to_mm.unit).to_base_units().magnitude

    # Store the numpy array values
    (raw_x, raw_y) = p_cm_to_mm[0:2]

    # Set unit to mm now... and check if the values changed
    p_cm_to_mm.unit = UNITS.mm
    assert p_cm_to_mm.x == 100
    assert p_cm_to_mm.y == 200

    # Check that the values are still the same in the array
    assert raw_x == p_cm_to_mm[0]
    assert raw_y == p_cm_to_mm[1]

    # Now change the value of a X being in millimeters
    p_cm_to_mm.x = 20  # Basically 1/5 of original x
    assert not raw_x == p_cm_to_mm[0]
    assert raw_x == p_cm_to_mm[0] * 5

    # Now change the value of a Y being in millimeters
    p_cm_to_mm.y = 10  # Basically 1/20 of original y
    assert not raw_y == p_cm_to_mm[1]
    assert raw_y == p_cm_to_mm[1] * 20


def test_cylinder():
    """``Cylinder`` construction and equivalency."""

    # Create two Cylinder objects
    origin = Point3D([42, 99, 13])
    c_1 = Cylinder(origin, UnitVector3D([12, 31, 99]), UnitVector3D([25, 39, 82]), 100, 200)
    c_1_duplicate = Cylinder(
        origin, UnitVector3D([12, 31, 99]), UnitVector3D([25, 39, 82]), 100, 200
    )
    c_2 = Cylinder(
        Point3D([5, 8, 9]), UnitVector3D([55, 16, 73]), UnitVector3D([23, 67, 45]), 88, 76
    )

    # Check that the equals operator works
    assert c_1 == c_1_duplicate
    assert c_1 != c_2

    # Check cylinder definition
    assert c_1.origin.x == origin.x
    assert c_1.origin.y == origin.y
    assert c_1.origin.z == origin.z
    assert c_1.radius == 100
    assert c_1.height == 200

    with pytest.raises(
        TypeError,
        match="The parameter 'radius' should be a float or an integer value.",
    ):
        Cylinder(origin, UnitVector3D([12, 31, 99]), UnitVector3D([25, 39, 82]), "A", 200)

    with pytest.raises(
        TypeError,
        match="The parameter 'height' should be a float or an integer value.",
    ):
        Cylinder(origin, UnitVector3D([12, 31, 99]), UnitVector3D([25, 39, 82]), 100, "A")


def test_cylinder_units():
    """``Cylinder`` units validation."""

    origin = Point3D([42, 99, 13])

    # Verify rejection of invalid base unit type
    with pytest.raises(
        TypeError,
        match="The pint.Unit provided as input should be a \[length\] quantity.",
    ):
        Cylinder(
            origin, UnitVector3D([12, 31, 99]), UnitVector3D([25, 39, 82]), 100, 200, UNITS.celsius
        )

    c_1 = Cylinder(
        origin, UnitVector3D([12, 31, 99]), UnitVector3D([25, 39, 82]), 100, 200, UNITS.mm
    )

    # Verify rejection of invalid base unit type
    with pytest.raises(
        TypeError,
        match="The pint.Unit provided as input should be a \[length\] quantity.",
    ):
        c_1.unit = UNITS.celsius

    # Check that the units are correctly in place
    assert c_1.unit == UNITS.mm

    # Request for X, Y, Z and ensure they are in mm
    assert c_1.radius == 100
    assert c_1.height == 200

    # Check that the actual values are in base units (i.e. UNIT_LENGTH)
    assert c_1._radius == (c_1.radius * c_1.unit).to_base_units().magnitude
    assert c_1._height == (c_1.height * c_1.unit).to_base_units().magnitude

    # Set unit to cm now... and check if the values changed
    c_1.unit = UNITS.cm
    assert c_1.radius == 10
    assert c_1.height == 20<|MERGE_RESOLUTION|>--- conflicted
+++ resolved
@@ -121,11 +121,7 @@
         point.z = "a"
 
     # Build a Point2D and try to compare against it
-<<<<<<< HEAD
     with pytest.raises(TypeError, match=f"Provided type {Point2D} is invalid"):
-=======
-    with pytest.raises(TypeError, match="Provided type"):
->>>>>>> 891e813c
         point_2d = Point2D([1, 4])
         assert point == point_2d
 
@@ -152,11 +148,7 @@
         point.y = "a"
 
     # Build a Point3D and try to compare against it
-<<<<<<< HEAD
     with pytest.raises(TypeError, match=f"Provided type {Point3D} is invalid"):
-=======
-    with pytest.raises(TypeError, match="Provided type"):
->>>>>>> 891e813c
         point_3d = Point3D([1, 4, 4])
         assert point == point_3d
 
@@ -316,11 +308,7 @@
         v1.z = "z"
 
     # Build a Vector2D and try to compare against it
-<<<<<<< HEAD
     with pytest.raises(TypeError, match=f"Provided type {Vector2D} is invalid"):
-=======
-    with pytest.raises(TypeError, match="Provided type"):
->>>>>>> 891e813c
         v2 = Vector2D([1, 2])
         assert v1 == v2
 
@@ -352,11 +340,7 @@
         v1.y = "y"
 
     # Build a Vector3D and try to compare against it
-<<<<<<< HEAD
     with pytest.raises(TypeError, match=f"Provided type {Vector3D} is invalid"):
-=======
-    with pytest.raises(TypeError, match="Provided type"):
->>>>>>> 891e813c
         v2 = Vector3D([1, 5, 6])
         assert v1 == v2
 
