--- conflicted
+++ resolved
@@ -345,7 +345,6 @@
 
     @protect_grpc
     def create_sphere_enclosure(self, **kwargs) -> dict:  # noqa: D102
-<<<<<<< HEAD
         from ansys.api.discovery.v1.operations.prepare_pb2 import CreateEnclosureSphereRequest
 
         grpc_enclosure_options = from_enclosure_options_to_grpc_enclosure_options(
@@ -364,10 +363,7 @@
 
         # Return the response - formatted as a dictionary
         return get_tracker_response_with_created_bodies(response)
-=======
-        raise NotImplementedError
 
     @protect_grpc
     def detect_sweepable_bodies(self, **kwargs):  # noqa: D102
-        raise NotImplementedError
->>>>>>> 61470284
+        raise NotImplementedError