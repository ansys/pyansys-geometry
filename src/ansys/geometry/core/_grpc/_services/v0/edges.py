# Copyright (C) 2023 - 2025 ANSYS, Inc. and/or its affiliates.
# SPDX-License-Identifier: MIT
#
#
# Permission is hereby granted, free of charge, to any person obtaining a copy
# of this software and associated documentation files (the "Software"), to deal
# in the Software without restriction, including without limitation the rights
# to use, copy, modify, merge, publish, distribute, sublicense, and/or sell
# copies of the Software, and to permit persons to whom the Software is
# furnished to do so, subject to the following conditions:
#
# The above copyright notice and this permission notice shall be included in all
# copies or substantial portions of the Software.
#
# THE SOFTWARE IS PROVIDED "AS IS", WITHOUT WARRANTY OF ANY KIND, EXPRESS OR
# IMPLIED, INCLUDING BUT NOT LIMITED TO THE WARRANTIES OF MERCHANTABILITY,
# FITNESS FOR A PARTICULAR PURPOSE AND NONINFRINGEMENT. IN NO EVENT SHALL THE
# AUTHORS OR COPYRIGHT HOLDERS BE LIABLE FOR ANY CLAIM, DAMAGES OR OTHER
# LIABILITY, WHETHER IN AN ACTION OF CONTRACT, TORT OR OTHERWISE, ARISING FROM,
# OUT OF OR IN CONNECTION WITH THE SOFTWARE OR THE USE OR OTHER DEALINGS IN THE
# SOFTWARE.
"""Module containing the edges service implementation for v0."""

import grpc

from ansys.geometry.core.errors import protect_grpc

from ..base.conversions import from_measurement_to_server_length, to_distance
from ..base.edges import GRPCEdgesService
from .conversions import (
    build_grpc_id,
    from_grpc_curve_to_curve,
    from_grpc_point_to_point3d,
    from_point3d_to_grpc_point,
    from_unit_vector_to_grpc_direction,
)


class GRPCEdgesServiceV0(GRPCEdgesService):
    """Edges service for gRPC communication with the Geometry server.

    This class provides methods to interact with the Geometry server's
    edges service. It is specifically designed for the v0 version of the
    Geometry API.

    Parameters
    ----------
    channel : grpc.Channel
        The gRPC channel to the server.
    """

    @protect_grpc
    def __init__(self, channel: grpc.Channel):  # noqa: D102
        from ansys.api.geometry.v0.commands_pb2_grpc import CommandsStub
        from ansys.api.geometry.v0.edges_pb2_grpc import EdgesStub

        self.stub = EdgesStub(channel)
        self.commands_stub = CommandsStub(channel)

    @protect_grpc
    def get_edge(self, **kwargs) -> dict:  # noqa: D102
        # Create the request - assumes all inputs are valid and of the proper type
        request = build_grpc_id(kwargs["id"])

        # Call the gRPC service
        response = self.stub.Get(request=request)

        # Return the response - formatted as a dictionary
        return {
            "id": response.id,
            "curve_type": response.curve_type,
            "is_reversed": response.is_reversed,
        }

    @protect_grpc
    def get_curve(self, **kwargs) -> dict:  # noqa: D102
        # Create the request - assumes all inputs are valid and of the proper type
        request = build_grpc_id(kwargs["id"])

        # Call the gRPC service
        response = self.stub.GetCurve(request=request)

        # Return the response - formatted as a dictionary
        return {
            "curve": from_grpc_curve_to_curve(response),
        }

    @protect_grpc
    def get_start_and_end_points(self, **kwargs) -> dict:  # noqa: D102
        # Create the request - assumes all inputs are valid and of the proper type
        request = build_grpc_id(kwargs["id"])

        # Call the gRPC service
        response = self.stub.GetStartAndEndPoints(request=request)

        # Return the response - formatted as a dictionary
        return {
            "start": from_grpc_point_to_point3d(response.start),
            "end": from_grpc_point_to_point3d(response.end),
        }

    @protect_grpc
    def get_length(self, **kwargs) -> dict:  # noqa: D102
        # Create the request - assumes all inputs are valid and of the proper type
        request = build_grpc_id(kwargs["id"])

        # Call the gRPC service
        response = self.stub.GetLength(request=request)

        # Return the response - formatted as a dictionary
        return {
            "length": to_distance(response.length),
        }

    @protect_grpc
    def get_interval(self, **kwargs) -> dict:  # noqa: D102
        # Create the request - assumes all inputs are valid and of the proper type
        request = build_grpc_id(kwargs["id"])

        # Call the gRPC service
        response = self.stub.GetInterval(request=request)

        # Return the response - formatted as a dictionary
        return {
            "start": response.start,
            "end": response.end,
        }

    @protect_grpc
    def get_faces(self, **kwargs) -> dict:  # noqa: D102
        # Create the request - assumes all inputs are valid and of the proper type
        request = build_grpc_id(kwargs["id"])

        # Call the gRPC service
        response = self.stub.GetFaces(request=request)

        # Return the response - formatted as a dictionary
        return {
            "faces": [
                {
                    "id": face.id,
                    "surface_type": face.surface_type,
                    "is_reversed": face.is_reversed,
                }
                for face in response.faces
            ],
        }

    @protect_grpc
    def get_vertices(self, **kwargs) -> dict:  # noqa: D102
        from ansys.api.geometry.v0.edges_pb2 import GetVerticesRequest

        # Create the request - assumes all inputs are valid and of proper type
        request = GetVerticesRequest(edge=build_grpc_id(kwargs["id"]))

        # Call the gRPC service
        response = self.stub.GetVertices(request=request)

        # Return the response - formatted as a dictionary
        return {
            "vertices": [
                {
                    "id": vertex.id.id,
                    "position": from_grpc_point_to_point3d(vertex.position),
                }
                for vertex in response.vertices
            ],
        }

    @protect_grpc
    def get_bounding_box(self, **kwargs) -> dict:  # noqa: D102
        # Create the request - assumes all inputs are valid and of the proper type
        request = build_grpc_id(kwargs["id"])

        # Call the gRPC service
        response = self.stub.GetBoundingBox(request=request)

        # Return the response - formatted as a dictionary
        return {
            "min_corner": from_grpc_point_to_point3d(response.min),
            "max_corner": from_grpc_point_to_point3d(response.max),
            "center": from_grpc_point_to_point3d(response.center),
        }

    @protect_grpc
    def extrude_edges(self, **kwargs) -> dict:  # noqa: D102
        from ansys.api.geometry.v0.commands_pb2 import ExtrudeEdgesRequest

        # Parse some optional arguments
        point = from_point3d_to_grpc_point(kwargs["point"]) if kwargs["point"] else None
        direction = (
            from_unit_vector_to_grpc_direction(kwargs["direction"]) if kwargs["direction"] else None
        )

        # Create the request - assumes all inputs are valid and of the proper type
        request = ExtrudeEdgesRequest(
            edges=[build_grpc_id(edge_id) for edge_id in kwargs["edge_ids"]],
            distance=from_measurement_to_server_length(kwargs["distance"]),
            face=build_grpc_id(kwargs["face"]),
            point=point,
            direction=direction,
            extrude_type=kwargs["extrude_type"].value,
            pull_symmetric=kwargs["pull_symmetric"],
            copy=kwargs["copy"],
            natural_extension=kwargs["natural_extension"],
        )

        # Call the gRPC service
        resp = self.commands_stub.ExtrudeEdges(request)

        # Return the response - formatted as a dictionary
        return {
            "created_bodies": [body.id for body in resp.created_bodies],
            "success": resp.success,
        }

    @protect_grpc
<<<<<<< HEAD
    def extrude_edges_up_to(self, **kwargs):  # noqa: D102
=======
    def extrude_edges_up_to(self, **kwargs) -> dict:  # noqa: D102
>>>>>>> 538ff146
        from ansys.api.geometry.v0.commands_pb2 import ExtrudeEdgesUpToRequest

        # Create the request - assumes all inputs are valid and of the proper type
        request = ExtrudeEdgesUpToRequest(
            edges=[build_grpc_id(edge_id) for edge_id in kwargs["edge_ids"]],
            up_to_selection=build_grpc_id(kwargs["up_to_selection"]),
            seed_point=from_point3d_to_grpc_point(kwargs["seed_point"]),
            direction=from_unit_vector_to_grpc_direction(kwargs["direction"]),
            extrude_type=kwargs["extrude_type"].value,
        )

        # Call the gRPC service
        resp = self.commands_stub.ExtrudeEdgesUpTo(request)

        # Return the response - formatted as a dictionary
        return {
            "created_bodies": [body.id for body in resp.created_bodies],
            "success": resp.success,
        }

    @protect_grpc
    def move_imprint_edges(self, **kwargs) -> dict:  # noqa: D102
        from ansys.api.geometry.v0.commands_pb2 import MoveImprintEdgesRequest

        # Create the request - assumes all inputs are valid and of the proper type
        request = MoveImprintEdgesRequest(
            edges=[build_grpc_id(edge_id) for edge_id in kwargs["edge_ids"]],
            direction=from_unit_vector_to_grpc_direction(kwargs["direction"]),
            distance=from_measurement_to_server_length(kwargs["distance"]),
        )

        # Call the gRPC service
        resp = self.commands_stub.MoveImprintEdges(request)

        # Return the response - formatted as a dictionary
        return {
            "success": resp.result.success,
        }

    @protect_grpc
    def offset_edges(self, **kwargs) -> dict:  # noqa: D102
        from ansys.api.geometry.v0.commands_pb2 import OffsetEdgesRequest

        # Create the request - assumes all inputs are valid and of the proper type
        request = OffsetEdgesRequest(
            edges=[build_grpc_id(edge_id) for edge_id in kwargs["edge_ids"]],
            value=from_measurement_to_server_length(kwargs["offset"]),
        )

        # Call the gRPC service
        resp = self.commands_stub.OffsetEdges(request)

        # Return the response - formatted as a dictionary
        return {
            "success": resp.success,
        }<|MERGE_RESOLUTION|>--- conflicted
+++ resolved
@@ -215,11 +215,7 @@
         }
 
     @protect_grpc
-<<<<<<< HEAD
-    def extrude_edges_up_to(self, **kwargs):  # noqa: D102
-=======
     def extrude_edges_up_to(self, **kwargs) -> dict:  # noqa: D102
->>>>>>> 538ff146
         from ansys.api.geometry.v0.commands_pb2 import ExtrudeEdgesUpToRequest
 
         # Create the request - assumes all inputs are valid and of the proper type
