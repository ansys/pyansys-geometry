# Copyright (C) 2023 - 2025 ANSYS, Inc. and/or its affiliates.
# SPDX-License-Identifier: MIT
#
#
# Permission is hereby granted, free of charge, to any person obtaining a copy
# of this software and associated documentation files (the "Software"), to deal
# in the Software without restriction, including without limitation the rights
# to use, copy, modify, merge, publish, distribute, sublicense, and/or sell
# copies of the Software, and to permit persons to whom the Software is
# furnished to do so, subject to the following conditions:
#
# The above copyright notice and this permission notice shall be included in all
# copies or substantial portions of the Software.
#
# THE SOFTWARE IS PROVIDED "AS IS", WITHOUT WARRANTY OF ANY KIND, EXPRESS OR
# IMPLIED, INCLUDING BUT NOT LIMITED TO THE WARRANTIES OF MERCHANTABILITY,
# FITNESS FOR A PARTICULAR PURPOSE AND NONINFRINGEMENT. IN NO EVENT SHALL THE
# AUTHORS OR COPYRIGHT HOLDERS BE LIABLE FOR ANY CLAIM, DAMAGES OR OTHER
# LIABILITY, WHETHER IN AN ACTION OF CONTRACT, TORT OR OTHERWISE, ARISING FROM,
# OUT OF OR IN CONNECTION WITH THE SOFTWARE OR THE USE OR OTHER DEALINGS IN THE
# SOFTWARE.
"""Module containing the bodies service implementation for v0."""

import grpc
import pint

from ansys.geometry.core.errors import protect_grpc
from ansys.geometry.core.misc.measurements import DEFAULT_UNITS

from ..base.bodies import GRPCBodyService
from ..base.conversions import from_measurement_to_server_angle, from_measurement_to_server_length
from .conversions import (
    _nurbs_curves_compatibility,
    build_grpc_id,
    from_frame_to_grpc_frame,
    from_grpc_material_to_material,
    from_grpc_point_to_point3d,
    from_grpc_tess_to_pd,
    from_plane_to_grpc_plane,
    from_point3d_to_grpc_point,
    from_sketch_shapes_to_grpc_geometries,
    from_tess_options_to_grpc_tess_options,
    from_trimmed_curve_to_grpc_trimmed_curve,
    from_trimmed_surface_to_grpc_trimmed_surface,
    from_unit_vector_to_grpc_direction,
)


class GRPCBodyServiceV0(GRPCBodyService):
    """Body service for gRPC communication with the Geometry server.

    This class provides methods to create and manipulate bodies in the
    Geometry server using gRPC. It is specifically designed for the v0
    version of the Geometry API.

    Parameters
    ----------
    channel : grpc.Channel
        The gRPC channel to the server.
    """

    @protect_grpc
    def __init__(self, channel: grpc.Channel):  # noqa: D102
        from ansys.api.geometry.v0.bodies_pb2_grpc import BodiesStub
        from ansys.api.geometry.v0.commands_pb2_grpc import CommandsStub

        self.stub = BodiesStub(channel)
        self.command_stub = CommandsStub(channel)

    @protect_grpc
    def create_sphere_body(self, **kwargs) -> dict:  # noqa: D102
        from ansys.api.geometry.v0.bodies_pb2 import CreateSphereBodyRequest

        # Create the request - assumes all inputs are valid and of the proper type
        request = CreateSphereBodyRequest(
            name=kwargs["name"],
            parent=kwargs["parent"],
            center=from_point3d_to_grpc_point(kwargs["center"]),
            radius=from_measurement_to_server_length(kwargs["radius"]),
        )

        # Call the gRPC service
        resp = self.stub.CreateSphereBody(request=request)

        # Return the response - formatted as a dictionary
        return {
            "id": resp.id,
            "name": resp.name,
            "master_id": resp.master_id,
            "is_surface": resp.is_surface,
        }

    @protect_grpc
    def create_extruded_body(self, **kwargs) -> dict:  # noqa: D102
        from ansys.api.geometry.v0.bodies_pb2 import CreateExtrudedBodyRequest

        # Create the request - assumes all inputs are valid and of the proper type
        request = CreateExtrudedBodyRequest(
            name=kwargs["name"],
            parent=kwargs["parent_id"],
            plane=from_plane_to_grpc_plane(kwargs["sketch"].plane),
            distance=from_measurement_to_server_length(kwargs["distance"]) * kwargs["direction"],
            geometries=from_sketch_shapes_to_grpc_geometries(
                kwargs["sketch"].plane, kwargs["sketch"].edges, kwargs["sketch"].faces
            ),
        )

        # HACK: we should inform the user that NURBS curve sketches are not supported
        # prior to 26R1... and if passed, raise an error
        _nurbs_curves_compatibility(kwargs["backend_version"], request.geometries)

        # Call the gRPC service
        resp = self.stub.CreateExtrudedBody(request=request)

        # Return the response - formatted as a dictionary
        return {
            "id": resp.id,
            "name": resp.name,
            "master_id": resp.master_id,
            "is_surface": resp.is_surface,
        }

    @protect_grpc
    def create_sweeping_profile_body(self, **kwargs) -> dict:  # noqa: D102
        from ansys.api.geometry.v0.bodies_pb2 import CreateSweepingProfileRequest

        # Create the request - assumes all inputs are valid and of the proper type
        request = CreateSweepingProfileRequest(
            name=kwargs["name"],
            parent=kwargs["parent_id"],
            plane=from_plane_to_grpc_plane(kwargs["sketch"].plane),
            geometries=from_sketch_shapes_to_grpc_geometries(
                kwargs["sketch"].plane, kwargs["sketch"].edges, kwargs["sketch"].faces
            ),
            path=[from_trimmed_curve_to_grpc_trimmed_curve(tc) for tc in kwargs["path"]],
        )

        # HACK: we should inform the user that NURBS curve sketches are not supported
        # prior to 26R1... and if passed, raise an error
        _nurbs_curves_compatibility(kwargs["backend_version"], request.geometries)

        # Call the gRPC service
        resp = self.stub.CreateSweepingProfile(request=request)

        # Return the response - formatted as a dictionary
        return {
            "id": resp.id,
            "name": resp.name,
            "master_id": resp.master_id,
            "is_surface": resp.is_surface,
        }

    @protect_grpc
    def create_sweeping_chain(self, **kwargs) -> dict:  # noqa: D102
        from ansys.api.geometry.v0.bodies_pb2 import CreateSweepingChainRequest

        # Create the request - assumes all inputs are valid and of the proper type
        request = CreateSweepingChainRequest(
            name=kwargs["name"],
            parent=kwargs["parent_id"],
            path=[from_trimmed_curve_to_grpc_trimmed_curve(tc) for tc in kwargs["path"]],
            chain=[from_trimmed_curve_to_grpc_trimmed_curve(tc) for tc in kwargs["chain"]],
        )

        # Call the gRPC service
        resp = self.stub.CreateSweepingChain(request=request)

        # Return the response - formatted as a dictionary
        return {
            "id": resp.id,
            "name": resp.name,
            "master_id": resp.master_id,
            "is_surface": resp.is_surface,
        }

    @protect_grpc
    def sweep_with_guide(self, **kwargs) -> dict:  # noqa: D102
        from ansys.api.dbu.v0.dbumodels_pb2 import EntityIdentifier
        from ansys.api.geometry.v0.bodies_pb2 import (
            SweepWithGuideRequest,
            SweepWithGuideRequestData,
        )

        # Create request object - assumes all inputs are valid and of the proper type
        request = SweepWithGuideRequest(
            request_data=[
                SweepWithGuideRequestData(
                    name=data.name,
                    parent=EntityIdentifier(id=data.parent_id),
                    plane=from_plane_to_grpc_plane(data.sketch.plane),
                    geometries=from_sketch_shapes_to_grpc_geometries(
                        data.sketch.plane, data.sketch.edges, data.sketch.faces
                    ),
                    path=from_trimmed_curve_to_grpc_trimmed_curve(data.path),
                    guide=from_trimmed_curve_to_grpc_trimmed_curve(data.guide),
                    tight_tolerance=data.tight_tolerance,
                )
                for data in kwargs["sweep_data"]
            ],
        )

        # Call the gRPC service
        resp = self.stub.SweepWithGuide(request=request)

        # Return the response - formatted as a dictionary
        return {
            "bodies": [
                {
                    "id": body.id,
                    "name": body.name,
                    "master_id": body.master_id,
                    "is_surface": body.is_surface,
                }
            ]
            for body in resp.bodies
        }

    @protect_grpc
    def create_extruded_body_from_face_profile(self, **kwargs) -> dict:  # noqa: D102
        from ansys.api.geometry.v0.bodies_pb2 import CreateExtrudedBodyFromFaceProfileRequest

        # Create the request - assumes all inputs are valid and of the proper type
        request = CreateExtrudedBodyFromFaceProfileRequest(
            name=kwargs["name"],
            parent=kwargs["parent_id"],
            face=kwargs["face_id"],
            distance=from_measurement_to_server_length(kwargs["distance"]) * kwargs["direction"],
        )

        # Call the gRPC service
        resp = self.stub.CreateExtrudedBodyFromFaceProfile(request=request)

        # Return the response - formatted as a dictionary
        return {
            "id": resp.id,
            "name": resp.name,
            "master_id": resp.master_id,
            "is_surface": resp.is_surface,
        }

    @protect_grpc
    def create_extruded_body_from_loft_profiles(self, **kwargs) -> dict:  # noqa: D102
        from ansys.api.geometry.v0.bodies_pb2 import CreateExtrudedBodyFromLoftProfilesRequest
        from ansys.api.geometry.v0.models_pb2 import TrimmedCurveList

        # Create the request - assumes all inputs are valid and of the proper type
        request = CreateExtrudedBodyFromLoftProfilesRequest(
            name=kwargs["name"],
            parent=kwargs["parent_id"],
            profiles=[
                TrimmedCurveList(
                    curves=[from_trimmed_curve_to_grpc_trimmed_curve(tc) for tc in profile]
                )
                for profile in kwargs["profiles"]
            ],
            periodic=kwargs["periodic"],
            ruled=kwargs["ruled"],
        )

        # Call the gRPC service
        resp = self.stub.CreateExtrudedBodyFromLoftProfiles(request=request)

        # Return the response - formatted as a dictionary
        return {
            "id": resp.id,
            "name": resp.name,
            "master_id": resp.master_id,
            "is_surface": resp.is_surface,
        }

    @protect_grpc
    def create_planar_body(self, **kwargs) -> dict:  # noqa: D102
        from ansys.api.geometry.v0.bodies_pb2 import CreatePlanarBodyRequest

        # Create the request - assumes all inputs are valid and of the proper type
        request = CreatePlanarBodyRequest(
            name=kwargs["name"],
            parent=kwargs["parent_id"],
            plane=from_plane_to_grpc_plane(kwargs["sketch"].plane),
            geometries=from_sketch_shapes_to_grpc_geometries(
                kwargs["sketch"].plane, kwargs["sketch"].edges, kwargs["sketch"].faces
            ),
        )

        # HACK: we should inform the user that NURBS curve sketches are not supported
        # prior to 26R1... and if passed, raise an error
        _nurbs_curves_compatibility(kwargs["backend_version"], request.geometries)

        # Call the gRPC service
        resp = self.stub.CreatePlanarBody(request=request)

        # Return the response - formatted as a dictionary
        return {
            "id": resp.id,
            "name": resp.name,
            "master_id": resp.master_id,
            "is_surface": resp.is_surface,
        }

    @protect_grpc
    def create_body_from_face(self, **kwargs) -> dict:  # noqa: D102
        from ansys.api.geometry.v0.bodies_pb2 import CreateBodyFromFaceRequest

        # Create the request - assumes all inputs are valid and of the proper type
        request = CreateBodyFromFaceRequest(
            name=kwargs["name"],
            parent=kwargs["parent_id"],
            face=kwargs["face_id"],
        )

        # Call the gRPC service
        resp = self.stub.CreateBodyFromFace(request=request)

        # Return the response - formatted as a dictionary
        return {
            "id": resp.id,
            "name": resp.name,
            "master_id": resp.master_id,
            "is_surface": resp.is_surface,
        }

    @protect_grpc
    def create_surface_body(self, **kwargs) -> dict:  # noqa: D102
        from ansys.api.geometry.v0.bodies_pb2 import CreateSurfaceBodyRequest

        # Create the request - assumes all inputs are valid and of the proper type
        request = CreateSurfaceBodyRequest(
            name=kwargs["name"],
            parent=kwargs["parent_id"],
            trimmed_surface=from_trimmed_surface_to_grpc_trimmed_surface(kwargs["trimmed_surface"]),
        )

        # Call the gRPC service
        resp = self.stub.CreateSurfaceBody(request=request)

        # Return the response - formatted as a dictionary
        return {
            "id": resp.id,
            "name": resp.name,
            "master_id": resp.master_id,
            "is_surface": resp.is_surface,
        }

    @protect_grpc
    def create_surface_body_from_trimmed_curves(self, **kwargs) -> dict:  # noqa: D102
        from ansys.api.geometry.v0.bodies_pb2 import CreateSurfaceBodyFromTrimmedCurvesRequest

        # Create the request - assumes all inputs are valid and of the proper type
        request = CreateSurfaceBodyFromTrimmedCurvesRequest(
            name=kwargs["name"],
            parent=kwargs["parent_id"],
            trimmed_curves=[
                from_trimmed_curve_to_grpc_trimmed_curve(tc) for tc in kwargs["trimmed_curves"]
            ],
        )

        # Call the gRPC service
        resp = self.stub.CreateSurfaceBodyFromTrimmedCurves(request=request)

        # Return the response - formatted as a dictionary
        return {
            "id": resp.id,
            "name": resp.name,
            "master_id": resp.master_id,
            "is_surface": resp.is_surface,
        }

    @protect_grpc
    def translate(self, **kwargs) -> dict:  # noqa: D102
        from ansys.api.geometry.v0.bodies_pb2 import TranslateRequest

        # Create the request - assumes all inputs are valid and of the proper type
        request = TranslateRequest(
            ids=kwargs["ids"],
            direction=from_unit_vector_to_grpc_direction(kwargs["direction"]),
            distance=from_measurement_to_server_length(kwargs["distance"]),
        )

        # Call the gRPC service
        self.stub.Translate(request=request)

        # Return the response - formatted as a dictionary
        return {}

    @protect_grpc
    def delete(self, **kwargs) -> dict:  # noqa: D102
        # Call the gRPC service
        self.stub.Delete(request=build_grpc_id(kwargs["id"]))

        # Return the response - formatted as a dictionary
        return {}

    @protect_grpc
    def is_suppressed(self, **kwargs) -> dict:  # noqa: D102
        # Call the gRPC service
        resp = self.stub.IsSuppressed(request=build_grpc_id(kwargs["id"]))

        # Return the response - formatted as a dictionary
        return {"result": resp.result}

    @protect_grpc
    def get_color(self, **kwargs) -> dict:  # noqa: D102
        # Call the gRPC service
        resp = self.stub.GetColor(request=build_grpc_id(kwargs["id"]))

        # Return the response - formatted as a dictionary
        return {"color": resp.color}

    @protect_grpc
    def get_faces(self, **kwargs) -> dict:  # noqa: D102
        # Call the gRPC service
        resp = self.stub.GetFaces(request=build_grpc_id(kwargs["id"]))

        # Return the response - formatted as a dictionary
        return {
            "faces": [
                {
                    "id": face.id,
                    "surface_type": face.surface_type,
                    "is_reversed": face.is_reversed,
                }
                for face in resp.faces
            ]
        }

    @protect_grpc
    def get_edges(self, **kwargs) -> dict:  # noqa: D102
        # Call the gRPC service
        resp = self.stub.GetEdges(request=build_grpc_id(kwargs["id"]))

        # Return the response - formatted as a dictionary
        return {
            "edges": [
                {
                    "id": edge.id,
                    "curve_type": edge.curve_type,
                    "is_reversed": edge.is_reversed,
                }
                for edge in resp.edges
            ]
        }

    @protect_grpc
    def get_vertices(self, **kwargs) -> dict:  # noqa: D102
        # Call the gRPC service
        resp = self.stub.GetVertices(request=build_grpc_id(kwargs["id"]))

        # Return the response - formatted as a dictionary
        return {
            "vertices": [
                {
                    "id": vertex.id.id,
                    "position": from_grpc_point_to_point3d(vertex.position),
                }
                for vertex in resp.vertices
            ]
        }

    @protect_grpc
    def get_volume(self, **kwargs) -> dict:  # noqa: D102
        # Call the gRPC service
        resp = self.stub.GetVolume(request=build_grpc_id(kwargs["id"]))

        # Return the response - formatted as a dictionary
        return {"volume": pint.Quantity(resp.volume, DEFAULT_UNITS.SERVER_VOLUME)}

    @protect_grpc
    def get_bounding_box(self, **kwargs) -> dict:  # noqa: D102
        # Call the gRPC service
        resp = self.stub.GetBoundingBox(request=build_grpc_id(kwargs["id"]))

        # Return the response - formatted as a dictionary
        return {
            "min": from_grpc_point_to_point3d(resp.box.min),
            "max": from_grpc_point_to_point3d(resp.box.max),
            "center": from_grpc_point_to_point3d(resp.box.center),
        }

    @protect_grpc
    def set_assigned_material(self, **kwargs) -> dict:  # noqa: D102
        from ansys.api.geometry.v0.bodies_pb2 import SetAssignedMaterialRequest

        # Create the request - assumes all inputs are valid and of the proper type
        request = SetAssignedMaterialRequest(id=kwargs["id"], material=kwargs["material"].name)

        # Call the gRPC service
        self.stub.SetAssignedMaterial(request=request)

        # Return the response - formatted as a dictionary
        return {}

    @protect_grpc
    def get_assigned_material(self, **kwargs) -> dict:  # noqa: D102
        # Call the gRPC service
        resp = self.stub.GetAssignedMaterial(request=build_grpc_id(kwargs["id"]))

        # Return the response - formatted as a dictionary
        return {"material": from_grpc_material_to_material(resp)}

    @protect_grpc
    def remove_assigned_material(self, **kwargs) -> dict:  # noqa: D102
        from ansys.api.geometry.v0.bodies_pb2 import RemoveAssignedMaterialRequest

        # Create the request - assumes all inputs are valid and of the proper type
        request = RemoveAssignedMaterialRequest(ids=[build_grpc_id(id) for id in kwargs["ids"]])

        # Call the gRPC service
        resp = self.stub.RemoveAssignedMaterial(request=request)

        # Return the response - formatted as a dictionary
        return {"successfully_removed": [id for id in resp.successfully_removed]}

    @protect_grpc
    def set_name(self, **kwargs) -> dict:  # noqa: D102
        from ansys.api.geometry.v0.bodies_pb2 import SetNameRequest

        # Create the request - assumes all inputs are valid and of the proper type
        request = SetNameRequest(body_id=kwargs["id"], name=kwargs["name"])

        # Call the gRPC service
        self.stub.SetName(request=request)

        # Return the response - formatted as a dictionary
        return {}

    @protect_grpc
    def set_fill_style(self, **kwargs) -> dict:  # noqa: D102
        from ansys.api.geometry.v0.bodies_pb2 import SetFillStyleRequest

        # Create the request - assumes all inputs are valid and of the proper type
        request = SetFillStyleRequest(body_id=kwargs["id"], fill_style=kwargs["fill_style"].value)

        # Call the gRPC service
        self.stub.SetFillStyle(request=request)

        # Return the response - formatted as a dictionary
        return {}

    @protect_grpc
    def set_suppressed(self, **kwargs) -> dict:  # noqa: D102
        from ansys.api.geometry.v0.bodies_pb2 import SetSuppressedRequest

        # Create the request - assumes all inputs are valid and of the proper type
        request = SetSuppressedRequest(
            bodies=[build_grpc_id(body_id) for body_id in kwargs["bodies"]],
            is_suppressed=kwargs["is_suppressed"],
        )

        # Call the gRPC service
        self.stub.SetSuppressed(request=request)

        # Return the response - formatted as a dictionary
        return {}

    @protect_grpc
    def set_color(self, **kwargs) -> dict:  # noqa: D102
        from ansys.api.geometry.v0.bodies_pb2 import SetColorRequest

        # Create the request - assumes all inputs are valid and of the proper type
        request = SetColorRequest(body_id=kwargs["id"], color=kwargs["color"])

        # Call the gRPC service
        self.stub.SetColor(request=request)

        # Return the response - formatted as a dictionary
        return {}

    @protect_grpc
    def rotate(self, **kwargs) -> dict:  # noqa: D102
        from ansys.api.geometry.v0.bodies_pb2 import RotateRequest

        # Create the request - assumes all inputs are valid and of the proper type
        request = RotateRequest(
            id=kwargs["id"],
            axis_origin=from_point3d_to_grpc_point(kwargs["axis_origin"]),
            axis_direction=from_unit_vector_to_grpc_direction(kwargs["axis_direction"]),
            angle=from_measurement_to_server_angle(kwargs["angle"]),
        )

        # Call the gRPC service
        self.stub.Rotate(request=request)

        # Return the response - formatted as a dictionary
        return {}

    @protect_grpc
    def scale(self, **kwargs) -> dict:  # noqa: D102
        from ansys.api.geometry.v0.bodies_pb2 import ScaleRequest

        # Create the request - assumes all inputs are valid and of the proper type
        request = ScaleRequest(
            id=kwargs["id"],
            scale=kwargs["value"],
        )

        # Call the gRPC service
        self.stub.Scale(request=request)

        # Return the response - formatted as a dictionary
        return {}

    @protect_grpc
    def mirror(self, **kwargs) -> dict:  # noqa: D102
        from ansys.api.geometry.v0.bodies_pb2 import MirrorRequest

        # Create the request - assumes all inputs are valid and of the proper type
        request = MirrorRequest(
            id=kwargs["id"],
            plane=from_plane_to_grpc_plane(kwargs["plane"]),
        )

        # Call the gRPC service
        self.stub.Mirror(request=request)

        # Return the response - formatted as a dictionary
        return {}

    @protect_grpc
    def map(self, **kwargs) -> dict:  # noqa: D102
        from ansys.api.geometry.v0.bodies_pb2 import MapRequest

        # Create the request - assumes all inputs are valid and of the proper type
        request = MapRequest(
            id=kwargs["id"],
            frame=from_frame_to_grpc_frame(kwargs["frame"]),
        )

        # Call the gRPC service
        self.stub.Map(request=request)

        # Return the response - formatted as a dictionary
        return {}

    @protect_grpc
    def get_collision(self, **kwargs) -> dict:  # noqa: D102
        from ansys.api.geometry.v0.bodies_pb2 import GetCollisionRequest

        # Create the request - assumes all inputs are valid and of the proper type
        request = GetCollisionRequest(
            body_1_id=kwargs["id"],
            body_2_id=kwargs["other_id"],
        )

        # Call the gRPC service
        resp = self.stub.GetCollision(request=request)

        # Return the response - formatted as a dictionary
        return {"collision_type": resp.collision}

    @protect_grpc
    def copy(self, **kwargs) -> dict:  # noqa: D102
        from ansys.api.geometry.v0.bodies_pb2 import CopyRequest

        # Create the request - assumes all inputs are valid and of the proper type
        request = CopyRequest(
            id=kwargs["id"],
            parent=kwargs["parent_id"],
            name=kwargs["name"],
        )

        # Call the gRPC service
        resp = self.stub.Copy(request=request)

        # Return the response - formatted as a dictionary
        return {"master_id": resp.master_id, "name": resp.name}

    @protect_grpc
    def get_tesellation(self, **kwargs) -> dict:  # noqa: D102
        from ansys.api.geometry.v0.bodies_pb2 import GetTessellationRequest

        tess_map = {}
        resp = []  # For compatibility with stream response
        try:
            resp_single = self.stub.GetTessellation(request=build_grpc_id(kwargs["id"]))
            resp.append(resp_single)
        except grpc.RpcError as err:  # pragma: no cover
            if kwargs["backend_version"] < (25, 2, 0):
                raise err
            request = GetTessellationRequest(id=build_grpc_id(kwargs["id"]))
            resp = self.stub.GetTessellationStream(request=request)

        for elem in resp:
            for face_id, face_tess in elem.face_tessellation.items():
                tess_map[face_id] = from_grpc_tess_to_pd(face_tess)

        return {"tessellation": tess_map}

    @protect_grpc
    def get_tesellation_with_options(self, **kwargs) -> dict:  # noqa: D102
        from ansys.api.geometry.v0.bodies_pb2 import GetTessellationRequest

        # Create the request - assumes all inputs are valid and of the proper type
        request = GetTessellationRequest(
            id=build_grpc_id(kwargs["id"]),
            options=from_tess_options_to_grpc_tess_options(kwargs["options"]),
        )

        tess_map = {}
        resp = []  # For compatibility with stream response
        try:
            resp_single = self.stub.GetTessellationWithOptions(request)
            resp.append(resp_single)
        except grpc.RpcError:  # pragma: no cover
            resp = self.stub.GetTessellationStream(request)

        for elem in resp:
            for face_id, face_tess in elem.face_tessellation.items():
                tess_map[face_id] = from_grpc_tess_to_pd(face_tess)

        return {"tessellation": tess_map}

    @protect_grpc
    def boolean(self, **kwargs) -> dict:  # noqa: D102
        from ansys.api.geometry.v0.bodies_pb2 import BooleanRequest

        # Call the gRPC service and build the requests accordingly
        resp = 0
        try:
            resp = self.stub.Boolean(
                request=BooleanRequest(
                    body1=kwargs["target"].id,
                    tool_bodies=[other.id for other in kwargs["other"]],
                    method=kwargs["method"],
                )
            ).empty_result
        except grpc.RpcError as err:  # pragma: no cover
            # TODO: to be deleted - old versions did not have "tool_bodies" in the request
            # This is a temporary fix to support old versions of the server - should be deleted
            # once the server is no longer supported.
            # https://github.com/ansys/pyansys-geometry/issues/1319
            if len(kwargs["other"]) > 1:
                all_resp = []
                for body2 in kwargs["other"]:
                    tmp_resp = self.stub.Boolean(
                        request=BooleanRequest(
                            body1=kwargs["target"].id,
                            body2=body2.id,
                            method=kwargs["method"],
                        )
                    ).empty_result
                    all_resp.append(tmp_resp)

                if all_resp.count(1) > 0:
                    resp = 1
            elif len(kwargs["other"]) == 1:
                resp = self.stub.Boolean(
                    request=BooleanRequest(
                        body1=kwargs["target"].id,
                        body2=kwargs["other"][0].id,
                        method=kwargs["method"],
                    )
                ).empty_result
            else:
                raise err

        if resp == 1:
            raise ValueError(
                f"Boolean operation of type '{kwargs['method']}' failed: {kwargs['err_msg']}.\n"
                f"Involving bodies:{kwargs['target']}, {kwargs['other']}"
            )

        # Return the response - formatted as a dictionary
        return {}

    @protect_grpc
<<<<<<< HEAD
    def split_body(self, **kwargs) -> dict:  # noqa: D102
        from ansys.api.dbu.v0.dbumodels_pb2 import EntityIdentifier
        from ansys.api.geometry.v0.commands_pb2 import SplitBodyRequest

        # Create the request - assumes all inputs are valid and of the proper type
        request = SplitBodyRequest(
            selection=[EntityIdentifier(id=id) for id in kwargs["body_ids"]],
            split_by_plane=from_plane_to_grpc_plane(kwargs["plane"]) if kwargs["plane"] else None,
            split_by_slicer=[EntityIdentifier(id=id) for id in kwargs["slicer_ids"]],
            split_by_faces=[EntityIdentifier(id=id) for id in kwargs["face_ids"]],
            extend_surfaces=kwargs["extend_surfaces"],
        )

        # Call the gRPC service
        resp = self.command_stub.SplitBody(request=request)

        # Return the response - formatted as a dictionary
        return {
            "success": resp.success,
=======
    def create_body_from_loft_profiles_with_guides(self, **kwargs) -> dict:  # noqa: D102
        from ansys.api.dbu.v0.dbumodels_pb2 import EntityIdentifier
        from ansys.api.geometry.v0.bodies_pb2 import (
            CreateBodyFromLoftWithGuidesRequest,
            CreateBodyFromLoftWithGuidesRequestData,
        )
        from ansys.api.geometry.v0.models_pb2 import TrimmedCurveList

        # Create request object - assumes all inputs are valid and of the proper type
        request = CreateBodyFromLoftWithGuidesRequest(
            request_data=[
                CreateBodyFromLoftWithGuidesRequestData(
                    name=kwargs["name"],
                    parent=EntityIdentifier(id=kwargs["parent_id"]),
                    profiles=[
                        TrimmedCurveList(
                            curves=[from_trimmed_curve_to_grpc_trimmed_curve(tc) for tc in profile]
                        )
                        for profile in kwargs["profiles"]
                    ],
                    guides=TrimmedCurveList(
                        curves=[
                            from_trimmed_curve_to_grpc_trimmed_curve(tc) for tc in kwargs["guides"]
                        ]
                    ),
                )
            ]
        )

        # Call the gRPC service
        response = self.stub.CreateBodyFromLoftWithGuides(request)

        # Return the response - formatted as a dictionary
        new_body = response.created_bodies[0]
        return {
            "id": new_body.id,
            "name": new_body.name,
            "master_id": new_body.master_id,
            "is_surface": new_body.is_surface,
>>>>>>> 6d62b4c7
        }<|MERGE_RESOLUTION|>--- conflicted
+++ resolved
@@ -761,9 +761,7 @@
 
         # Return the response - formatted as a dictionary
         return {}
-
-    @protect_grpc
-<<<<<<< HEAD
+	@protect_grpc
     def split_body(self, **kwargs) -> dict:  # noqa: D102
         from ansys.api.dbu.v0.dbumodels_pb2 import EntityIdentifier
         from ansys.api.geometry.v0.commands_pb2 import SplitBodyRequest
@@ -783,7 +781,9 @@
         # Return the response - formatted as a dictionary
         return {
             "success": resp.success,
-=======
+        }
+        
+	@protect_grpc
     def create_body_from_loft_profiles_with_guides(self, **kwargs) -> dict:  # noqa: D102
         from ansys.api.dbu.v0.dbumodels_pb2 import EntityIdentifier
         from ansys.api.geometry.v0.bodies_pb2 import (
@@ -823,5 +823,4 @@
             "name": new_body.name,
             "master_id": new_body.master_id,
             "is_surface": new_body.is_surface,
->>>>>>> 6d62b4c7
         }