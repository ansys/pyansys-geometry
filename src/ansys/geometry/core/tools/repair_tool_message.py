# Copyright (C) 2023 - 2025 ANSYS, Inc. and/or its affiliates.
# SPDX-License-Identifier: MIT
#
#
# Permission is hereby granted, free of charge, to any person obtaining a copy
# of this software and associated documentation files (the "Software"), to deal
# in the Software without restriction, including without limitation the rights
# to use, copy, modify, merge, publish, distribute, sublicense, and/or sell
# copies of the Software, and to permit persons to whom the Software is
# furnished to do so, subject to the following conditions:
#
# The above copyright notice and this permission notice shall be included in all
# copies or substantial portions of the Software.
#
# THE SOFTWARE IS PROVIDED "AS IS", WITHOUT WARRANTY OF ANY KIND, EXPRESS OR
# IMPLIED, INCLUDING BUT NOT LIMITED TO THE WARRANTIES OF MERCHANTABILITY,
# FITNESS FOR A PARTICULAR PURPOSE AND NONINFRINGEMENT. IN NO EVENT SHALL THE
# AUTHORS OR COPYRIGHT HOLDERS BE LIABLE FOR ANY CLAIM, DAMAGES OR OTHER
# LIABILITY, WHETHER IN AN ACTION OF CONTRACT, TORT OR OTHERWISE, ARISING FROM,
# OUT OF OR IN CONNECTION WITH THE SOFTWARE OR THE USE OR OTHER DEALINGS IN THE
# SOFTWARE.
"""Module for repair tool message."""

class RepairToolMessage:
    """Provides detailed return message for the repair tool methods."""

    def __init__(self, success: bool, created_bodies: list[str], modified_bodies: list[str], found: int = -1, repaired: int = -1):
        """Initialize a new instance of the extra edge problem area class.

        Parameters
        ----------
        success: bool
            True if the repair operation was effective, false if it is not.
        created_bodies: list[str]
            List of bodies created after the repair operation.
        modified_bodies: list[str]
            List of bodies modified after the repair operation.
        found: int, default: -1 
            Number of problem areas found for the repair operation.
            If default, the operation does not provide the number of found problem areas. 
        repaired: int, default: -1
            Number of problem areas repaired during the repair operation.
            If default, the operation does not provide the number of fixed problem areas. 
 

        """
        self._success = success
        self._created_bodies = created_bodies
        self._modified_bodies = modified_bodies
        self._found = found
        self._repaired = repaired

    @property
    def success(self) -> bool:
        """The success of the repair operation."""
        return self._success

    @property
    def created_bodies(self) -> list[str]:
        """The list of the created bodies after the repair operation."""
        return self._created_bodies

    @property
    def modified_bodies(self) -> list[str]:
        """The list of the modified bodies after the repair operation."""
        return self._modified_bodies
<<<<<<< HEAD
    
=======


class EnhancedRepairToolMessage:
    """Provides detailed return message for the repair tool methods."""

    def __init__(
        self,
        success: bool,
        found: int,
        repaired: int,
        created_bodies: list[str],
        modified_bodies: list[str],
    ):
        """Initialize a new instance of the extra edge problem area class.

        Parameters
        ----------
        success: bool
            True if the repair operation was effective, false if it is not.
        found: int
            Number of problem areas found for the repair operation.
        repaired: int
            Number of problem areas repaired during the repair operation.
        created_bodies: list[str]
            List of bodies created after the repair operation.
        modified_bodies: list[str]
            List of bodies modified after the repair operation.
        """
        self._success = success
        self._found = found
        self._repaired = repaired
        self._created_bodies = created_bodies
        self._modified_bodies = modified_bodies

    @property
    def success(self) -> bool:
        """The success of the repair operation."""
        return self._success

>>>>>>> 738fb6b8
    @property
    def found(self) -> int:
        """Number of problem areas found for the repair operation."""
        return self._found

    @property
    def repaired(self) -> int:
        """Number of problem areas repaired during the repair operation."""
        return self._repaired<|MERGE_RESOLUTION|>--- conflicted
+++ resolved
@@ -21,8 +21,9 @@
 # SOFTWARE.
 """Module for repair tool message."""
 
+
 class RepairToolMessage:
-    """Provides detailed return message for the repair tool methods."""
+    """Provides return message for the repair tool methods."""
 
     def __init__(self, success: bool, created_bodies: list[str], modified_bodies: list[str], found: int = -1, repaired: int = -1):
         """Initialize a new instance of the extra edge problem area class.
@@ -64,54 +65,12 @@
     def modified_bodies(self) -> list[str]:
         """The list of the modified bodies after the repair operation."""
         return self._modified_bodies
-<<<<<<< HEAD
     
-=======
-
-
-class EnhancedRepairToolMessage:
-    """Provides detailed return message for the repair tool methods."""
-
-    def __init__(
-        self,
-        success: bool,
-        found: int,
-        repaired: int,
-        created_bodies: list[str],
-        modified_bodies: list[str],
-    ):
-        """Initialize a new instance of the extra edge problem area class.
-
-        Parameters
-        ----------
-        success: bool
-            True if the repair operation was effective, false if it is not.
-        found: int
-            Number of problem areas found for the repair operation.
-        repaired: int
-            Number of problem areas repaired during the repair operation.
-        created_bodies: list[str]
-            List of bodies created after the repair operation.
-        modified_bodies: list[str]
-            List of bodies modified after the repair operation.
-        """
-        self._success = success
-        self._found = found
-        self._repaired = repaired
-        self._created_bodies = created_bodies
-        self._modified_bodies = modified_bodies
-
-    @property
-    def success(self) -> bool:
-        """The success of the repair operation."""
-        return self._success
-
->>>>>>> 738fb6b8
     @property
     def found(self) -> int:
         """Number of problem areas found for the repair operation."""
         return self._found
-
+    
     @property
     def repaired(self) -> int:
         """Number of problem areas repaired during the repair operation."""
