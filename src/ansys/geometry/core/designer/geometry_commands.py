--- conflicted
+++ resolved
@@ -846,17 +846,8 @@
 
     @protect_grpc
     @min_backend_version(25, 2, 0)
-<<<<<<< HEAD
     def replace_face(self, target_selection: Union["Face", list["Face"]], replacement_selection: Union["Face", list["Face"]]) -> bool:
         """Replace a face with another face.
-=======
-    def replace_face(
-        self,
-        target_selection: Union["Face", list["Face"]],
-        replacement_selection: Union["Face", list["Face"]],
-    ) -> bool:
-        """Replaces a face with another face.
->>>>>>> a97a6b7b
 
         Parameters
         ----------
