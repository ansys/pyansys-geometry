--- conflicted
+++ resolved
@@ -42,7 +42,6 @@
 from ansys.geometry.core.misc.options import ImportOptions
 from ansys.geometry.core.tools.measurement_tools import MeasurementTools
 from ansys.geometry.core.tools.prepare_tools import PrepareTools
-from ansys.geometry.core.tools.pull_tools import PullTools
 from ansys.geometry.core.tools.repair_tools import RepairTools
 from ansys.geometry.core.typing import Real
 
@@ -128,7 +127,6 @@
             LOG.warning("Linux backend does not support measurement tools.")
         else:
             self._measurement_tools = MeasurementTools(self._grpc_client)
-        self._pull_tools = PullTools(self._grpc_client)
 
         # Enabling tools/commands for all: repair and prepare tools, geometry commands
         self._repair_tools = RepairTools(self._grpc_client)
@@ -505,11 +503,6 @@
         return self._measurement_tools
 
     @property
-<<<<<<< HEAD
-    def pull_tools(self) -> PullTools:
-        """Access to pull tools."""
-        return self._pull_tools
-=======
     def geometry_commands(self) -> "GeometryCommands":
         """Access to geometry commands."""
         return self._geometry_commands
@@ -553,5 +546,4 @@
         """
         return self.client._get_service_logs(
             all_logs=all_logs, dump_to_file=dump_to_file, logs_folder=logs_folder
-        )
->>>>>>> 9ac54818
+        )