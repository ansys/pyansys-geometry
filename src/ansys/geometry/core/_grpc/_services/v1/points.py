--- conflicted
+++ resolved
@@ -49,13 +49,9 @@
 
     @protect_grpc
     def create_design_points(self, **kwargs) -> dict:  # noqa: D102
-<<<<<<< HEAD
-        from ansys.api.discovery.v1.design.constructs.datumpoint_pb2_grpc import DatumPointCreationRequest, DatumPointCreationRequestData
-=======
         from ansys.api.discovery.v1.design.constructs.datumpoint_pb2_grpc import (
-            DatumPointCreationRequest,
+        DatumPointCreationRequest, DatumPointCreationRequestData
         )
->>>>>>> 235cbb98
 
         from .conversions import from_point3d_to_grpc_point
 
