--- conflicted
+++ resolved
@@ -690,7 +690,12 @@
     with pytest.raises(TypeError, match=f"Provided type {str} is invalid,"):
         Plane("A", UnitVector([12, 31, 99]), UnitVector([23, 67, 45]))
 
-<<<<<<< HEAD
+    assert p_1.is_point_contained(Point([42, 99, 13]))
+    assert not p_1.is_point_contained(Point([42, 99, 14]))
+
+    with pytest.raises(ValueError, match="The point provided should be 3D."):
+        p_1.is_point_contained(Point([42, 99]))
+
 
 def test_transformation_rotation():
     """Simple test to test rotation."""
@@ -755,11 +760,4 @@
     v = Vector([5, 6])
     scale_matrix = Scaling(m, v)
     test_matrix = Matrix33([[5.0, 0.0, 0.0], [0.0, 6.0, 0.0], [0.0, 0.0, 1.0]])
-    assert abs(scale_matrix - test_matrix).all() <= DOUBLE_EPS
-=======
-    assert p_1.is_point_contained(Point([42, 99, 13]))
-    assert not p_1.is_point_contained(Point([42, 99, 14]))
-
-    with pytest.raises(ValueError, match="The point provided should be 3D."):
-        p_1.is_point_contained(Point([42, 99]))
->>>>>>> 99831ea4
+    assert abs(scale_matrix - test_matrix).all() <= DOUBLE_EPS