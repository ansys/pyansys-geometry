--- conflicted
+++ resolved
@@ -23,13 +23,8 @@
 
     Parameters
     ----------
-<<<<<<< HEAD
-    msg : str, optional
-        Message to raise. The default is ``"Geometry service has exited."``.
-=======
     msg : str, default: "Geometry Service has exited."
         Message to raise.
->>>>>>> 5e651dbb
     """
 
     def __init__(self, msg="Geometry service has exited."):
