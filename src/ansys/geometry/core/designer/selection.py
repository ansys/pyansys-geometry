"""Provides the``NamedSelection`` class module."""

from ansys.api.geometry.v0.namedselections_pb2 import CreateRequest
from ansys.api.geometry.v0.namedselections_pb2_grpc import NamedSelectionsStub
from beartype import beartype as check_input_types
from beartype.typing import List, Optional

from ansys.geometry.core.connection import GrpcClient
from ansys.geometry.core.designer.beam import Beam
from ansys.geometry.core.designer.body import Body
from ansys.geometry.core.designer.designpoint import DesignPoint
from ansys.geometry.core.designer.edge import Edge
from ansys.geometry.core.designer.face import Face
from ansys.geometry.core.errors import protect_grpc


class NamedSelection:
    """
    Represents a single named selection within the design assembly.

    This class synchronizes to a design within a supporting Geometry service instance.

    A named selection organizes one or more design entities together for common actions
    against the entire group.

    Parameters
    ----------
    name : str
        User-defined name for the named selection.
    grpc_client : GrpcClient
        Active supporting Geometry service instance for design modeling.
    bodies : List[Body], default: None
        All bodies to include in the named selection.
    faces : List[Face], default: None
        All faces to include in the named selection.
    edges : List[Edge], default: None
        All edges to include in the named selection.
    beams : List[Beam], default: None
        All beams to include in the named selection.
    design_points : List[DesignPoints], default: None
        All design_points to include in the named selection.
    """

    @protect_grpc
    @check_input_types
    def __init__(
        self,
        name: str,
        grpc_client: GrpcClient,
        bodies: Optional[List[Body]] = None,
        faces: Optional[List[Face]] = None,
        edges: Optional[List[Edge]] = None,
<<<<<<< HEAD
        preexisting_id: Optional[str] = None,
=======
        beams: Optional[List[Beam]] = None,
        design_points: Optional[List[DesignPoint]] = None,
>>>>>>> 62fb9c3d
    ):
        """Constructor method for the ``NamedSelection`` class."""

        if bodies is None:
            bodies = []
        if faces is None:
            faces = []
        if edges is None:
            edges = []
        if beams is None:
            beams = []
        if design_points is None:
            design_points = []

        self._grpc_client = grpc_client
        self._named_selections_stub = NamedSelectionsStub(grpc_client.channel)

        # All ids should be unique - no duplicated values
        ids = set()

        # Loop over bodies, faces and edges
        [ids.add(body.id) for body in bodies]
        [ids.add(face.id) for face in faces]
        [ids.add(edge.id) for edge in edges]
        [ids.add(beam.id) for beam in beams]
        [ids.add(dp.id) for dp in design_points]

        if not preexisting_id:
            named_selection_request = CreateRequest(name=name, members=ids)
            self._grpc_client.log.debug("Requesting creation of named selection.")
            new_named_selection = self._named_selections_stub.Create(named_selection_request)
            self._id = new_named_selection.id
            self._name = new_named_selection.name
        else:
            self._id = preexisting_id
            self._name = name

    @property
    def id(self) -> str:
        """ID of the named selection."""
        return self._id

    @property
    def name(self) -> str:
        """Name of the named selection."""
        return self._name<|MERGE_RESOLUTION|>--- conflicted
+++ resolved
@@ -50,12 +50,9 @@
         bodies: Optional[List[Body]] = None,
         faces: Optional[List[Face]] = None,
         edges: Optional[List[Edge]] = None,
-<<<<<<< HEAD
-        preexisting_id: Optional[str] = None,
-=======
         beams: Optional[List[Beam]] = None,
         design_points: Optional[List[DesignPoint]] = None,
->>>>>>> 62fb9c3d
+        preexisting_id: Optional[str] = None,
     ):
         """Constructor method for the ``NamedSelection`` class."""
 
