from pathlib import Path

import numpy as np
from pint import Quantity
import pytest
from pyvista.plotting import system_supports_plotting

from ansys.geometry.core import Modeler
from ansys.geometry.core.math import Point2D
<<<<<<< HEAD
from ansys.geometry.core.misc import UNIT_LENGTH, UNITS, Distance
from ansys.geometry.core.plotting import Plotter
=======

from ansys.geometry.core.misc import DEFAULT_UNITS, UNITS, Distance
from ansys.geometry.core.plotting import Plotter

>>>>>>> 40559307
from ansys.geometry.core.sketch import (
    Arc,
    Box,
    Polygon,
    Sketch,
    SketchCircle,
    SketchEllipse,
    SketchSegment,
    Slot,
    Trapezoid,
    Triangle,
)

skip_no_xserver = pytest.mark.skipif(
    not system_supports_plotting(), reason="Requires active X Server"
)

IMAGE_RESULTS_DIR = Path(Path(__file__).parent, "image_cache", "results")


@skip_no_xserver
def test_plot_body(modeler: Modeler, verify_image_cache):
    """Test plotting of the body."""

    # Create a Sketch
    sketch = Sketch()
    sketch.box(Point2D([10, 10], UNITS.mm), Quantity(10, UNITS.mm), Quantity(10, UNITS.mm))

    # Create your design on the server side
    design = modeler.create_design("BoxExtrusions")

    # Extrude the sketch to create a body
    box_body = design.extrude_sketch("JustABox", sketch, Quantity(10, UNITS.mm))

    # Test the plotting of the body
    box_body.plot(screenshot=Path(IMAGE_RESULTS_DIR, "plot_body.png"))


@skip_no_xserver
def test_plot_component(modeler: Modeler, verify_image_cache):
    """Test plotting of the component."""

    # Create a Sketch
    sketch = Sketch()
    sketch.box(Point2D([10, 10], UNITS.mm), Quantity(10, UNITS.mm), Quantity(10, UNITS.mm))
    # Create your design on the server side
    design = modeler.create_design("BoxExtrusion")

    # Extrude the sketch to create a Body
    design.extrude_sketch("Box", sketch, Quantity(10, UNITS.mm))
    component_1 = design.add_component("Component")

    sketch_1 = Sketch()
    sketch_1.ellipse(Point2D([50, 50], UNITS.mm), Quantity(30, UNITS.mm), Quantity(10, UNITS.mm))
    component_1.create_surface("Component_Surface", sketch_1)

    # Test the plotting of the component
    design.plot(screenshot=Path(IMAGE_RESULTS_DIR, "plot_component.png"))


@skip_no_xserver
def test_plot_sketch(verify_image_cache):
    """Test plotting the sketch instance."""

    # Create a sketch instance
    sketch = Sketch()
    sketch.polygon(Point2D([10, 10], UNITS.m), Quantity(10, UNITS.m), sides=5, tag="Polygon1")
    sketch.segment(Point2D([3, 0], UNITS.m), Point2D([10, 0], UNITS.m), "Segment1")
    sketch.arc(
        Point2D([10, 10], UNITS.m),
        Point2D([10, -10], UNITS.m),
        Point2D([10, 0], UNITS.m),
        tag="Arc1",
    )

    # Plot the entire sketch instance
    sketch.plot(view_2d=True, screenshot=Path(IMAGE_RESULTS_DIR, "plot_sketch.png"))


@skip_no_xserver
def test_plot_polygon(verify_image_cache):
    """Test plotting of a polygon."""

    # Create a sketch instance
    sketch = Sketch()

    # Create a polygon and plot
    sketch.polygon(Point2D([10, 10], UNITS.m), Quantity(10, UNITS.m), sides=5, tag="Polygon")
    sketch.select("Polygon")
    sketch.plot_selection(view_2d=True, screenshot=Path(IMAGE_RESULTS_DIR, "plot_polygon.png"))


@skip_no_xserver
def test_plot_segment(verify_image_cache):
    """Test plotting of a segment."""

    # Create a sketch instance
    sketch = Sketch()

    # Create a segment and plot
    sketch.segment(Point2D([3, 2]), Point2D([2, 0]), "Segment")
    sketch.select("Segment")
    sketch.plot_selection(view_2d=True, screenshot=Path(IMAGE_RESULTS_DIR, "plot_segment.png"))


@skip_no_xserver
def test_plot_arc(verify_image_cache):
    """Test plotting of an arc."""

    # Create a sketch instance
    sketch = Sketch()

    # Create an arc and plot
    sketch.arc(Point2D([10, 10]), Point2D([10, -10]), Point2D([10, 0]), tag="Arc")
    sketch.select("Arc")
    sketch.plot_selection(view_2d=True, screenshot=Path(IMAGE_RESULTS_DIR, "plot_arc.png"))


@skip_no_xserver
def test_plot_arc_from_three_points_clockwise(verify_image_cache):
    """Test plotting of an arc from three points (clockwise)."""
    # Create a sketch instance
    sketch = Sketch()

    # Create start and end points for the arc
    start = Point2D([0, 5])
    end = Point2D([5, 0])

    # Forcing a clockwise arc
    inter = Point2D([2, 4])
    sketch.arc_from_three_points(start, inter, end, tag="Arc_clockwise")
    sketch.select("Arc_clockwise")
    sketch.plot_selection(
        view_2d=True, screenshot=Path(IMAGE_RESULTS_DIR, "plot_arc_from_three_points_clockwise.png")
    )


@skip_no_xserver
def test_plot_arc_from_three_points_counterclockwise(verify_image_cache):
    """Test plotting of an arc from three points (counter-clockwise)."""
    # Create a sketch instance
    sketch = Sketch()

    # Create start and end points for the arc
    start = Point2D([0, 5])
    end = Point2D([5, 0])

    # Forcing a counter-clockwise arc
    inter = Point2D([0, -5])
    sketch.arc_from_three_points(start, inter, end, tag="Arc_counterclockwise")
    sketch.select("Arc_counterclockwise")
    sketch.plot_selection(
        view_2d=True,
        screenshot=Path(IMAGE_RESULTS_DIR, "plot_arc_from_three_points_counterclockwise.png"),
    )


@skip_no_xserver
def test_plot_triangle(verify_image_cache):
    """Test plotting of a triangle."""

    # Create a sketch instance
    sketch = Sketch()

    # Create a triangle and plot
    sketch.triangle(Point2D([10, 10]), Point2D([2, 1]), Point2D([10, -10]), tag="Triangle")
    sketch.select("Triangle")
    sketch.plot_selection(view_2d=True, screenshot=Path(IMAGE_RESULTS_DIR, "plot_triangle.png"))


@skip_no_xserver
def test_plot_trapezoid(verify_image_cache):
    """Test plotting of a trapezoid."""

    # Create a sketch instance
    sketch = Sketch()

    # Create a trapezoid and plot
    sketch.trapezoid(10, 8, np.pi / 4, np.pi / 8, Point2D([10, -10]), tag="Trapezoid")
    sketch.select("Trapezoid")
    sketch.plot_selection(view_2d=True, screenshot=Path(IMAGE_RESULTS_DIR, "plot_trapezoid.png"))


@skip_no_xserver
def test_plot_circle(verify_image_cache):
    """Test plotting of a circle."""

    # Create a sketch instance
    sketch = Sketch()

    # Create a circle and plot
    sketch.circle(
        Point2D([0, 1], DEFAULT_UNITS.LENGTH), Quantity(2, DEFAULT_UNITS.LENGTH), "Circle"
    )
    sketch.select("Circle")
    sketch.plot_selection(view_2d=True, screenshot=Path(IMAGE_RESULTS_DIR, "plot_circle.png"))


@skip_no_xserver
def test_plot_ellipse(verify_image_cache):
    """Test plotting of an ellipse."""

    # Create a sketch instance
    sketch = Sketch()

    # Create a ellipse and plot
    sketch.ellipse(
        Point2D([0, 0], UNITS.m), Quantity(2, UNITS.m), Quantity(1, UNITS.m), tag="Ellipse"
    )
    sketch.select("Ellipse")
    sketch.plot_selection(view_2d=True, screenshot=Path(IMAGE_RESULTS_DIR, "plot_ellipse.png"))


@skip_no_xserver
def test_plot_slot(verify_image_cache):
    """Test plotting of a slot."""

    # Create a sketch instance
    sketch = Sketch()

    # Create a slot and plot
    sketch.slot(
        Point2D([2, 3], unit=UNITS.meter),
        Distance(4, unit=UNITS.meter),
        Distance(2, unit=UNITS.meter),
        tag="Slot",
    )
    sketch.select("Slot")
    sketch.plot_selection(view_2d=True, screenshot=Path(IMAGE_RESULTS_DIR, "plot_slot.png"))


@skip_no_xserver
def test_plot_box(verify_image_cache):
    """Test plotting of a box."""

    # Create a sketch instance
    sketch = Sketch()

    # Create a box and plot
    sketch.box(
        Point2D([3, 1], unit=UNITS.meter),
        Distance(4, unit=UNITS.meter),
        Distance(2, unit=UNITS.meter),
        tag="Box",
    )
    sketch.select("Box")
    sketch.plot_selection(view_2d=True, screenshot=Path(IMAGE_RESULTS_DIR, "plot_box.png"))


@skip_no_xserver
def test_plot_dummy_gear(verify_image_cache):
    """Test plotting of a dummy gear."""

    # Create a sketch instance
    sketch = Sketch()

    # Create a gear
    sketch.dummy_gear(
        Point2D([3, 1], unit=UNITS.meter),
        Distance(4, unit=UNITS.meter),
        Distance(3.8, unit=UNITS.meter),
        30,
        tag="Gear",
    )
    sketch.select("Gear")
    sketch.plot_selection(view_2d=True, screenshot=Path(IMAGE_RESULTS_DIR, "plot_dummy_gear.png"))


def test_extrude_dummy_gear(modeler: Modeler, verify_image_cache):
    """Test plotting and extrusion of a dummy gear."""

    # Create a sketch instance
    sketch = Sketch()

    # Create a gear
    sketch.dummy_gear(
        Point2D([3, 1], unit=UNITS.meter),
        Distance(4, unit=UNITS.meter),
        Distance(3.8, unit=UNITS.meter),
        30,
        tag="Gear",
    )
    sketch.circle(Point2D([3, 1], unit=UNITS.meter), Distance(1, unit=UNITS.meter), tag="Circle")

    # Create your design on the server side
    design = modeler.create_design("GearExtrusions")

    # Extrude the sketch to create a body
    box_body = design.extrude_sketch("GearExtruded", sketch, Quantity(500, UNITS.mm))

    # Test the plotting of the body
    box_body.plot(screenshot=Path(IMAGE_RESULTS_DIR, "plot_extrude_dummy_gear.png"))


def test_plot_spur_gear(verify_image_cache):
    """Test plotting of a spur gear."""
    # Create a sketch instance
    sketch = Sketch()

    # Create a spur gear
    center = Point2D([0, 0], unit=UNITS.meter)
    sketch.spur_gear(
        center, module=6, pressure_angle=Quantity(20, UNITS.deg), n_teeth=22, tag="SpurGear"
    )

    # Plot
    sketch.select("SpurGear")
    sketch.plot_selection(view_2d=True, screenshot=Path(IMAGE_RESULTS_DIR, "plot_spur_gear.png"))


def test_extrude_spur_gear(modeler: Modeler, verify_image_cache):
    """Test plotting and extrusion of a spur gear."""

    # Create a sketch instance
    sketch = Sketch()

    # Create a spur gear
    center = Point2D([0, 0], unit=UNITS.meter)
    sketch.spur_gear(center, module=6, pressure_angle=Quantity(20, UNITS.deg), n_teeth=22)
    sketch.circle(center, Distance(10, unit=UNITS.mm), tag="Circle")

    # Create your design on the server side
    design = modeler.create_design("SpurGearExtrusions")

    # Extrude the sketch to create a body
    box_body = design.extrude_sketch("SpurGearExtruded", sketch, Quantity(50, UNITS.mm))

    # Test the plotting of the body
    box_body.plot(screenshot=Path(IMAGE_RESULTS_DIR, "plot_extrude_spur_gear.png"))


@skip_no_xserver
def test_plot_sketch_scene(verify_image_cache):
    """Test plotting a sketch in the scene."""

    # Create a sketch
    sketch = Sketch()
    sketch.polygon(Point2D([0, 0], UNITS.m), Quantity(2, UNITS.m), sides=5)
    sketch.segment(Point2D([0, 2]), Point2D([2, 0]), "Segment")

    # Initialize the ``Plotter`` class
    pl = Plotter()

    # Showing the plane of the sketch and its frame.
    pl.plot_sketch(sketch=sketch, show_frame=True, show_plane=True)
    pl.scene.show(screenshot=Path(IMAGE_RESULTS_DIR, "plot_sketch_scene.png"))


def test_visualization_polydata():
    """Test the VTK polydata representation for PyVista visualization."""

    # Test for polygon visualization polydata
    polygon = Polygon(Point2D([10, 10], UNITS.mm), Quantity(10, UNITS.mm), sides=5)
    assert polygon.visualization_polydata.center == pytest.approx(
        ([0.01095491, 0.0099999998, 0.0]),
        rel=1e-6,
        abs=1e-8,
    )
    assert polygon.visualization_polydata.bounds == pytest.approx(
        [
            0.0019098299089819193,
            0.019999999552965164,
            0.0004894344601780176,
            0.01951056532561779,
            0.0,
            0.0,
        ],
        rel=1e-6,
        abs=1e-8,
    )
    assert polygon.visualization_polydata.n_faces == 2
    assert polygon.visualization_polydata.n_cells == 2
    assert polygon.visualization_polydata.n_points == 5
    assert polygon.visualization_polydata.n_open_edges == 5

    # Test for arc visualization polydata
    arc = Arc(Point2D([10, 0]), Point2D([10, 10]), Point2D([10, -10]))
    assert arc.visualization_polydata.center == ([5.0, 0.0, 0.0])
    assert arc.visualization_polydata.bounds == pytest.approx(
        [0.0, 10.0, -10.0, 10.0, 0.0, 0.0],
        rel=1e-6,
        abs=1e-8,
    )
    assert arc.visualization_polydata.n_faces == 2
    assert arc.visualization_polydata.n_cells == 2
    assert arc.visualization_polydata.n_points == 202
    assert arc.visualization_polydata.n_open_edges == 0

    # Test for segment visualization polydata
    segment = SketchSegment(Point2D([3, 2]), Point2D([2, 0]))
    assert segment.visualization_polydata.center == ([2.5, 1.0, 0.0])
    assert segment.visualization_polydata.bounds == pytest.approx(
        [2.0, 3.0, 0.0, 2.0, 0.0, 0.0],
        rel=1e-6,
        abs=1e-8,
    )
    assert segment.visualization_polydata.n_faces == 1
    assert segment.visualization_polydata.n_cells == 1
    assert segment.visualization_polydata.n_points == 2
    assert segment.visualization_polydata.n_open_edges == 0

    # Test for slot visualization polydata
    slot = Slot(
        Point2D([2, 3], unit=UNITS.meter),
        Distance(4, unit=UNITS.meter),
        Distance(2, unit=UNITS.meter),
    )
    assert slot.visualization_polydata
    assert slot.visualization_polydata.bounds == pytest.approx(
        [0.0, 4.0, 2.0, 4.0, 0.0, 0.0],
        rel=1e-6,
        abs=1e-8,
    )
    assert slot.visualization_polydata.center == ([2.0, 3.0, 0.0])
    # Two arcs and segments creates the slot, thus it should have 6 faces
    assert slot.visualization_polydata.n_faces == 6
    assert slot.visualization_polydata.n_cells == 6
    assert slot.visualization_polydata.n_points == 402
    assert slot.visualization_polydata.n_open_edges == 0

    # Test for triangle visualization polydata
    triangle = Triangle(Point2D([10, 10]), Point2D([2, 1]), Point2D([10, -10]))
    assert triangle.visualization_polydata.center == ([6.0, 0.0, 0.0])
    assert triangle.visualization_polydata.bounds == pytest.approx(
        [2.0, 10.0, -10.0, 10.0, 0.0, 0.0],
        rel=1e-6,
        abs=1e-8,
    )
    assert triangle.visualization_polydata.n_faces == 1
    assert triangle.visualization_polydata.n_cells == 1
    assert triangle.visualization_polydata.n_points == 3
    assert triangle.visualization_polydata.n_open_edges == 3

    # Test for trapezoid visualization polydata
    trapezoid = Trapezoid(10, 8, np.pi / 4, np.pi / 8, Point2D([10, -10]))
    assert trapezoid.visualization_polydata.center == pytest.approx(
        ([5.34314575050762, -10.0, 0.0]),
        rel=1e-6,
        abs=1e-8,
    )
    assert trapezoid.visualization_polydata.bounds == pytest.approx(
        [-4.313708498984759, 15.0, -14.0, -6.0, 0.0, 0.0],
        rel=1e-6,
        abs=1e-8,
    )
    assert trapezoid.visualization_polydata.n_faces == 1
    assert trapezoid.visualization_polydata.n_cells == 1
    assert trapezoid.visualization_polydata.n_points == 4
    assert trapezoid.visualization_polydata.n_open_edges == 4

    # Test for circle visualization polydata
    circle = SketchCircle(
        Point2D([10, -10], DEFAULT_UNITS.LENGTH), Quantity(1, DEFAULT_UNITS.LENGTH)
    )
    assert circle.visualization_polydata.center == pytest.approx(
        ([10.000251728808408, -10.0, 0.0]),
        rel=1e-6,
        abs=1e-8,
    )
    assert circle.visualization_polydata.bounds == pytest.approx(
        [9.000503457616816, 11.0, -10.999874127673875, -9.000125872326125, 0.0, 0.0],
        rel=1e-6,
        abs=1e-8,
    )
    assert circle.visualization_polydata.n_faces == 1
    assert circle.visualization_polydata.n_cells == 1
    assert circle.visualization_polydata.n_points == 100
    assert circle.visualization_polydata.n_open_edges == 100

    # Test for ellipse visualization polydata
    ellipse = SketchEllipse(Point2D([0, 0], UNITS.m), Quantity(1, UNITS.m), Quantity(1, UNITS.m))
    assert ellipse.visualization_polydata.center == pytest.approx(
        ([0.0002517288084074587, 0.0, 0.0]),
        rel=1e-6,
        abs=1e-8,
    )
    assert ellipse.visualization_polydata.bounds == pytest.approx(
        [-0.9994965423831851, 1.0, -0.9998741276738751, 0.9998741276738751, 0.0, 0.0],
        rel=1e-6,
        abs=1e-8,
    )
    assert ellipse.visualization_polydata.n_faces == 1
    assert ellipse.visualization_polydata.n_cells == 1
    assert ellipse.visualization_polydata.n_points == 100
    assert ellipse.visualization_polydata.n_open_edges == 100

    # Test for box visualization polydata
    box = Box(
        Point2D([3, 1], unit=UNITS.meter),
        Distance(4, unit=UNITS.meter),
        Distance(2, unit=UNITS.meter),
    )
    assert box.visualization_polydata.center == ([3.0, 1.0, 0.0])
    assert box.visualization_polydata.bounds == pytest.approx(
        [1.0, 5.0, 0.0, 2.0, 0.0, 0.0],
        rel=1e-6,
        abs=1e-8,
    )
    assert box.visualization_polydata.n_faces == 1
    assert box.visualization_polydata.n_cells == 1
    assert box.visualization_polydata.n_points == 4
    assert box.visualization_polydata.n_open_edges == 4<|MERGE_RESOLUTION|>--- conflicted
+++ resolved
@@ -7,15 +7,8 @@
 
 from ansys.geometry.core import Modeler
 from ansys.geometry.core.math import Point2D
-<<<<<<< HEAD
-from ansys.geometry.core.misc import UNIT_LENGTH, UNITS, Distance
-from ansys.geometry.core.plotting import Plotter
-=======
-
 from ansys.geometry.core.misc import DEFAULT_UNITS, UNITS, Distance
 from ansys.geometry.core.plotting import Plotter
-
->>>>>>> 40559307
 from ansys.geometry.core.sketch import (
     Arc,
     Box,
